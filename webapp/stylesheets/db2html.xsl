<?xml version="1.0" encoding="UTF-8"?>
<xsl:stylesheet xmlns:xsl="http://www.w3.org/1999/XSL/Transform"
    xmlns:exist="http://exist.sourceforge.net/NS/exist"
    xmlns:sidebar="http://exist-db.org/NS/sidebar" version="1.0">

    <xsl:template match="book|article">
        <html>
            <head>
                <title>
                    <xsl:value-of select="(bookinfo|articleinfo)/title/text()"/>
                </title>
                <link type="text/css" href="styles/SyntaxHighlighter.css" rel="stylesheet" />
                <xsl:variable name="styleref" select="(bookinfo|articleinfo)/style/@href"/>
                <xsl:choose>
                    <xsl:when test="$styleref">
                        <link rel="stylesheet" type="text/css" href="{$styleref}"/>
                    </xsl:when>
                    <xsl:otherwise>
                        <link rel="stylesheet" type="text/css" href="styles/default-style.css"/>
                    </xsl:otherwise>
                </xsl:choose>
                <xsl:copy-of select="(bookinfo|articleinfo)/link"/>
                <xsl:copy-of select="(bookinfo|articleinfo)/script"/>
                <script type="text/javascript" src="styles/niftycube.js"/>
                <script type="text/javascript" src="scripts/syntax/sh-min.js"/>
                <script type="text/javascript">
                    window.onload = function() {
                        Nifty("h1.chaptertitle", "transparent");
                        Nifty("div.note", "transparent");
                        Nifty("div.example", "transparent");
                        Nifty("div.important", "transparent");
                        Nifty("div.block div.head", "top");
                        Nifty("div.block ul", "bottom");
                        
                        dp.SyntaxHighlighter.HighlightAll('code');
                    }
                </script>
            </head>

            <body bgcolor="#FFFFFF">
                <xsl:apply-templates select="bookinfo|articleinfo"/>
                <xsl:apply-templates select="sidebar:sidebar"/>
                <div id="content2col">
                    <xsl:choose>
                        <xsl:when test="self::article">
                            <h1 class="chaptertitle">
                                <xsl:value-of select="articleinfo/title"/>
                            </h1>
                            <xsl:apply-templates select="section"/>
                        </xsl:when>
                        <xsl:otherwise>
                            <xsl:apply-templates select="chapter"/>
                        </xsl:otherwise>
                    </xsl:choose>
                    <xsl:apply-templates select="bookinfo|articleinfo" mode="backmatter"/>
                </div>
            </body>
        </html>
    </xsl:template>

    <xsl:template name="toc">
        <ul class="toc">
            <xsl:for-each select="section">
                <li>
                    <a>
                        <xsl:choose>
                            <xsl:when test="@id">
                                <xsl:attribute name="href">#<xsl:value-of select="@id"
                                /></xsl:attribute>
                            </xsl:when>
                            <xsl:otherwise>
                                <xsl:attribute name="href">#<xsl:value-of select="generate-id()"
                                /></xsl:attribute>
                            </xsl:otherwise>
                        </xsl:choose>
                        <xsl:number count="section" level="multiple" format="1. "/>
                        <xsl:apply-templates select="title/node()"/>
                    </a>
                    <xsl:if test="section">
                        <ul>
                            <xsl:for-each select="section">
                                <li>
                                    <a>
                                        <xsl:choose>
                                            <xsl:when test="@id">
                                                <xsl:attribute name="href">#<xsl:value-of select="@id"
                                                /></xsl:attribute>
                                            </xsl:when>
                                            <xsl:otherwise>
                                                <xsl:attribute name="href">#<xsl:value-of select="generate-id()"
                                                /></xsl:attribute>
                                            </xsl:otherwise>
                                        </xsl:choose>
                                        <xsl:number count="section" level="multiple" format="1. "/>
                                        <xsl:apply-templates select="title/node()"/>
                                    </a>
                                </li>
                            </xsl:for-each>
                        </ul>
                    </xsl:if>
                </li>
            </xsl:for-each>
        </ul>
    </xsl:template>

    <xsl:template match="author"/>

    <xsl:template match="bookinfo|articleinfo" mode="backmatter">
        <div class="authors">
            <xsl:apply-templates select="date" mode="backmatter"/>
            <xsl:apply-templates select="author|orgname" mode="backmatter"/>
        </div>
    </xsl:template>

    <xsl:template match="date" mode="backmatter">
        <div class="date">
            <xsl:apply-templates/>
        </div>
    </xsl:template>

    <xsl:template match="author" mode="backmatter">
        <div class="author">
            <xsl:if test="position() = 1">
                <xsl:attribute name="class">author first</xsl:attribute>
            </xsl:if>
            <xsl:value-of select="firstname"/>
            <xsl:text> </xsl:text>
            <xsl:value-of select="surname"/>
            <br/>
            <xsl:for-each select=".//jobtitle">
                <xsl:apply-templates/>
                <br/>
            </xsl:for-each>
            <xsl:for-each select=".//orgname">
                <xsl:apply-templates/>
                <br/>
            </xsl:for-each>
            <xsl:for-each select=".//email">
                <a href="mailto:{.}">
                    <small>
                        <em>
                            <xsl:value-of select="."/>
                        </em>
                    </small>
                </a>
            </xsl:for-each>
        </div>
    </xsl:template>

    <xsl:template match="orgname" mode="backmatter">
        <div class="author">
            <xsl:if test="position() = 1">
                <xsl:attribute name="class">author first</xsl:attribute>
            </xsl:if>
            <xsl:value-of select="."/>
        </div>
    </xsl:template>
    
    <xsl:template match="toc">
        <ul class="toc">
            <xsl:apply-templates/>
        </ul>
    </xsl:template>
    
    <xsl:template match="tocpart">
        <li>
            <xsl:apply-templates/>
        </li>
    </xsl:template>
    
    <xsl:template match="tocentry">
        <xsl:apply-templates/>
    </xsl:template>
    
    <xsl:template match="chapter">
        <div class="chapter">
            <xsl:apply-templates select="title"/>
            <xsl:choose>
                <xsl:when test="toc">
                    <xsl:apply-templates select="toc"/>
                </xsl:when>
                <xsl:otherwise>
                    <xsl:call-template name="toc"/>
                </xsl:otherwise>
            </xsl:choose>
            <xsl:apply-templates select="*[not(name()='title' or name() = 'toc')]"/>
        </div>
    </xsl:template>

    <xsl:template match="chapter/title">
        <h1 class="chaptertitle">
            <a>
                <xsl:attribute name="name">
                    <xsl:value-of select="generate-id()"/>
                </xsl:attribute>
            </a>
            <xsl:apply-templates/>
        </h1>
        <xsl:for-each select="author">
            <xsl:apply-templates select="."/>
        </xsl:for-each>
    </xsl:template>

    <xsl:template match="chapter/abstract|article/abstract">
        <div class="abstract">
            <xsl:apply-templates/>
        </div>
    </xsl:template>

    <xsl:template match="chapter/section|article/section">
        <h2>
            <a>
                <xsl:choose>
                    <xsl:when test="@id">
                        <xsl:attribute name="name">
                            <xsl:value-of select="@id"/>
                        </xsl:attribute>
                    </xsl:when>
                    <xsl:otherwise>
                        <xsl:attribute name="name">
                            <xsl:value-of select="generate-id()"/>
                        </xsl:attribute>
                    </xsl:otherwise>
                </xsl:choose>
            </a>
            <xsl:apply-templates select="title"/>
        </h2>
        <xsl:apply-templates select="*[not(self::title)]"/>
    </xsl:template>

    <xsl:template match="chapter/section/title|article/section/title">
        <xsl:number count="section"/>. <xsl:apply-templates/>
    </xsl:template>

    <xsl:template match="chapter/section/section|article/section/section">
        <h3>
            <a>
                <xsl:choose>
                    <xsl:when test="@id">
                        <xsl:attribute name="name">
                            <xsl:value-of select="@id"/>
                        </xsl:attribute>
                    </xsl:when>
                    <xsl:otherwise>
                        <xsl:attribute name="name">
                            <xsl:value-of select="generate-id()"/>
                        </xsl:attribute>
                    </xsl:otherwise>
                </xsl:choose>
            </a>
            <xsl:apply-templates select="title"/>
        </h3>
        <xsl:apply-templates select="*[not(name()='title')]"/>
    </xsl:template>

    <xsl:template match="chapter/section/section/title|article/section/section/title">
        <xsl:number count="section" level="multiple" format="1. "/>
        <xsl:apply-templates/>
    </xsl:template>

    <xsl:template match="chapter/section/section/section|article/section/section/section">
        <h4>
            <a>
                <xsl:choose>
                    <xsl:when test="@id">
                        <xsl:attribute name="name">
                            <xsl:value-of select="@id"/>
                        </xsl:attribute>
                    </xsl:when>
                    <xsl:otherwise>
                        <xsl:attribute name="name">
                            <xsl:value-of select="generate-id()"/>
                        </xsl:attribute>
                    </xsl:otherwise>
                </xsl:choose>
            </a>
            <xsl:apply-templates select="title"/>
        </h4>
        <xsl:apply-templates select="*[not(name()='title')]"/>
    </xsl:template>

    <xsl:template match="chapter/section/section/section/section|article/section/section/section">
        <xsl:apply-templates/>
    </xsl:template>

    <xsl:template
        match="chapter/section/section/section/section/title|article/section/section/section/title">
        <h5>
            <xsl:apply-templates/>
        </h5>
    </xsl:template>

    <!--xsl:template match="listitem/para[count(../*) = 1]">
        <xsl:apply-templates/>
    </xsl:template-->
    
    <xsl:template match="para">
        <p>
            <xsl:copy-of select="@class"/>
            <xsl:apply-templates/>
        </p>
    </xsl:template>

    <xsl:template match="emphasis">
        <em>
            <xsl:apply-templates/>
        </em>
    </xsl:template>

    <xsl:template match="figure">
        <div class="figure">
            <p class="figtitle">Figure: <xsl:value-of select="title"/></p>
            <xsl:apply-templates select="graphic"/>
        </div>
    </xsl:template>

    <xsl:template match="bookinfo|articleinfo">
        <div id="page-head">
            <xsl:choose>
                <xsl:when test="graphic/@fileref">
                    <img src="{graphic/@fileref}"/>
                </xsl:when>
                <xsl:otherwise>
                    <img src="logo.jpg" title="eXist"/>
                </xsl:otherwise>
            </xsl:choose>
            <div id="navbar">
                <xsl:apply-templates select="../sidebar:sidebar/sidebar:toolbar"/>
                <xsl:choose>
                    <xsl:when test="productname">
                        <h1>
                            <xsl:value-of select="productname"/>
                        </h1>
                    </xsl:when>
                    <xsl:otherwise>
                        <h1>
                            <xsl:value-of select="title"/>
                        </h1>
                    </xsl:otherwise>
                </xsl:choose>
            </div>
        </div>
    </xsl:template>

    <xsl:template match="graphic">
<<<<<<< HEAD
        <img src="{@fileref}" border="0">
=======
        <img src="{$pathToWebapp}{@fileref}" border="0">
            <xsl:choose>
                <xsl:when test="@align='right'">
                    <xsl:attribute name="class">float-right</xsl:attribute>
                </xsl:when>
                <xsl:when test="@align='left'">
                    <xsl:attribute name="class">float-left</xsl:attribute>
                </xsl:when>
            </xsl:choose>
>>>>>>> adb06ac3
            <xsl:copy-of select="@width|@height"/>
        </img>
    </xsl:template>

    <xsl:template
        match="filename|classname|methodname|option[not(ancestor::form)]|command|parameter|
        guimenu|guimenuitem|function|envar">
        <span class="{local-name(.)}">
            <xsl:apply-templates/>
        </span>
    </xsl:template>

    <xsl:template match="synopsis">
        <xsl:choose>
            <xsl:when test="@language">
                <textarea class="{@language}" name="code">
                    <xsl:apply-templates/>
                </textarea>
            </xsl:when>
            <xsl:otherwise>
                <div class="synopsis">
                    <xsl:call-template name="returns2br">
                        <xsl:with-param name="string" select="."/>
                    </xsl:call-template>
                </div>
            </xsl:otherwise>
        </xsl:choose>
    </xsl:template>

    <xsl:template match="example">
        <div class="example">
            <h1>Example: <xsl:value-of select="title"/></h1>
            <div class="example_content">
                <xsl:apply-templates select="*[name(.)!='title']"/>
            </div>
        </div>
    </xsl:template>

    <xsl:template match="screen">
        <div class="screen">
            <xsl:call-template name="returns2br">
                <xsl:with-param name="string" select="."/>
            </xsl:call-template>
        </div>
    </xsl:template>

    <xsl:template match="screenshot">
        <div class="screenshot">
            <xsl:apply-templates/>
        </div>
    </xsl:template>

    <xsl:template match="programlisting">
        <xsl:choose>
            <xsl:when test="markup">
                <textarea class="xml" name="code">
                    <xsl:apply-templates select="markup/node()"/>
                </textarea>
            </xsl:when>
            <xsl:when test="@language">
                <textarea class="{@language}" name="code">
                    <xsl:apply-templates/>
                </textarea>
            </xsl:when>
            <xsl:otherwise>
                <pre>
                    <xsl:apply-templates/>
                </pre>
            </xsl:otherwise>
        </xsl:choose>
    </xsl:template>

    <xsl:template match="note">
        <div class="note">
            <h1>Note</h1>
            <div class="note_content">
                <xsl:apply-templates/>
            </div>
        </div>
    </xsl:template>

    <xsl:template match="important">
        <div class="important">
            <h1>Important</h1>
            <div class="important_content">
                <xsl:apply-templates/>
            </div>
        </div>
    </xsl:template>

    <xsl:template match="title">
        <span id="header">
            <xsl:value-of select="."/>
        </span>
    </xsl:template>

    <xsl:template match="ulink|sidebar:link">
        <a href="{@href|@url}">
            <xsl:apply-templates/>
        </a>
    </xsl:template>

    <xsl:template match="variablelist">
        <div class="variablelist">
            <table border="0" cellpadding="5" cellspacing="0">
                <xsl:apply-templates/>
            </table>
        </div>
    </xsl:template>

    <xsl:template match="varlistentry">
        <tr>
            <xsl:apply-templates/>
        </tr>
    </xsl:template>

    <xsl:template match="term">
        <th width="20%" align="left" valign="top">
            <p>
                <xsl:apply-templates/>
            </p>
        </th>
    </xsl:template>

    <xsl:template match="varlistentry/listitem">
        <td width="80%" align="left" valign="top">
            <xsl:apply-templates/>
        </td>
    </xsl:template>

    <xsl:template match="orderedlist">
        <ol>
            <xsl:apply-templates/>
        </ol>
    </xsl:template>

    <xsl:template match="orderedlist/listitem">
        <li>
            <xsl:apply-templates/>
        </li>
    </xsl:template>

    <xsl:template match="itemizedlist">
        <xsl:choose>
            <xsl:when test="@style='none'">
                <ul class="none">
                    <xsl:apply-templates/>
                </ul>
            </xsl:when>
            <xsl:otherwise>
                <ul>
                    <xsl:apply-templates/>
                </ul>
            </xsl:otherwise>
        </xsl:choose>
    </xsl:template>

    <xsl:template match="itemizedlist/listitem">
        <li>
            <xsl:apply-templates/>
        </li>
    </xsl:template>

    <xsl:template match="unorderedlist">
        <ul>
            <xsl:apply-templates/>
        </ul>
    </xsl:template>

    <xsl:template match="unorderedlist/listitem">
        <li>
            <xsl:apply-templates/>
        </li>
    </xsl:template>

    <xsl:template match="sgmltag">
        <xsl:choose>
            <xsl:when test="@class = 'attribute'"> @<xsl:apply-templates/>
            </xsl:when>
            <xsl:otherwise> &lt;<xsl:apply-templates/>&gt; </xsl:otherwise>
        </xsl:choose>
    </xsl:template>

    <xsl:template name="returns2br">
        <xsl:param name="string"/>
        <xsl:variable name="return" select="'&#xa;'"/>
        <xsl:choose>
            <xsl:when test="contains($string,$return)">
                <xsl:value-of select="substring-before($string,$return)"/>
                <br/>
                <xsl:call-template name="returns2br">
                    <xsl:with-param name="string" select="substring-after($string,$return)"/>
                </xsl:call-template>
            </xsl:when>
            <xsl:otherwise>
                <xsl:value-of select="$string"/>
            </xsl:otherwise>
        </xsl:choose>
    </xsl:template>

    <xsl:template match="sidebar:sidebar">
        <div id="sidebar">
            <xsl:apply-templates select="sidebar:group"/>
            <xsl:apply-templates select="sidebar:banner"/>
        </div>
    </xsl:template>

    <xsl:template match="sidebar:toolbar">
        <ul id="menu">
            <xsl:for-each select="sidebar:link">
                <li>
                    <xsl:if test="position() = last()">
                        <xsl:attribute name="class">last</xsl:attribute>
                    </xsl:if>
                    <xsl:apply-templates select="."/>
                </li>
            </xsl:for-each>
        </ul>
    </xsl:template>

    <xsl:template match="sidebar:group">
        <div class="block">
            <div class="head">
                <h3>
                    <xsl:value-of select="@name"/>
                </h3>
            </div>
            <ul>
                <xsl:apply-templates/>
            </ul>
        </div>
    </xsl:template>

    <xsl:template match="sidebar:item">
        <xsl:choose>
            <xsl:when test="../@empty">
                <xsl:apply-templates/>
            </xsl:when>
            <xsl:otherwise>
                <li>
                    <xsl:apply-templates/>
                </li>
            </xsl:otherwise>
        </xsl:choose>
    </xsl:template>

    <xsl:template match="sidebar:banner">
        <div class="banner">
            <xsl:apply-templates/>
        </div>
    </xsl:template>

    <xsl:include href="xmlsource.xsl"/>

    <xsl:template match="@*|node()" priority="-1">
        <xsl:copy>
            <xsl:apply-templates select="@*|node()"/>
        </xsl:copy>
    </xsl:template>

    <!-- ADDED: May 10, 2006 by Spencer Rose -->

    <xsl:template match="procedure">
        <div class="procedure">
            <ol>
                <xsl:apply-templates select="step"/>
            </ol>
        </div>
    </xsl:template>
    <xsl:template match="step">
        <li>
            <xsl:apply-templates/>
        </li>
    </xsl:template>

    <xsl:template match="informaltable">
        <div id="informaltable">
            <table border="0" cellpadding="0" cellspacing="0">
                <xsl:apply-templates/>
            </table>
        </div>
    </xsl:template>

    <xsl:template match="informaltable//td">
        <td valign="top">
            <xsl:apply-templates/>
        </td>
    </xsl:template>

    <xsl:template match="table">
        <div class="formaltable">
            <xsl:if test="title">
                <h1>
                    <xsl:apply-templates select="title"/>
                </h1>
            </xsl:if>
            <table>
                <xsl:apply-templates select="*[not(self::title)] | @*"/>
            </table>
        </div>
    </xsl:template>

    <xsl:template match="row">
        <tr>
            <xsl:apply-templates/>
        </tr>
    </xsl:template>

    <xsl:template match="entry">
        <td>
            <xsl:apply-templates/>
        </td>
    </xsl:template>
</xsl:stylesheet><|MERGE_RESOLUTION|>--- conflicted
+++ resolved
@@ -343,10 +343,7 @@
     </xsl:template>
 
     <xsl:template match="graphic">
-<<<<<<< HEAD
         <img src="{@fileref}" border="0">
-=======
-        <img src="{$pathToWebapp}{@fileref}" border="0">
             <xsl:choose>
                 <xsl:when test="@align='right'">
                     <xsl:attribute name="class">float-right</xsl:attribute>
@@ -355,7 +352,6 @@
                     <xsl:attribute name="class">float-left</xsl:attribute>
                 </xsl:when>
             </xsl:choose>
->>>>>>> adb06ac3
             <xsl:copy-of select="@width|@height"/>
         </img>
     </xsl:template>
