--- conflicted
+++ resolved
@@ -17,7 +17,6 @@
     <div class="panel">
         <div class="panel-head">Examples Setup</div>
         {
-<<<<<<< HEAD
             let $action := request:get-parameter("action", ()) return
                 if($action) then
                 (
@@ -25,7 +24,7 @@
                     (
                         setup:importLocal()
                     )
-                    else if($action eq "Import Remote Files") then
+                    else if($action eq "Import Files") then
                     (
                         setup:importFromURLs()
                     )
@@ -38,29 +37,6 @@
                 (
                     setup:page1()
                 )
-=======
-let $action := request:get-parameter("action", ()) return
-		if($action) then
-		                (
-		                    if($action eq "Import Example Data") then
-		                    (
-		                        setup:importLocal()
-		                    )
-		                    else if($action eq "Import Files") then
-		                    (
-		                        setup:importFromURLs()
-		                    )
-		                    else
-		                    (
-		                        setup:report()
-		                    )
-		                )
-		                else
-		                (
-		                    setup:select()
-		                )
- 
->>>>>>> f18a9927
         }
     </div>
 };
