--- conflicted
+++ resolved
@@ -3,16 +3,23 @@
 <book xmlns:xi="http://www.w3.org/2001/XInclude">
     <bookinfo>
         <graphic fileref="logo.jpg"/>
-        <productname>Open Source Native XML Database</productname>
-        <title>eXist-db download</title>
-        <date>September 2009</date>
+        <productname>eXist-db – Open Source Native XML Database</productname>
+        <title>Downloading eXist-db</title>
+        <date>August 2012</date>
         <author>
             <firstname>Dannes</firstname>
             <surname>Wessels</surname>
             <affiliation>
                 <address format="linespecific">
-                    <email>dizzzz@exist-db.org</email>
+                    <email>dizzzz at exist-db.org</email>
                 </address>
+            </affiliation>
+        </author>
+        <author>
+            <firstname>Leif-Jöran</firstname>
+            <surname>Olsson</surname>
+            <affiliation>
+                <address format="linespecific"><email>ljo at exist-db.org</email></address>
             </affiliation></author>
     </bookinfo>
     <xi:include href="sidebar.xml"/>
@@ -22,17 +29,10 @@
             <title>Versions</title>
             <para>Release <emphasis>1.4.2</emphasis> is a production quality release. Among other things, it
                 features better Referential Integrity, revised Database Shutdown and Crash Protection, a completely new WebDAV 
-<<<<<<< HEAD
                 implementation based on the Milton WebDAV library. The Lucene Full-Text Indexing has been made more robust and 
                 performant. In addition it now also includes configurable analyzers and parameters, better match highlighting and 
                 additional functions for working with Lucene document fields. The betterFORM server-side XForms 1.1 engine is 
                 integrated and enabled by default.</para>
-=======
-				implementation based on the Milton WebDAV library. The Lucene Full-Text Indexing has been made more robust and 
-				performant. In addition it now also includes configurable analyzers and parameters, better match highlighting and 
-				additional functions for working with Lucene document fields. The betterFORM server-side XForms 1.1 engine is 
-				integrated and enabled by default.</para>
->>>>>>> 3c6c5c58
             <para>1.4.2 replaces the <emphasis>1.4.1</emphasis> version. Release <emphasis>2.0</emphasis>
                 is the current production quality release, version 2.1 is the <ulink url="http://en.wikipedia.org/wiki/Bleeding_edge">bleeding edge</ulink>
                 development release, which will relabeled to 2.2 when ready. New features will be added to this release only.</para>
@@ -43,8 +43,8 @@
                     url="http://sourceforge.net/donate/index.php?group_id=17691">
                     <graphic fileref="resources/project-support.jpg"/>
                 </ulink></para>
-            <para>eXist as an Open Source community depends on the contributions of volunteers. Making a donation acknowledges their efforts, and helps to finance the few things that we need to keep the project running smoothly.</para>
-            <para>Another way to support eXist is to <ulink url="acknowledge.xml">sponsor</ulink> the addition of new features, that you may need for your own applications or from our own <ulink url="roadmap.xml">roadmap</ulink>.</para>
+            <para>eXist-db as an Open Source community depends on the contributions of volunteers. Making a donation acknowledges their efforts, and helps to finance the few things that we need to keep the project running smoothly.</para>
+            <para>Another way to support eXist-db is to <ulink url="acknowledge.xml">sponsor</ulink> the addition of new features, that you may need for your own applications or from our own <ulink url="roadmap.xml">roadmap</ulink>.</para>
             <para>Members of our development team and community have come together commercially under the umbrella of <ulink url="http://www.existsolutions.com">eXist Solutions</ulink>. They are available for <ulink url="http://www.existsolutions.com/consultancy.xml">Consultancy</ulink>, <ulink url="http://www.existsolutions.com/training.xml">Training</ulink> or <ulink url="http://www.existsolutions.com/consultancy.xml">Bespoke Development</ulink> on a flexible basis, as such if you need some extra support or development resource, please <ulink url="http://www.existsolutions.com/contact.xml">contact us</ulink> at <ulink url="mailto:info@existsolutions.com">info@existsolutions.com</ulink>.</para>
             <para><ulink url="http://www.existsolutions.com">eXist Solutions</ulink> can also provide annual <ulink url="http://www.existsolutions.com/support.xml">Production and Development Support</ulink> plans. Should your organisation require contractual support, please see <ulink url="http://www.existsolutions.com/support.xml">this page</ulink>.</para>  
         </section>
@@ -53,7 +53,6 @@
             <para>For information concerning upgrades from previous versions, see our <ulink
                     url="upgrading.xml">Upgrade Guide</ulink>.</para>
             <section>
-<<<<<<< HEAD
                 <title>Tech Preview 2.0 (Codename: Praha)</title>
                 <para>2.0 is going to be the next stable release. The release is feature complete
                     and the code has been running in production on a number of sites for the past
@@ -63,19 +62,10 @@
                     <caption/>
                     <tr>
                         <th style="background-color: #C5DAFF" align="left" colspan="2">2.0 (Tech Preview)</th>
-=======
-                <title>Stable Release 1.4.2 (Codename: <ulink url="http://en.wikipedia.org/wiki/Eindhoven"
-                        >Eindhoven</ulink>)</title>
-                <table cellpadding="5" cellspacing="5">
-                    <caption/>
-                    <tr>
-                        <th style="background-color: #C5DAFF" align="left" colspan="2">1.4.2 (Stable Release)</th>
->>>>>>> 3c6c5c58
-                    </tr>
-                    <tr>
-                        <td>
-                            <ulink
-<<<<<<< HEAD
+                    </tr>
+                    <tr>
+                        <td>
+                            <ulink
                                 url="http://sourceforge.net/projects/exist/files/Stable/2.0/eXist-setup-2.0-tech-preview.jar/download"
                                 >eXist-setup-2.0-tech-preview.jar</ulink>
                         </td>
@@ -95,17 +85,11 @@
                     <tr>
                         <td>
                             <ulink
-=======
->>>>>>> 3c6c5c58
                                 url="http://sourceforge.net/projects/exist/files/Stable/1.4.2/eXist-setup-1.4.2-rev16251.jar/download"
                                 >eXist-setup-1.4.2-rev16251.jar</ulink>
                         </td>
                         <td> Installer based on IzPack. Includes source. Run with <code>java -jar
-<<<<<<< HEAD
                             eXist-1.4.2-rev16251.jar</code></td>
-=======
-                                eXist-1.4.2-rev16251.jar</code></td>
->>>>>>> 3c6c5c58
                     </tr>
                     <tr>
                         <td>
@@ -128,7 +112,7 @@
                     </tr>
                     <tr>
                         <td align="left" colspan="2">The 1.4.2 release still includes Cocoon 2.1.11.
-                            Starting with release 1.5 cocoon will only available as an optional
+                            Starting with exist-db version 2.0 cocoon will only available as an optional
                             block. The development team is looking for a maintainer for this code.
                             If you have experience with Cocoon please drop us a message on the
                             developer's list, otherwise this feature will be removed in the
@@ -167,22 +151,20 @@
                                 url="http://sourceforge.net/projects/exist/files/Stable/1.2/eXist-1.2.6-rev9165.war/download"
                                 >eXist-1.2.6-rev9165.war</ulink>
                         </td>
-                        <td>Web application archive, ready to be installed into an existing
-                            servlet-engine like Tomcat or Jetty. </td>
-                    </tr>
-                    <tr>
-                        <th style="background-color: #C5DAFF" align="left" colspan="2">eXist as
-                            Cocoon block</th>
-                    </tr>
-                    <tr>
-                        <td align="left" colspan="2"> The standard distribution already ships with
-                            Cocoon. However, this version is a bit older and offers only a subset of
-                            the available Cocoon modules (called "blocks" in Cocoon). If you work a
-                            lot with Cocoon, you might prefer to have eXist integrated into full
-                            Cocoon build. The installer-based distribution contains build scripts to
-                            set up eXist as a block in Cocoon. Please refer to the <ulink
-                                url="building.xml"> documentation</ulink>. As a service to Cocoon
-                            users, we also provide a pre-compiled Cocoon 2.1.11 below: </td>
+                        <td>Web application archive, ready to be installed into an existing servlet-engine like Tomcat
+                            or Jetty. </td>
+                    </tr>
+                    <tr>
+                        <th style="background-color: #C5DAFF" align="left" colspan="2">eXist as Cocoon block</th>
+                    </tr>
+                    <tr>
+                        <td align="left" colspan="2"> The standard distribution already ships with Cocoon. However, this
+                            version is a bit older and offers only a subset of the available Cocoon modules (called
+                            "blocks" in Cocoon). If you work a lot with Cocoon, you might prefer to have eXist
+                            integrated into full Cocoon build. The installer-based distribution contains build scripts
+                            to set up eXist as a block in Cocoon. Please refer to the <ulink url="building.xml">
+                                documentation</ulink>. As a service to Cocoon users, we also provide a pre-compiled
+                            Cocoon 2.1.11 below: </td>
                     </tr>
                     <tr>
                         <td>
@@ -190,9 +172,8 @@
                                 url="http://sourceforge.net/projects/exist/files/Stable/1.2/cocoon-2.1.11-with-eXist-1.2.6.war"
                                 > cocoon-2.1.11-with-eXist-1.2.6.war </ulink>
                         </td>
-                        <td>This is Cocoon version 2.1.11 build with standard options and eXist 1.2
-                            as a block. You should find eXist in
-                                <code>http://my-server:port/cocoon/samples/blocks/exist/</code>.</td>
+                        <td>This is Cocoon version 2.1.11 build with standard options and eXist 1.2 as a block. You
+                            should find eXist in <code>http://my-server:port/cocoon/samples/blocks/exist/</code>.</td>
                     </tr>
                 </table>
             </section>
@@ -201,35 +182,30 @@
             <title>Important Notes</title>
             <section>
                 <title>Java versions</title>
-                <para>eXist-db version <emphasis>1.4.x</emphasis> requires
-                        <emphasis>Java5</emphasis>. The database has been implemented and tested
-                    with the Java implementation of Sun. Implementations of other vendors will
-                    probably work but have not been tested as extensively.</para>
+                <para>eXist-db version <emphasis>1.4.x</emphasis> requires <emphasis>Java5</emphasis>. The database has
+                    been implemented and tested with the Java implementation of Sun. Implementations of other vendors
+                    will probably work but have not been tested as extensively.</para>
             </section>
             <section>
                 <title>Endorsed library</title>
-                <para>eXist-db heavily depends on the Apache <ulink
-                        url="http://xerces.apache.org/xerces2-j/">Xerces2</ulink> parser, Apache
-                        <ulink url="http://xml.apache.org/xalan-j">Xalan</ulink>-Java XSLT processor
-                    and the Apache XML Commons <ulink
-                        url="http://xml.apache.org/commons/components/resolver/index.html"
-                        >Resolver</ulink> libraries. When eXist-db is installed in a servlet
-                    container like tomcat, these jar files must be made available to eXist via the
-                        <ulink url="http://java.sun.com/j2se/1.5.0/docs/guide/standards/index.html"
-                        >java</ulink>
-                    <ulink url="http://tomcat.apache.org/tomcat-5.5-doc/class-loader-howto.html"
-                        >endorsed</ulink> feature.</para>
+                <para>eXist-db heavily depends on the Apache <ulink url="http://xerces.apache.org/xerces2-j/"
+                        >Xerces2</ulink> parser, Apache <ulink url="http://xml.apache.org/xalan-j">Xalan</ulink>-Java
+                    XSLT processor and the Apache XML Commons <ulink
+                        url="http://xml.apache.org/commons/components/resolver/index.html">Resolver</ulink> libraries.
+                    When eXist-db is installed in a servlet container like tomcat, these jar files must be made
+                    available to eXist via the <ulink
+                        url="http://java.sun.com/j2se/1.5.0/docs/guide/standards/index.html">java</ulink>
+                    <ulink url="http://tomcat.apache.org/tomcat-5.5-doc/class-loader-howto.html">endorsed</ulink>
+                    feature.</para>
             </section>
             <section>
                 <title>Tomcat</title>
                 <para>Due to some restrictions of Apache <ulink
                         url="https://sourceforge.net/tracker/?func=detail&amp;atid=117691&amp;aid=1760998&amp;group_id=17691"
-                        >Tomcat</ulink> the validation functions do not fully work on stored
-                    documents (using the <emphasis>xmldb:exist:///</emphasis>-type URLs - Note the
-                    three slashes). </para>
-                <para>By default Apache Tomcat is started with a limited HeapSize. This heapsize
-                    must be increased to have optimal performance and to prevent "Out of Memory"
-                    errors.</para>
+                        >Tomcat</ulink> the validation functions do not fully work on stored documents (using the
+                        <emphasis>xmldb:exist:///</emphasis>-type URLs - Note the three slashes). </para>
+                <para>By default Apache Tomcat is started with a limited HeapSize. This heapsize must be increased to
+                    have optimal performance and to prevent "Out of Memory" errors.</para>
             </section>
         </section>
     </chapter>
