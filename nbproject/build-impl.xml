--- conflicted
+++ resolved
@@ -116,11 +116,6 @@
                 <available file="${src.src4.dir}"/>
                 <available file="${src.src5.dir}"/>
                 <available file="${eXist-1.33.dir}"/>
-<<<<<<< HEAD
-=======
-                <available file="${src.src7.dir}"/>
-                <available file="${src.src6.dir}"/>
->>>>>>> f9d55556
                 <available file="${eXist-1.32.dir}"/>
             </or>
         </condition>
@@ -182,11 +177,6 @@
         <fail unless="src.src4.dir">Must set src.src4.dir</fail>
         <fail unless="src.src5.dir">Must set src.src5.dir</fail>
         <fail unless="eXist-1.33.dir">Must set eXist-1.33.dir</fail>
-<<<<<<< HEAD
-=======
-        <fail unless="src.src7.dir">Must set src.src7.dir</fail>
-        <fail unless="src.src6.dir">Must set src.src6.dir</fail>
->>>>>>> f9d55556
         <fail unless="eXist-1.32.dir">Must set eXist-1.32.dir</fail>
         <fail unless="test.src.dir">Must set test.src.dir</fail>
         <fail unless="test.eXist-1.32.dir">Must set test.eXist-1.32.dir</fail>
@@ -210,11 +200,7 @@
     </target>
     <target name="-init-macrodef-javac">
         <macrodef name="javac" uri="http://www.netbeans.org/ns/j2se-project/3">
-<<<<<<< HEAD
             <attribute default="${src.dir}:${src.src.dir}:${src.src2.dir}:${src.src3.dir}:${src.src4.dir}:${src.src5.dir}:${eXist-1.33.dir}:${eXist-1.32.dir}" name="srcdir"/>
-=======
-            <attribute default="${src.dir}:${src.src.dir}:${src.src2.dir}:${src.src3.dir}:${src.src4.dir}:${src.src5.dir}:${eXist-1.33.dir}:${src.src7.dir}:${src.src6.dir}:${eXist-1.32.dir}" name="srcdir"/>
->>>>>>> f9d55556
             <attribute default="${build.classes.dir}" name="destdir"/>
             <attribute default="${javac.classpath}" name="classpath"/>
             <attribute default="${includes}" name="includes"/>
@@ -242,11 +228,7 @@
             </sequential>
         </macrodef>
         <macrodef name="depend" uri="http://www.netbeans.org/ns/j2se-project/3">
-<<<<<<< HEAD
             <attribute default="${src.dir}:${src.src.dir}:${src.src2.dir}:${src.src3.dir}:${src.src4.dir}:${src.src5.dir}:${eXist-1.33.dir}:${eXist-1.32.dir}" name="srcdir"/>
-=======
-            <attribute default="${src.dir}:${src.src.dir}:${src.src2.dir}:${src.src3.dir}:${src.src4.dir}:${src.src5.dir}:${eXist-1.33.dir}:${src.src7.dir}:${src.src6.dir}:${eXist-1.32.dir}" name="srcdir"/>
->>>>>>> f9d55556
             <attribute default="${build.classes.dir}" name="destdir"/>
             <attribute default="${javac.classpath}" name="classpath"/>
             <sequential>
@@ -413,7 +395,7 @@
         <delete file="${built-jar.properties}" quiet="true"/>
     </target>
     <target if="already.built.jar.${basedir}" name="-warn-already-built-jar">
-        <echo level="warn" message="Cycle detected: eXist-1.5 was already built"/>
+        <echo level="warn" message="Cycle detected: eXist-1.4 was already built"/>
     </target>
     <target depends="init,-deps-jar-init" name="deps-jar" unless="no.deps">
         <mkdir dir="${build.dir}"/>
@@ -444,11 +426,7 @@
                 <include name="*"/>
             </dirset>
         </pathconvert>
-<<<<<<< HEAD
         <j2seproject3:depend srcdir="${src.dir}:${src.src.dir}:${src.src2.dir}:${src.src3.dir}:${src.src4.dir}:${src.src5.dir}:${eXist-1.33.dir}:${eXist-1.32.dir}:${build.generated.subdirs}"/>
-=======
-        <j2seproject3:depend srcdir="${src.dir}:${src.src.dir}:${src.src2.dir}:${src.src3.dir}:${src.src4.dir}:${src.src5.dir}:${eXist-1.33.dir}:${src.src7.dir}:${src.src6.dir}:${eXist-1.32.dir}:${build.generated.subdirs}"/>
->>>>>>> f9d55556
     </target>
     <target depends="init,deps-jar,-pre-pre-compile,-pre-compile,-compile-depend" if="have.sources" name="-do-compile">
         <j2seproject3:javac gensrcdir="${build.generated.sources.dir}"/>
@@ -460,11 +438,6 @@
             <fileset dir="${src.src4.dir}" excludes="${build.classes.excludes},${excludes}" includes="${includes}"/>
             <fileset dir="${src.src5.dir}" excludes="${build.classes.excludes},${excludes}" includes="${includes}"/>
             <fileset dir="${eXist-1.33.dir}" excludes="${build.classes.excludes},${excludes}" includes="${includes}"/>
-<<<<<<< HEAD
-=======
-            <fileset dir="${src.src7.dir}" excludes="${build.classes.excludes},${excludes}" includes="${includes}"/>
-            <fileset dir="${src.src6.dir}" excludes="${build.classes.excludes},${excludes}" includes="${includes}"/>
->>>>>>> f9d55556
             <fileset dir="${eXist-1.32.dir}" excludes="${build.classes.excludes},${excludes}" includes="${includes}"/>
         </copy>
     </target>
@@ -480,11 +453,7 @@
     <target depends="init,deps-jar,-pre-pre-compile" name="-do-compile-single">
         <fail unless="javac.includes">Must select some files in the IDE or set javac.includes</fail>
         <j2seproject3:force-recompile/>
-<<<<<<< HEAD
         <j2seproject3:javac excludes="" gensrcdir="${build.generated.sources.dir}" includes="${javac.includes}" sourcepath="${src.dir}:${src.src.dir}:${src.src2.dir}:${src.src3.dir}:${src.src4.dir}:${src.src5.dir}:${eXist-1.33.dir}:${eXist-1.32.dir}"/>
-=======
-        <j2seproject3:javac excludes="" gensrcdir="${build.generated.sources.dir}" includes="${javac.includes}" sourcepath="${src.dir}:${src.src.dir}:${src.src2.dir}:${src.src3.dir}:${src.src4.dir}:${src.src5.dir}:${eXist-1.33.dir}:${src.src7.dir}:${src.src6.dir}:${eXist-1.32.dir}"/>
->>>>>>> f9d55556
     </target>
     <target name="-post-compile-single">
         <!-- Empty placeholder for easier customization. -->
@@ -693,15 +662,6 @@
             <fileset dir="${eXist-1.33.dir}" excludes="${excludes}" includes="${includes}">
                 <filename name="**/*.java"/>
             </fileset>
-<<<<<<< HEAD
-=======
-            <fileset dir="${src.src7.dir}" excludes="${excludes}" includes="${includes}">
-                <filename name="**/*.java"/>
-            </fileset>
-            <fileset dir="${src.src6.dir}" excludes="${excludes}" includes="${includes}">
-                <filename name="**/*.java"/>
-            </fileset>
->>>>>>> f9d55556
             <fileset dir="${eXist-1.32.dir}" excludes="${excludes}" includes="${includes}">
                 <filename name="**/*.java"/>
             </fileset>
@@ -855,7 +815,7 @@
         <delete file="${built-clean.properties}" quiet="true"/>
     </target>
     <target if="already.built.clean.${basedir}" name="-warn-already-built-clean">
-        <echo level="warn" message="Cycle detected: eXist-1.5 was already built"/>
+        <echo level="warn" message="Cycle detected: eXist-1.4 was already built"/>
     </target>
     <target depends="init,-deps-clean-init" name="deps-clean" unless="no.deps">
         <mkdir dir="${build.dir}"/>
