/*
 *  eXist Open Source Native XML Database
 *  Copyright (C) 2001-04 The eXist Team
 *
 *  http://exist-db.org
 *  
 *  This program is free software; you can redistribute it and/or
 *  modify it under the terms of the GNU Lesser General Public License
 *  as published by the Free Software Foundation; either version 2
 *  of the License, or (at your option) any later version.
 *  
 *  This program is distributed in the hope that it will be useful,
 *  but WITHOUT ANY WARRANTY; without even the implied warranty of
 *  MERCHANTABILITY or FITNESS FOR A PARTICULAR PURPOSE.  See the
 *  GNU Lesser General Public License for more details.
 *  
 *  You should have received a copy of the GNU Lesser General Public License
 *  along with this program; if not, write to the Free Software
 *  Foundation, Inc., 675 Mass Ave, Cambridge, MA 02139, USA.
 *  
 *  $Id$
 */
package org.exist.izpack;

import com.izforge.izpack.installer.AutomatedInstaller;

import java.io.File;
import java.io.FileWriter;
import java.io.Writer;

/**
 * @author wolf
 *
 */
public class CommandLineInstaller {

	private final static String HELP_OPT = "-h";
	private final static String PATH_OPT = "-p";
	
	/**
	 * 
	 */
	public CommandLineInstaller() {
	}

	protected void execute(String[] args) throws Exception {
		if (args.length == 0 && !System.getProperty("os.name").startsWith("OpenServer")) {
			System.out.println("\neXist Installation");
			System.out.println("------------------------");
			System.out.println("Using GUI mode ...");
			System.out.println("On a headless system, add parameter -p install-path");
			System.out.println("to install without GUI. If you are running JDK 1.4, you may");
			System.out.println("also try to pass: -Djava.awt.headless=true -p install-path");
			System.out.println("as arguments to the Java executable.");
 			
 			// can't load the GUIInstaller class on headless machines,
 			// so we use Class.forName to force lazy loading.
 			Class.forName("com.izforge.izpack.installer.GUIInstaller").newInstance();
 		} else {
            String installPath = System.getProperty("user.home") + "/eXist";
            for(int i = 0; i < args.length; i++) {
                if (args[i].equals(HELP_OPT)) {
                    printHelp();
                    return;
                } else if (args[i].equals(PATH_OPT)) {
                    if (++i == args.length) {
                        System.out.println("Option -p requires an argument: the path to the directory " +
                                "where you want to have eXist installed.");
                        return;
                    }
                    installPath = args[i];
                }
            }
			System.out.println("Installing into directory: " + installPath);
            
            String filename = File.createTempFile("inst", ".xml").getAbsolutePath();
            Writer w = new FileWriter(filename);
            w.write("<AutomatedInstallation langpack=\"eng\">\n");
			w.write("<com.izforge.izpack.panels.HelloPanel/>\n" +
<<<<<<< HEAD
					"    <com.izforge.izpack.panels.PacksPanel>\n" +
					"        <selected>\n" +
					"            <pack index=\"0\"/>\n" +
					"            <pack index=\"1\"/>\n" +
					"            <pack index=\"2\"/>\n" +
					"        </selected>\n" +
					"    </com.izforge.izpack.panels.PacksPanel>\n");
			w.write("<com.izforge.izpack.panels.TargetPanel>\n" +
					"        <installpath>" + installPath + "</installpath>\n" +
					"    </com.izforge.izpack.panels.TargetPanel>\n");
			w.write("<com.izforge.izpack.panels.InstallPanel/>\n");
			w.write("<com.izforge.izpack.panels.FinishPanel/>\n");
=======
                "<com.izforge.izpack.panels.PacksPanel>\n" +
                "<pack name=\"core\" index=\"0\" selected=\"true\"/>\n" +
                "<pack name=\"sources\" index=\"1\" selected=\"true\"/>\n" +
                "<pack name=\"javadoc\" index=\"2\" selected=\"true\"/>\n" +
                "</com.izforge.izpack.panels.PacksPanel>");
			w.write("<com.izforge.izpack.panels.TargetPanel>\n" +
					"        <installpath>" + installPath + "</installpath>\n" +
					"    </com.izforge.izpack.panels.TargetPanel>\n");
            w.write("<com.izforge.izpack.panels.UserInputPanel>\n" +
                    "        <userInput>\n" +
                    "            <entry key=\"adminPasswd\" value=\"\"/>\n" +
                    "        </userInput>\n" +
                    "    </com.izforge.izpack.panels.UserInputPanel>");
			w.write("<com.izforge.izpack.panels.InstallPanel />\n" +
                    "  <com.izforge.izpack.panels.ShortcutPanel>\n" +
                    "       <programGroup/>" +
                    "  </com.izforge.izpack.panels.ShortcutPanel>\n" +
                    "  <com.izforge.izpack.panels.ProcessPanel />\n" +
                    "  <com.izforge.izpack.panels.HTMLInfoPanel />\n" +
                    "  <com.izforge.izpack.panels.FinishPanel />");
>>>>>>> 8188fda5
			w.write("</AutomatedInstallation>");
			w.close();

            EXistAutomatedInstaller installer = new EXistAutomatedInstaller(filename);
            installer.run();

            new File(filename).delete();
 		}
	}
	
	private static void printHelp() {
        System.out.println("Usage: java " + CommandLineInstaller.class.getName() + " [options]");
        System.out.println("Options:");
        System.out.println("    -p install-path");
        System.out.println("        Install eXist with default options and no GUI into directory 'install-path'");
        System.out.println("    -h");
        System.out.println("        Print this help message and exit");
    }

    /**
     * Workaround: AutomatedInstaller.doInstall is protected, so we can't call it
     * directly. Instead we have to create a subclass which calls it.
     */
    private class EXistAutomatedInstaller extends AutomatedInstaller {

        public EXistAutomatedInstaller(String string) throws Exception {
            super(string);
        }

        public void run() throws Exception {
            super.doInstall();
        }
    }

    /**
	 * @param args
	 */
	public static void main(String[] args) {
		CommandLineInstaller inst = new CommandLineInstaller();
		try {
			inst.execute(args);
		} catch (Exception e) {
			System.err.println("Installer exited with an error: " + e.getMessage());
		}
	}

}<|MERGE_RESOLUTION|>--- conflicted
+++ resolved
@@ -77,20 +77,6 @@
             Writer w = new FileWriter(filename);
             w.write("<AutomatedInstallation langpack=\"eng\">\n");
 			w.write("<com.izforge.izpack.panels.HelloPanel/>\n" +
-<<<<<<< HEAD
-					"    <com.izforge.izpack.panels.PacksPanel>\n" +
-					"        <selected>\n" +
-					"            <pack index=\"0\"/>\n" +
-					"            <pack index=\"1\"/>\n" +
-					"            <pack index=\"2\"/>\n" +
-					"        </selected>\n" +
-					"    </com.izforge.izpack.panels.PacksPanel>\n");
-			w.write("<com.izforge.izpack.panels.TargetPanel>\n" +
-					"        <installpath>" + installPath + "</installpath>\n" +
-					"    </com.izforge.izpack.panels.TargetPanel>\n");
-			w.write("<com.izforge.izpack.panels.InstallPanel/>\n");
-			w.write("<com.izforge.izpack.panels.FinishPanel/>\n");
-=======
                 "<com.izforge.izpack.panels.PacksPanel>\n" +
                 "<pack name=\"core\" index=\"0\" selected=\"true\"/>\n" +
                 "<pack name=\"sources\" index=\"1\" selected=\"true\"/>\n" +
@@ -111,7 +97,6 @@
                     "  <com.izforge.izpack.panels.ProcessPanel />\n" +
                     "  <com.izforge.izpack.panels.HTMLInfoPanel />\n" +
                     "  <com.izforge.izpack.panels.FinishPanel />");
->>>>>>> 8188fda5
 			w.write("</AutomatedInstallation>");
 			w.close();
 
