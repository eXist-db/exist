--- conflicted
+++ resolved
@@ -86,21 +86,6 @@
 
     @Override
     public Occurrences[] getIndexedElements(final boolean inclusive) throws XMLDBException {
-<<<<<<< HEAD
-        try {
-            final List<Object> params = new ArrayList<>();
-            params.add(collection.getPath());
-            params.add(inclusive);
-            final Object[] result = (Object[]) client.execute("getIndexedElements", params);
-
-            final Stream<Occurrences> occurrences = Arrays.stream(result)
-                    .map(o -> (Object[]) o)
-                    .map(row -> new Occurrences(new QName(row[0].toString(), row[1].toString(), row[2].toString()), (Integer) row[3]));
-            return occurrences.toArray(size -> new Occurrences[size]);
-        } catch (final XmlRpcException e) {
-            throw new XMLDBException(ErrorCodes.UNKNOWN_ERROR, "xmlrpc error while retrieving indexed elements", e);
-        }
-=======
         final List<Object> params = new ArrayList<>();
         params.add(collection.getPath());
         params.add(Boolean.valueOf(inclusive));
@@ -110,7 +95,6 @@
                 .map(o -> (Object[]) o)
                 .map(row -> new Occurrences(new QName(row[0].toString(), row[1].toString(), row[2].toString()), (Integer) row[3]));
         return occurrences.toArray(size -> new Occurrences[size]);
->>>>>>> e2d040f1
     }
 
     @Override
