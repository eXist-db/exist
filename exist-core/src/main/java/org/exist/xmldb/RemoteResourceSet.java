/*
 * eXist Open Source Native XML Database
 * Copyright (C) 2001-2019 The eXist Project
 * http://exist-db.org
 *
 * This program is free software; you can redistribute it and/or
 * modify it under the terms of the GNU Lesser General Public License
 * as published by the Free Software Foundation; either version 2
 * of the License, or (at your option) any later version.
 *
 * This program is distributed in the hope that it will be useful,
 * but WITHOUT ANY WARRANTY; without even the implied warranty of
 * MERCHANTABILITY or FITNESS FOR A PARTICULAR PURPOSE.  See the
 * GNU Lesser General Public License for more details.
 *
 * You should have received a copy of the GNU Lesser General Public License
 * along with this program; if not, write to the Free Software Foundation
 * Inc., 51 Franklin Street, Fifth Floor, Boston, MA 02110-1301, USA.
 */
package org.exist.xmldb;

import java.io.IOException;
import java.io.OutputStream;
import java.io.UnsupportedEncodingException;
import java.net.URISyntaxException;
import java.util.ArrayList;
import java.util.Arrays;
import java.util.List;
import java.util.Map;
import java.util.Optional;
import java.util.Properties;
import java.util.zip.DataFormatException;
import java.util.zip.Inflater;
import javax.xml.transform.OutputKeys;

import com.evolvedbinary.j8fu.function.FunctionE;
import com.evolvedbinary.j8fu.lazy.LazyVal;
import org.apache.commons.codec.binary.Base64;
import org.apache.commons.codec.binary.Hex;
import org.apache.logging.log4j.LogManager;
import org.apache.logging.log4j.Logger;
import org.apache.xmlrpc.XmlRpcException;
import org.apache.xmlrpc.client.XmlRpcClient;
import org.exist.storage.serializers.EXistOutputKeys;
import org.exist.util.Leasable;
import org.exist.util.io.TemporaryFileManager;
import org.exist.util.io.VirtualTempPath;
import org.xmldb.api.base.ErrorCodes;
import org.xmldb.api.base.Resource;
import org.xmldb.api.base.ResourceIterator;
import org.xmldb.api.base.ResourceSet;
import org.xmldb.api.base.XMLDBException;

public class RemoteResourceSet implements ResourceSet, AutoCloseable {

    private final Leasable<XmlRpcClient> leasableXmlRpcClient;
    private final RemoteCollection collection;
    private int handle = -1;
    private int hash = -1;
    private final List resources;
    private final Properties outputProperties;
    private boolean closed;
    private LazyVal<Integer> inMemoryBufferSize;

    private static Logger LOG = LogManager.getLogger(RemoteResourceSet.class.getName());

    public RemoteResourceSet(final Leasable<XmlRpcClient> leasableXmlRpcClient, final RemoteCollection col, final Properties properties, final Object[] resources, final int handle, final int hash) {
        this.leasableXmlRpcClient = leasableXmlRpcClient;
        this.handle = handle;
        this.hash = hash;
        this.resources = new ArrayList(Arrays.asList(resources));
        this.collection = col;
        this.outputProperties = properties;
    }

    private final int getInMemorySize(Properties properties) {
        if (inMemoryBufferSize == null) {
            inMemoryBufferSize = new LazyVal<>(() -> Integer.parseInt(properties.getProperty("in-memory-buffer-size", Integer.toString(VirtualTempPath.DEFAULT_IN_MEMORY_SIZE))));
        }
        return inMemoryBufferSize.get();
    }
    
    @Override
    public void addResource(final Resource resource) {
        resources.add(resource);
    }

    @Override
    public void addAll(final ResourceSet resourceSet) throws XMLDBException {
        for (long i = 0; i < resourceSet.getSize(); i++) {
            addResource(resourceSet.getResource(i));
        }
    }

    @Override
    public void clear() throws XMLDBException {
        if (handle < 0) {
            return;
        }
        final List<Object> params = new ArrayList<>();
        params.add(handle);
        if (hash > -1)
            params.add(hash);
        collection.execute("releaseQueryResult", params);
        hash = -1;
        resources.clear();
        handle = -1;
    }

    @Override
    public ResourceIterator getIterator() throws XMLDBException {
        return new NewResourceIterator();
    }

    public ResourceIterator getIterator(final long start) throws XMLDBException {
        return new NewResourceIterator(start);
    }

    @Override
    public Resource getMembersAsResource() throws XMLDBException {
        final List<Object> params = new ArrayList<>();
        params.add(handle);
        params.add(outputProperties);

<<<<<<< HEAD
        try {
            VirtualTempPath tempFile = new VirtualTempPath(getInMemorySize(outputProperties), TemporaryFileManager.getInstance());
            try (final OutputStream os = tempFile.newOutputStream()) {

                Map<?, ?> table = (Map<?, ?>) xmlRpcClient.execute("retrieveAllFirstChunk", params);

                long offset = (Integer) table.get("offset");
                byte[] data = (byte[]) table.get("data");
                final boolean isCompressed = "yes".equals(outputProperties.getProperty(EXistOutputKeys.COMPRESS_OUTPUT, "no"));
=======
        VirtualTempPath tempFile = new VirtualTempPath(getInMemorySize(outputProperties), TemporaryFileManager.getInstance());
        try (final OutputStream os = tempFile.newOutputStream()) {

            Map<?, ?> table = (Map<?, ?>) collection.execute("retrieveAllFirstChunk", params);

            long offset = ((Integer) table.get("offset")).intValue();
            byte[] data = (byte[]) table.get("data");
            final boolean isCompressed = "yes".equals(outputProperties.getProperty(EXistOutputKeys.COMPRESS_OUTPUT, "no"));
            // One for the local cached file
            Inflater dec = null;
            byte[] decResult = null;
            int decLength = 0;
            if (isCompressed) {
                dec = new Inflater();
                decResult = new byte[65536];
                dec.setInput(data);
                do {
                    decLength = dec.inflate(decResult);
                    os.write(decResult, 0, decLength);
                } while (decLength == decResult.length || !dec.needsInput());
            } else {
                os.write(data);
            }
            while (offset > 0) {
                params.clear();
                params.add(table.get("handle"));
                params.add(Long.toString(offset));
                table = (Map<?, ?>) collection.execute("getNextExtendedChunk", params);
                offset = Long.parseLong((String) table.get("offset"));
                data = (byte[]) table.get("data");
>>>>>>> e2d040f1
                // One for the local cached file
                if (isCompressed) {
                    dec.setInput(data);
                    do {
                        decLength = dec.inflate(decResult);
                        os.write(decResult, 0, decLength);
                    } while (decLength == decResult.length || !dec.needsInput());
                } else {
                    os.write(data);
                }
            }
            if (dec != null) {
                dec.end();
            }

            final RemoteXMLResource res = new RemoteXMLResource(collection, handle, 0, XmldbURI.EMPTY_URI, Optional.empty());
            res.setContent(tempFile);
            res.setProperties(outputProperties);
            return res;
        } catch (final XMLDBException xre) {
            final byte[] data = (byte[]) collection.execute("retrieveAll", params);
            String content;
            try {
                content = new String(data, outputProperties.getProperty(OutputKeys.ENCODING, "UTF-8"));
            } catch (final UnsupportedEncodingException ue) {
                LOG.warn(ue);
                content = new String(data);
            }
            final RemoteXMLResource res = new RemoteXMLResource(collection, handle, 0,
                    XmldbURI.EMPTY_URI, Optional.empty());
            res.setContent(content);
            res.setProperties(outputProperties);
            return res;
        } catch (final IOException | DataFormatException ioe) {
            throw new XMLDBException(ErrorCodes.VENDOR_ERROR, ioe.getMessage(), ioe);
        }
    }

    @Override
    public Resource getResource(final long pos) throws XMLDBException {
        if (pos >= resources.size()) {
            return null;
        }

        if(resources.get((int) pos) instanceof Resource) {
            return (Resource) resources.get((int) pos);
        } else {
            final Map<String, String> item = (Map<String, String>)resources.get((int)pos);

            switch(item.get("type")) {
                case "node()":
                case "document-node()":
                case "element()":
                case "attribute()":
                case "text()":
                case "processing-instruction()":
                case "comment()":
                case "namespace()":
                case "cdata-section()":
                    return getResourceNode((int)pos, item);

                case "xs:base64Binary":
                    return getResourceBinaryValue((int)pos, item, Base64::decodeBase64);

                case "xs:hexBinary":
                    return getResourceBinaryValue((int)pos, item, Hex::decodeHex);

                default:    // atomic value
                    return getResourceValue((int)pos, item);

            }
        }
    }

    private RemoteXMLResource getResourceNode(final int pos, final Map<String, String> nodeDetail) throws XMLDBException {
        final String doc = nodeDetail.get("docUri");
        final Optional<String> s_id =  Optional.ofNullable(nodeDetail.get("nodeId"));
        final Optional<String> s_type = Optional.ofNullable(nodeDetail.get("type"));
        final XmldbURI docUri;
        try {
            docUri = XmldbURI.xmldbUriFor(doc);
        } catch (final URISyntaxException e) {
            throw new XMLDBException(ErrorCodes.INVALID_URI, e.getMessage(), e);
        }

        final RemoteCollection parent;
        if (docUri.startsWith(XmldbURI.DB)) {
            parent = RemoteCollection.instance(leasableXmlRpcClient, docUri.removeLastSegment());
        } else {
            //fake to provide a RemoteCollection for local files that have been transferred by xml-rpc
            parent = collection;
        }


        parent.setProperties(outputProperties);
        final RemoteXMLResource res = new RemoteXMLResource(parent, handle, pos, docUri,
                s_id, s_type);
        res.setProperties(outputProperties);
        return res;
    }

    private RemoteXMLResource getResourceValue(final int pos, final Map<String, String> valueDetail) throws XMLDBException {
        final RemoteXMLResource res = new RemoteXMLResource(collection, handle, pos, XmldbURI.create(Long.toString(pos)), Optional.empty());
        res.setContent(valueDetail.get("value"));
        res.setProperties(outputProperties);
        return res;
    }

    private <E extends Exception> RemoteBinaryResource getResourceBinaryValue(final int pos, final Map<String, String> valueDetail, final FunctionE<String, byte[], E> binaryDecoder) throws XMLDBException {
        final String type = valueDetail.get("type");

        final byte[] content;
        try {
            content = binaryDecoder.apply(valueDetail.get("value"));
        } catch(final Exception e) {
            throw new XMLDBException(ErrorCodes.UNKNOWN_ERROR, e);
        }

        final RemoteBinaryResource res = new RemoteBinaryResource(collection, XmldbURI.create(Integer.toString(pos)), type, content);
        res.setProperties(outputProperties);
        return res;
    }

    @Override
    public long getSize() throws XMLDBException {
        return resources == null ? 0 : (long) resources.size();
    }

    @Override
    public void removeResource(final long pos) throws XMLDBException {
        resources.remove(pos);
    }

    public final boolean isClosed() {
        return closed;
    }

    @Override
    public final void close() throws XMLDBException {
        if (!isClosed()) {
            try {
                clear();
            } finally {
                closed = true;
            }
        }
    }

    @Override
    protected void finalize() throws Throwable {
        try {
            close();
        } finally {
            super.finalize();
        }
    }

    class NewResourceIterator implements ResourceIterator {
        long pos = 0;

        public NewResourceIterator() {
        }

        public NewResourceIterator(final long start) {
            pos = start;
        }

        @Override
        public boolean hasMoreResources() throws XMLDBException {
            return resources == null ? false : pos < resources.size();
        }

        @Override
        public Resource nextResource() throws XMLDBException {
            return getResource(pos++);
        }
    }
}
<|MERGE_RESOLUTION|>--- conflicted
+++ resolved
@@ -122,23 +122,12 @@
         params.add(handle);
         params.add(outputProperties);
 
-<<<<<<< HEAD
-        try {
-            VirtualTempPath tempFile = new VirtualTempPath(getInMemorySize(outputProperties), TemporaryFileManager.getInstance());
-            try (final OutputStream os = tempFile.newOutputStream()) {
-
-                Map<?, ?> table = (Map<?, ?>) xmlRpcClient.execute("retrieveAllFirstChunk", params);
-
-                long offset = (Integer) table.get("offset");
-                byte[] data = (byte[]) table.get("data");
-                final boolean isCompressed = "yes".equals(outputProperties.getProperty(EXistOutputKeys.COMPRESS_OUTPUT, "no"));
-=======
         VirtualTempPath tempFile = new VirtualTempPath(getInMemorySize(outputProperties), TemporaryFileManager.getInstance());
         try (final OutputStream os = tempFile.newOutputStream()) {
 
             Map<?, ?> table = (Map<?, ?>) collection.execute("retrieveAllFirstChunk", params);
 
-            long offset = ((Integer) table.get("offset")).intValue();
+            long offset = (Integer) table.get("offset");
             byte[] data = (byte[]) table.get("data");
             final boolean isCompressed = "yes".equals(outputProperties.getProperty(EXistOutputKeys.COMPRESS_OUTPUT, "no"));
             // One for the local cached file
@@ -163,7 +152,6 @@
                 table = (Map<?, ?>) collection.execute("getNextExtendedChunk", params);
                 offset = Long.parseLong((String) table.get("offset"));
                 data = (byte[]) table.get("data");
->>>>>>> e2d040f1
                 // One for the local cached file
                 if (isCompressed) {
                     dec.setInput(data);
