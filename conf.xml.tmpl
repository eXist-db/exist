<?xml version="1.0" encoding="UTF-8"?>
<!--
    This is the central configuration file for the database. If the database
    is running in a servlet-context, the configuration file will be read from
    the WEB-INF directory of the web application. Otherwise, the configuration
    is read from the directory specified by the exist.home system property.
    
    Structure of this xml document:
    
        exist
            db-connection
                startup
                    triggers
                pool
                recovery
                security
                watchdog
            repository
            binary-manager
            indexer
            scheduler
                job
            serializer
            transformer
            validation
            xquery
                builtin-modules
                    module
            xupdate
    
    Any unique attributes specified can also be overridden using a Java system 
    property, typically specified on the command line, of the form:
    
        org.element.element....attribute
        
    where the nesting of the element names follows the structure of the 
    XML configuration document, as was shown above.
        
    For example, to override the value of the cache size to be 128MB you could
    specify:
    
        -Dorg.exist.db-connection.cacheSize=128M
        
    on your JVM startup command line or options.  Note that this only works 
    for unique, non-repeating elements, so you can't override things like 
    the transformer attribute element values or the XQuery module builtin 
    definitions, since they are not unique.
    
    For detailed and latest information please consult the eXist documentation:
    
        - http://exist-db.org/exist/apps/doc/configuration.xml
        - http://exist-db.org/exist/apps/doc/documentation.xml
        - http://atomic.exist-db.org/
        
    Version: @version@

-->
<exist xmlns:xsi="http://www.w3.org/2001/XMLSchema-instance" xsi:noNamespaceSchemaLocation="schema/conf.xsd">

    <!-- 
        Configures the database backend.
        
        - cacheSize:
            the maximum amount of memory to use for database page buffers.
            Each database file has an associated page buffer for B+-tree and
            data pages. However, the memory specified via cacheSize is shared
            between all page buffers. It represents an absolute maximum, which
            would be occupied if all page buffers were completely full.
            
            The cacheSize should typically not be more than half of the size of 
            the JVM heap size (set by the JVM -Xmx parameter). It can be larger 
            if you have a large-memory JVM (usually a 64bit JVM)
        
        - checkMaxCacheSize:
            specifies whether eXist should check the max cache size on startup 
            and reduce it if it is too large.
            
            This value should normally be set to true.
            
            Only set this value to false if:
            
                a) You know what you are doing!
                b) You have a JVM with tons of memory (typically using a 64-bit 
                   JVM, which is the scenario this setting is intended for).
                c) You are really sure you've complied with a) and b) above.
                
            Setting this value to false may cause memory issues which may lead to 
            database corruptions, since it disables the automated max cache size 
            checks! You have been warned! ;-)
            
        - collectionCache:
            maximum amount of memory (in megabytes) to use for collection caches.
            Memory calculation is just approximate. If your collections are very 
            different in size, it might be possible that the actual amount of 
            memory used exceeds the specified limit. You should thus be careful 
            with this setting.
        
        - database:
            selects a database backend. Currently, "native" is the only valid setting.
        
        - files:
            path to the directory where database files are stored.
        
        - pageSize:
            the size of one page on the disk. This is the smallest unit
            transferred from and to the database files. Should be a multiple of
            the operating system's file system page size (usually 4096).

        - nodesBuffer:
            size of the temporary buffer used by eXist for caching index
            data while indexing a document. If set to -1, eXist will use the
            entire free memory to buffer index entries and will flush the
            cache once the memory is full.

            If set to a value > 0, the buffer will be fixed to the given size.
            The specified number corresponds to the number of nodes the
            buffer can hold, in thousands. Usually, a good default could be
            nodesBuffer="1000".
    
         - cacheShrinkThreshold:
            The minimum number of pages that must be read from a
            cache between check intervals to be not considered for 
            shrinking. This is a measure for the "load" of the cache. Caches
            with high load will never be shrinked. A negative value means that
            shrinkage will not be performed.

         - doc-ids:
            how document ids are managed by eXist. Takes the values
            "default" or "incremental".
            
            eXist assigns a unique, 32bit integer document id to every 
            document. When a document is deleted, its id will be freed 
            and reused for the next document stored. The disadvantage 
            of this approach is that document ids
            are not stable, i.e. one cannot be sure that the same document
            id will always identify the same document.

            If you need stable, incremental ids, set the option doc-ids to
            "incremental".
        - minDiskSpace:
            The amount of disk space (in megabytes) which should be available for
            the database to continue operations. If free disk space goes below
            the configured limit, eXist-db will flush all buffers to disk and
            switch to read-only mode in order to prevent potential data loss. 
            Set the limit large enough to allow all pending operations to 
            complete. The default is 1 gigabyte.
    
        =====================================================================
        
        The settings below are very conservative to avoid out-of-memory
        exceptions on machines with limited memory (256MB).
        
        Increase the buffer settings for elements_buffers and words_buffers if 
        you have some more memory to waste. If you deal with lots of 
        collections, you can also increase the collectionCacheSize value 
    -->
    <db-connection cacheSize="@cacheSize@M" checkMaxCacheSize="true" collectionCache="64M" database="@database@"
        files="@dataDir@" pageSize="4096" nodesBuffer="1000" cacheShrinkThreshold="10000"
        doc-ids="default" minDiskSpace="128M">

        <!--
            Startup Triggers are executed before the database becomes generally available
            for service and have complete access to the database as the SYSTEM broker
        -->
        <startup>
            <triggers>

		<!--
		    Trigger for registering eXists XML:DB URL handler with Java
		-->
		<trigger class="org.exist.protocolhandler.URLStreamHandlerStartupTrigger"/>

                <!-- 
                    EXQuery RESTXQ trigger to load the RESTXQ Registry at startup time 
                -->
                <trigger class="org.exist.extensions.exquery.restxq.impl.RestXqStartupTrigger"/>
                
                <!-- 
                    AutoDeploymentTrigger will install any .xar application package it finds
                    in the autodeploy directory unless the application has already been installed
                    in the db. 
                -->   
                <trigger class="org.exist.repo.AutoDeploymentTrigger"/>
                
                <!-- 
                    XQueryStartupTrigger will execute all xquery scripts stored in the
                    /db/system/autostart collection during startup of the database. 

                    The collection must be owned by SYSTEM/DBA mode "rwxrwx___" (0770)
					
                    Each of the scripts must be owned by a DBA user, group DBA, 
                    mode "rwxrwx___" (0770) with mime-type "application/xquery". 
                    The names of the scripts must end with ".xq", ".xqy" or ".xquery".
                -->
                <!--<trigger class="org.exist.collections.triggers.XQueryStartupTrigger"/>-->
                    
            </triggers>
        </startup>


        <!-- 
            Settings for the database connection pool:
            
            - min:
                minimum number of connections to keep alive.
            
            - max:
                maximum number of connections allowed.
            
            - sync-period:
                defines how often the database will flush its 
                internal buffers to disk. The sync thread will interrupt 
                normal database operation after the specified number of 
                milliseconds and write all dirty pages to disk.
            
            - wait-before-shutdown:
                defines how long the database instance will wait for running
                operations to complete before it forces a shutdown. Forcing
                a shutdown may leave the db in an unclean state and may
                trigger a recovery run on restart.

                Setting wait-before-shutdown="-1" means that the server will
                wait for all threads to return, no matter how long it takes.
                No thread will be killed.
        -->
        <pool max="20" min="1" sync-period="120000" wait-before-shutdown="120000"/>

        <!--                                                                        
                Configure the query pool.
                
                - max-stack-size:                                                        
                    maximum number of queries in the query-pool.                         
                                                                                         
                - size:                                                                  
                    number of copies of the same query kept in the query-pool.           
                    Value "-1" effectively disables caching. Queries cannot be shared     
                    by threads, each thread needs a private copy of a query.             
                                                                                         
                - timeout:                                                               
                    amount of time that a query will be cached in the query-pool.        
                                                                                         
                - timeout-check-interval:                                                
                    time between checking for timed out queries. For value "-1"          
                    the time out is switched off, resulting cached queries to remain     
                    in the cache forever.                                                
            -->
        <query-pool max-stack-size="64" size="128" timeout="120000"                
                    timeout-check-interval="30000"/>

        <!--
            Settings for the journaling and recovery of the database. With 
            recovery enabled, the database is able to recover from an unclean
            database shutdown due to, for example, power failures, OS reboots, 
            and hanging processes. For this to work correctly, all database 
            operations must be logged to a journal file. 
                      
            - enabled:
                if this attribute is set to yes, automatic recovery is enabled.
            
            - journal-dir:     
                this attribute sets the directory where journal files are to be
                written. If no directory is specified, the default path is to
                the data directory.
            
            - size:
                this attributes sets the maximum allowed size of the journal 
                file. Once the journal reaches this limit, a checkpoint will be
                triggered and the journal will be cleaned. However, the database
                waits for running transactions to return before processing this
                checkpoint. In the event one of these transactions writes a lot
                of data to the journal file, the file will grow until the 
                transaction has completed. Hence, the size limit is not enforced
                in all cases.
            
            - sync-on-commit:
                this attribute determines whether or not to protect the journal
                during operating system failures. That is, it determines whether
                the database forces a file-sync on the journal after every 
                commit. 
                If this attribute is set to "yes", the journal is protected 
                against operating system failures. However, this will slow 
                performance - especially on Windows systems. 
                If set to "no", eXist will rely on the operating system to flush
                out the journal contents to disk. In the worst case scenario, 
                in which there is a complete system failure, some committed 
                transactions might not have yet been written to the journal, 
                and so will be rolled back.

            - group-commit:
                If set to "yes", eXist will not sync the journal file 
                immediately after every transaction commit. Instead, 
                it will wait until the current file buffer (32kb)
                is really full. This can speed up eXist on some systems 
                where a file sync is an expensive operation (mainly windows 
                XP; not necessary on Linux). However, group-comit="yes"
                will increase the risk of an already committed 
                operation being rolled back after a database crash.

            - force-restart:
                Try to restart the db even if crash recovery failed. This is
                dangerous because there might be corruptions inside the
                data files. The transaction log will be cleared, all locks removed
                and the db reindexed.
                
                Set this option to "yes" if you need to make sure that the db is
                online, even after a fatal crash. Errors encountered during recovery 
                are written to the log files. Scan the log files to see if any problems
                occurred.

            - consistency-check:
                If set to "yes", a consistency check will be run on the database
                if an error was detected during crash recovery. This option requires
                force-restart to be set to "yes", otherwise it has no effect.

                The consistency check outputs a report to the directory {files}/sanity
                and if inconsistencies are found in the db, it writes an emergency
                backup to the same directory.
        -->
        <recovery enabled="yes"  group-commit="no"   journal-dir="@dataDir@" 
                  size="100M" sync-on-commit="no"  force-restart="no"  consistency-check="yes"/>

        <!--
            This is the global configuration for the query watchdog. The 
            watchdog monitors all query processes, and can terminate any 
            long-running queries if they exceed one of the predefined limits. 
            These limits are as follows:
            
            - output-size-limit:
                this attribute limits the size of XML fragments constructed 
                using XQuery, and thus sets the maximum amount of main memory a
                query is allowed to use. This limit is expressed as the maximum
                number of nodes allowed for an in-memory DOM tree. The purpose
                of this option is to avoid memory shortages on the server in
                cases where users are allowed to run queries that produce very
                large output fragments.
            
            - query-timeout:
                this attribute sets the maximum amount of time (expressed in 
                milliseconds) that the query can take before it is killed..
            
        -->
        <watchdog output-size-limit="1000000" query-timeout="-1"/>

    </db-connection>

    <!--
        Settings for the package repository:

        - root:
            The root collection for deployed applications. Application collections will be saved below
            this collection.
    -->
    <repository root="/db/apps"/>

    <!--
        Settings for the Binary Manager:
        
        - cache 
            Defines the class to use to Cache InputStreams when reading binary documents
            from the database or from a read once source such as a http request (e.g. request:get-data()).
            There are currently three options available:
            
            - org.exist.util.io.FileFilterInputStreamCache
                Default. Temporary binary streams are cached to a temporary file on disk.
            
            - org.exist.util.io.MemoryMappedFileFilterInputStreamCache
                Temporary binary streams are cached to a temporary file on disk which
                has been mapped into memory. Faster than FileFilterInputStreamCache.
                Not reliable on Windows platforms.
                
            - org.exist.util.io.MemoryFilterInputStreamCache
                Temporary binary streams are cached in memory.
                This is the fastest approach. However it can result in out of memory
                errors under heavy load or if using large binary files. 
            
           Where temporary files are used, they will be deleted after use.
           However, due to a bug in the JVM on Windows platforms, temporary files cannot be deleted, so instead
           they are re-cycled and re-used and deleted if the database is restarted.
    -->
    <binary-manager>
        <cache class="org.exist.util.io.FileFilterInputStreamCache"/>
    </binary-manager>
    
    <!-- 
        Settings for the indexer:
        
        - caseSensitive:
            should equality comparisons between strings be case-sensitive or
            insensitive: "yes" or "no".
        
        - index-depth:
            defines the maximum nesting depth of nodes which will be indexed
            in the DOM index. Nodes below the specified nesting depth will
            not be indexed in the DOM file. This has only an effect when 
            retrieving query results or for some types of XPath subexpressions, 
            like equality comparisons.
        
        - suppress-whitespace:
            should leading or trailing whitespace be removed from a text node?
            Set to "leading", "trailing", "both" or "none".
            Changing the parameter will only have an effect on newly loaded 
            files, not old ones.
        
        - suppress-whitespace-mixed-content:
            preserve the white space inside a mixed content node
    -->
    <indexer caseSensitive="yes" index-depth="5" preserve-whitespace-mixed-content="no"
        suppress-whitespace="none">

        <modules>
            <module id="ngram-index" file="ngram.dbx" n="3" class="org.exist.indexing.ngram.NGramIndex"/>
                    
            <!--
            <module id="spatial-index" connectionTimeout="10000" flushAfter="300" class="org.exist.indexing.spatial.GMLHSQLIndex"/>
            -->
            
            <module id="lucene-index" buffer="32" class="org.exist.indexing.lucene.LuceneIndex" />

            <!--
                The following index can be used to speed up 'order by' expressions
                by pre-ordering a node set.
            -->
            <module id="sort-index"      class="org.exist.indexing.sort.SortIndex"/>

            <!-- 
                New range index based on Apache Lucene. Replaces the old range index which is
                hard-wired into eXist core.
            -->
            <module id="range-index"    class="org.exist.indexing.range.RangeIndex"/>

            <!--
                 The following module is not really an index (though it sits 
                 in the index pipeline). It gathers relevant statistics on the
                 distribution of elements in the database, which can be used 
                 by the query optimizer for additional optimizations. 
            -->
            <!--
            <module id="index-stats" file="stats.dbx" class="org.exist.storage.statistics.IndexStatistics" />
            -->
        </modules>

        <!--
            Default index settings. Default settings apply if there's no 
            collection-specific configuration for a collection.
        -->
        <index>
            <!-- settings go here -->
        </index>
    </indexer>

    <!--
        Configures user jobs for the scheduler
    -->
    <scheduler>
        <!-- 
            Job definitions:
            
            - type:
            The type of the job to schedule. Must be either "system" 
            or "user".
            
                system - System jobs require the database to be in a consistent state.
                All database operations will be stopped until the method returns or 
                throws an exception. Any exception will be caught and a warning written to
                the log.
                
                user - User jobs may be scheduled at any time and may be mutually exclusive
                or non-exclusive
            
            - class:
            If the job is written in Java then this should be the name of the
            class that extends either -
                org.exist.storage.SystemTask
                org.exist.scheduler.UserJavaJob
            
            - xquery:
            If the job is written in XQuery (not suitable for system jobs) then 
            this should be a path to an XQuery stored in the database. e.g. 
            /db/myCollection/myJob.xql
            XQuery job's will be launched under the guest account initially,
            although the running XQuery may switch permissions through
            calls to xmldb:login().
            
            - cron-trigger:
            To define a firing pattern for the Job using Cron style syntax
            use this attribute otherwise for a periodic job use the period
            attribute. Not applicable to startup jobs.
            
            - unschedule-on-exception:
            Boolean: yes/true, no/false. Default: true. If true and an exception is
            encountered then the job is unscheduled for further execution until a
            restart; otherwise, the exception is ignored.
            
            - period:
            Can be used to define an explicit period for firing the job instead
            of a Cron style syntax. The period should be in milliseconds.
            Not applicable to startup jobs.
            
            - delay:
            Can be used with a period to delay the start of a job. If unspecified jobs
            will start as soon as the database and scheduler are initialised.
            
            - repeat:
            Can be used with a period to define for how many periods a job should be
            executed. If unspecified jobs will repeat for every period indefinitely.
        -->
        <!-- 
        <job class="bar.foo.myjob" period="600000" delay="300000" repeat="10" />
        -->
        
        <!--
            Run a consistency check on the database. This will detect inconsistencies
            or corruptions in documents or the collection store. The task can also
            be used to create automatic backups. The backup routine is faster than
            the one in the standard backup tool and it tries to export as much data
            as possible, even if parts of the collection tree are destroyed.

            If errors are detected during the consistency check, the job will
            automatically start creating a backup.

            Errors are reported via the JMX object with the name:

            org.exist.management.tasks:type=SanityReport

            Parameters:
                output  The output directory used by the job. The path is interpreted
                        relative to the data directory (WEB-INF/data).

                backup  Set to "yes" to create a backup whenever the job runs, not just
                        when it detects errors.
        -->
        <!--
        <job type="system" name="check1" 
            class="org.exist.storage.ConsistencyCheckTask"
            cron-trigger="0 0 * * * ?">
            <parameter name="output" value="export"/>
            <parameter name="backup" value="yes"/>
            <parameter name="incremental" value="no"/>
            <parameter name="incremental-check" value="no"/>
            <parameter name="max" value="2"/>
        </job>
        -->
        
        <!-- 
            Automatically creates a copy of the database .dbx files every 2 minutes
            
            Parameters:
            output-dir:
                The directory into which the copy will be written
        -->
        <!--
        <job type="system" name="databackup" 
            class="org.exist.storage.DataBackup" period="120000">
            <parameter name="output-dir" value="backup" />
        </job>
        -->
        
    </scheduler>

    <!-- 
        Default settings for the serializer. Most of these can be changed
        by client code:

        - add-exist-id:
            for debugging: add an exist:id attribute to every element, showing
            the internal node identifier (as a long int) assigned to this node.
            Possible values are: "none", "element", "all". "all" displays the 
            node of every element node; "element" displays the id only for the 
            root nodes of the returned XML fragments.
            
       - compress-output:
           should the output be compressed when serializing documents?
           Sometimes useful with remote clients.
           Remember to add a statement like this to your client code:
           service.setProperty("compress-output", "yes");
           to uncompress the retrieved result in the client too.
        
        - enable-xinclude: 
            should the database expand XInclude tags by default?
        
        - enable-xsl: 
            should the database evaluate XSL processing instructions
            when serializing documents?
        
        - indent:
            should the serializer pretty-print (indent) XML?
        
        - match-tagging-attributes:
            matches for attribute values can also be tagged using the character
            sequence "||" to demarcate the matching text string. Since this 
            changes the content of the attribute value, the feature is disabled
            by default.
        
        - match-tagging-elements:
            the database can highlight matches in the text content of a node by
            tagging the matching text string with <exist:match>. Clearly, this
            only works for XPath expressions using the fulltext index. 
            
            Set the parameter to "yes" to enable this feature.

    -->
    <serializer add-exist-id="none" compress-output="no" enable-xinclude="yes"
                enable-xsl="no" indent="yes" match-tagging-attributes="no" 
                match-tagging-elements="no">
        <!--
            You may add as many custom-filters as you want, they will be executed
            in the order you specify them. Thus:
            
            <custom-filter class="org.exist.FirstFilter"/>
            <custom-filter class="org.exist.SecondFilter"/>
        -->
        
<<<<<<< HEAD
        <!--
                temporally disabled in eXistdb 3.0
        <custom-filter class="org.exist.versioning.VersioningFilter"/>
        -->
=======
>>>>>>> 646852f9
    </serializer>

    <!--
        Default settings for the XSLT Transformer. Allow's for a choice of 
        implementation:
        
        - class:
            the name of the class that implements javax.xml.transform.TransformerFactory
            
            for Saxon (XSLT 2.0 support):
            - "net.sf.saxon.TransformerFactoryImpl"
            
            for Xalan (XSLT 1.0 support):
            - "org.apache.xalan.processor.TransformerFactoryImpl"

        - caching:
            You can enable or disable xsl caching by this option.     
            This option is set to "yes" by default.     
            
        For further details see - http://atomic.exist-db.org/wiki/HowTo/XSLT2/
        
        You can also include attribute child elements, if you wish to pass in 
        attributes to your particular TransformerFactory as follows:
        
            <transformer class="net.sf.saxon.TransformerFactoryImpl">
                <attribute name="http://saxon.sf.net/feature/version-warning" 
                           value="false" type="boolean"/>
            </transformer>
            
        The example above sets Saxon to suppress warnings when executing a 
        XSLT 1.0 stylesheet with the XSLT 2.0 processor. Check the 
        documentation for your selected TransformerFactory to determine which 
        attributes can be set. Valid types include "boolean", "integer" 
        and "string".  Anything else will be treated as type "string".
        
    -->
    <transformer class="net.sf.saxon.TransformerFactoryImpl" caching="yes">
        <attribute name="http://saxon.sf.net/feature/version-warning" value="false" type="boolean"/>
    </transformer>

    <!--
        Settings for XML validation
        - mode
            should XML source files be validated against a schema or DTD before
            storing them? The setting is passed to the XML parser. The actual
            effects depend on the parser you use. eXist comes with Xerces which 
            can validate against both: schemas and DTDs.
            
            Possible values: "yes", "no", "auto". "auto" will leave validation 
            to the parser.   
            
     -->
    <validation mode="no">
        <!-- 
            Specify the location of one or more catalog files. Catalogs are 
            used to resolve external entities in XML documents.
            
            "${WEBAPP_HOME}" and "${EXIST_HOME}" can be used as magic string. 
        -->
        <entity-resolver>
            <catalog uri="${WEBAPP_HOME}/WEB-INF/catalog.xml"/>
        </entity-resolver>
    </validation>

    <!-- 
        Define modules that contain xQuery functions.
        
            - enable-java-binding:
                eXist supports calls to arbitrary Java methods from within 
                XQuery. Setting to "yes" might introduce a security risk.
            -  disable-deprecated-functions:
                Set to "yes" to disable deprecated functions
            - enable-query-rewriting:
                Set to "yes" to enable the new query-rewriting optimizer. This 
                is work in progress and may lead to incorrect queries. Use at your
                own risk.
            -  backwardCompatible:
                Set to "yes" to enable backward compatibility (untyped argument 
                checks for instance)
            - enforce-index-use
                When set to "strict", eXist will not use a range index unless all
                collections in the context sequence define it. When set to
                "always", the query engine will still use an index, even if only
                one collection has it defined. It thus leaves it to the user to
                properly define indexes and if you forget to specify an index on
                a particular collection, it will be missing in the results.
            - raise-error-on-failed-retrieval
                Set to "yes" if a call to doc(), xmldb:document(), collection() or 
                xmldb:xcollection() should raise an error (FODC0002) when an 
                XML resource can not be retrieved.
                Set to "no" if a call to doc(), xmldb:document(), collection() or 
                xmldb:xcollection() should return an empty sequence when an 
                XML resource can not be retrieved. 
    -->
    <!-- TODO: add attribute 'enabled="yes/no"' -->
    <xquery enable-java-binding="no" disable-deprecated-functions="no" 
            enable-query-rewriting="yes" backwardCompatible="no" 
            enforce-index-use="always"
            raise-error-on-failed-retrieval="no">
        
        <builtin-modules>
            <!-- 
                Modularized Indexes 
            -->
            <module uri="http://exist-db.org/xquery/lucene" class="org.exist.xquery.modules.lucene.LuceneModule" />
            <module uri="http://exist-db.org/xquery/ngram"  class="org.exist.xquery.modules.ngram.NGramModule" />
            <module uri="http://exist-db.org/xquery/sort"   class="org.exist.xquery.modules.sort.SortModule" />
            <module uri="http://exist-db.org/xquery/range"  class="org.exist.xquery.modules.range.RangeIndexModule" />

            <!--
            <module uri="http://exist-db.org/xquery/spatial" class="org.exist.xquery.modules.spatial.SpatialModule" />
            -->
            
            <!-- 
                Default Modules 
            -->
            <module uri="http://exist-db.org/xquery/examples"   class="org.exist.xquery.modules.example.ExampleModule" />
            <module uri="http://exist-db.org/xquery/inspection" class="org.exist.xquery.functions.inspect.InspectionModule"/>
            <module uri="http://exist-db.org/xquery/mail"       class="org.exist.xquery.modules.mail.MailModule" />
            <module uri="http://exist-db.org/xquery/math"       class="org.exist.xquery.modules.math.MathModule" />
            <module uri="http://exist-db.org/xquery/request"    class="org.exist.xquery.functions.request.RequestModule" />
            <module uri="http://exist-db.org/xquery/response"   class="org.exist.xquery.functions.response.ResponseModule" />
            <module uri="http://exist-db.org/xquery/securitymanager" class="org.exist.xquery.functions.securitymanager.SecurityManagerModule"/>
            <module uri="http://exist-db.org/xquery/session"    class="org.exist.xquery.functions.session.SessionModule" />
            <module uri="http://exist-db.org/xquery/system"     class="org.exist.xquery.functions.system.SystemModule" />
            <module uri="http://exist-db.org/xquery/transform"  class="org.exist.xquery.functions.transform.TransformModule" />
            
            <module uri="http://exist-db.org/xquery/util"       class="org.exist.xquery.functions.util.UtilModule">
                <!-- set to true to disable the util:eval functions -->
                <parameter name="evalDisabled" value="false"/>
            </module>
            
            <module uri="http://exist-db.org/xquery/validation" class="org.exist.xquery.functions.validation.ValidationModule" />
            <module uri="http://exist-db.org/xquery/xmldb"      class="org.exist.xquery.functions.xmldb.XMLDBModule" />

            <module uri="http://www.w3.org/2005/xpath-functions/map"  class="org.exist.xquery.functions.map.MapModule" />
            <module uri="http://www.w3.org/2005/xpath-functions/math" class="org.exist.xquery.functions.math.MathModule" />
            <module uri="http://www.w3.org/2005/xpath-functions/array" class="org.exist.xquery.functions.array.ArrayModule" />
            <module uri="http://exist-db.org/xquery/process" class="org.exist.xquery.modules.process.ProcessModule"/>
            

            <!-- 
                EXPath Modules 
            -->
            <module uri="http://expath.org/ns/http-client" class="org.expath.exist.HttpClientModule"/>
            <!-- old implementation of (an old draft of) the HTTP Client module -->
            <!--module uri="http://www.expath.org/mod/http-client"
                       src="resource:org/expath/www/mod/http-client/http-client.xqm"/-->

            <!-- Native EXPath HTTPClient Module -->
            <module uri="http://exist-db.org/xquery/httpclient" class="org.exist.xquery.modules.httpclient.HTTPClientModule" />
            
            <!-- FTPClient Module -->
            <!--module uri="http://exist-db.org/xquery/ftpclient" class="org.exist.xquery.modules.ftpclient.FTPClientModule" /-->
 
            <!-- EXPath ZIP Module -->
            <module uri="http://expath.org/ns/zip" class="org.expath.exist.ZipModule" />

            <!-- EXPathrepo module: required for managing external dependencies -->
            <module uri="http://exist-db.org/xquery/repo" class="org.exist.xquery.modules.expathrepo.ExpathPackageModule"  />

            <!-- EXQuery Modules -->
            <!-- RESTXQ -->
            <module uri="http://exquery.org/ns/restxq" class="org.exist.extensions.exquery.restxq.impl.xquery.RestXqModule"/>
            <module uri="http://exquery.org/ns/restxq/exist" class="org.exist.extensions.exquery.restxq.impl.xquery.exist.ExistRestXqModule"/>
            
            <!-- Request Module -->           
            <module uri="http://exquery.org/ns/request" class="org.exist.extensions.exquery.modules.request.RequestModule"/>
            
            
            <!-- 
                Modules written in XQuery
                resource: loads module from classpath (jar files)
            -->        
            
            <!-- KWIC module -->
            <module uri="http://exist-db.org/xquery/kwic" src="resource:org/exist/xquery/lib/kwic.xql" />
            
            <!-- JSON module -->
            <module uri="http://www.json.org" src="resource:org/exist/xquery/lib/json.xq" />

            <!-- JSONP module -->
            <module uri="http://www.jsonp.org" src="resource:org/exist/xquery/lib/jsonp.xq" />
            
<<<<<<< HEAD
            <!-- Versioning - temporally disabled in eXistdb 3.0
            <module uri="http://exist-db.org/versioning" src="resource:org/exist/versioning/xquery/versioning.xqm" />
            -->

=======
>>>>>>> 646852f9
            <!-- Test module -->
            <module uri="http://exist-db.org/xquery/testing" src="resource:org/exist/xquery/lib/test.xq" />

            <!-- 
                Optional Modules : 
                - uncomment for enabling modules
                - the following steps might be required:
                    - copy extensions/build.properties to extensions/local.build.properties
                    - edit extensions/local.build.properties
                    - build modules with "./build.sh extension-modules"
            -->
            
            <!-- Safe to use, function to be used by DBA only  -->
            <module uri="http://exist-db.org/xquery/file" class="org.exist.xquery.modules.file.FileModule" />
            
            <!-- Compression module-->
            <module uri="http://exist-db.org/xquery/compression" class="org.exist.xquery.modules.compression.CompressionModule" />
            
            <!-- XSL functions -->
            <module uri="http://www.w3.org/1999/XSL/Transform" class="org.exist.xslt.functions.XSLModule" />
            
            <!-- XQDoc module: required for generating function documentation -->
            <module uri="http://exist-db.org/xquery/xqdoc" class="org.exist.xqdoc.xquery.XQDocModule" />

            
            <!-- Modules to be enabled when building the distribution -->
            <!--
            <module uri="http://exist-db.org/xquery/contentextraction"  class="org.exist.contentextraction.xquery.ContentExtractionModule" />
            <module uri="http://exist-db.org/xquery/context"            class="org.exist.xquery.modules.context.ContextModule" />
            <module uri="http://exist-db.org/xquery/counter"            class="org.exist.xquery.modules.counter.CounterModule" />
            <module uri="http://exist-db.org/xquery/datetime"           class="org.exist.xquery.modules.datetime.DateTimeModule" />
            <module uri="http://exist-db.org/xquery/httpclient"         class="org.exist.xquery.modules.httpclient.HTTPClientModule" />
            <module uri="http://exist-db.org/xquery/image"              class="org.exist.xquery.modules.image.ImageModule" />
            -->
            <module uri="http://exist-db.org/xquery/jndi"               class="org.exist.xquery.modules.jndi.JNDIModule" />
            <!--
            <module uri="http://exist-db.org/xquery/mail"               class="org.exist.xquery.modules.mail.MailModule" />
            <module uri="http://exist-db.org/xquery/scheduler"          class="org.exist.xquery.modules.scheduler.SchedulerModule" />
            <module uri="http://exist-db.org/xquery/sql"                class="org.exist.xquery.modules.sql.SQLModule" />
            <module uri="http://exist-db.org/xquery/versioning/svn"     class="org.exist.versioning.svn.xquery.SVNModule" />
            <module uri="http://exist-db.org/xquery/xmldiff"            class="org.exist.xquery.modules.xmldiff.XmlDiffModule" />
            -->

            <!--
                XSLFO:
                valid processor adapters are -
                - org.exist.xquery.modules.xslfo.ApacheFopProcessorAdapter for Apache's FOP
                - org.exist.xquery.modules.xslfo.RenderXXepProcessorAdapter for RenderX's XEP
                - org.exist.xquery.modules.xslfo.AntennaHouseProcessorAdapter for AntennaHouse Formatter
            -->
            <!--
            <module uri="http://exist-db.org/xquery/xslfo" class="org.exist.xquery.modules.xslfo.XSLFOModule">
                <parameter name="processorAdapter" value="org.exist.xquery.modules.xslfo.ApacheFopProcessorAdapter"/>
            </module>
            -->

            <!--
                exiftool:
                - perl-path - file system path to the perl executable
                - exiftool-path - file system path to the exiftool perl script
            -->
            <!--
            <module uri="http://exist-db.org/xquery/exiftool"  class="org.exist.exiftool.xquery.ExiftoolModule">
                <parameter name="perl-path" value="/usr/bin/perl"/>
                <parameter name="exiftool-path" value="/usr/bin/exiftool"/>
            </module>
            -->

            <!-- Modules not enabled in the distribution by default -->
            <!--
            <module uri="http://exist-db.org/xquery/cssparser" class="org.exist.xquery.modules.cssparser.CSSParserModule"/>
            <module uri="http://exist-db.org/xquery/backups"            class="org.exist.backup.xquery.BackupModule" />
            <module uri="http://exist-db.org/xquery/cache"              class="org.exist.xquery.modules.cache.CacheModule" />
            <module uri="http://exist-db.org/xquery/cqlparser"           class="org.exist.xquery.modules.cqlparser.CQLParserModule" />
            <module uri="http://exist-db.org/xquery/exi"                class="org.exist.xquery.modules.exi.ExiModule" />
            <module uri="http://exist-db.org/xquery/jfreechart"         class="org.exist.xquery.modules.jfreechart.JFreeChartModule" /> 
            <module uri="http://exist-db.org/xquery/memcached"          class="org.exist.xquery.modules.memcached.MemcachedModule" />
            <module uri="http://exist-db.org/xquery/oracle"             class="org.exist.xquery.modules.oracle.OracleModule" />
            <module uri="http://exist-db.org/xquery/xmpp"               class="org.exist.xquery.modules.xmpp.XMPPModule" />
            -->
        </builtin-modules>
    </xquery>

    <!-- 
      Inserting new nodes into a document can lead to fragmentation
      in the DOM storage file.

        - allowed-fragmentation:
            defines the maximum number of page splits allowed within a document
            before a defragmentation run will be triggered.
            
        - enable-consistency-checks:
            for debugging only. If the parameter is set to "yes", a consistency
            check will be run on every modified document after every XUpdate 
            request. It checks if the persistent DOM is complete and all 
            pointers in the structural index point to valid storage addresses 
            containing valid nodes.
        
    -->
    <xupdate allowed-fragmentation="50000" enable-consistency-checks="no"/>

</exist><|MERGE_RESOLUTION|>--- conflicted
+++ resolved
@@ -609,14 +609,6 @@
             <custom-filter class="org.exist.FirstFilter"/>
             <custom-filter class="org.exist.SecondFilter"/>
         -->
-        
-<<<<<<< HEAD
-        <!--
-                temporally disabled in eXistdb 3.0
-        <custom-filter class="org.exist.versioning.VersioningFilter"/>
-        -->
-=======
->>>>>>> 646852f9
     </serializer>
 
     <!--
@@ -801,13 +793,6 @@
             <!-- JSONP module -->
             <module uri="http://www.jsonp.org" src="resource:org/exist/xquery/lib/jsonp.xq" />
             
-<<<<<<< HEAD
-            <!-- Versioning - temporally disabled in eXistdb 3.0
-            <module uri="http://exist-db.org/versioning" src="resource:org/exist/versioning/xquery/versioning.xqm" />
-            -->
-
-=======
->>>>>>> 646852f9
             <!-- Test module -->
             <module uri="http://exist-db.org/xquery/testing" src="resource:org/exist/xquery/lib/test.xq" />
 
