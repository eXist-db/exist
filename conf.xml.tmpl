--- conflicted
+++ resolved
@@ -38,10 +38,10 @@
 
 -->
 <exist xmlns:xsi="http://www.w3.org/2001/XMLSchema-instance"
-    xsi:noNamespaceSchemaLocation="schema/conf.xsd">
+       xsi:noNamespaceSchemaLocation="schema/conf.xsd">
 
     <!-- 
-        Configures the cluster configuration
+        Configures the cluster configuration.
         
         - dbaUser:
             defines the user used by the cluster for the replica.
@@ -68,7 +68,7 @@
         protocol="UDP(mcast_addr=228.1.2.3;mcast_port=45566;ip_ttl=8;ip_mcast=true;mcast_send_buf_size=800000;mcast_recv_buf_size=150000;ucast_send_buf_size=800000;ucast_recv_buf_size=150000;loopback=true):PING(timeout=2000;num_initial_members=3;up_thread=true;down_thread=true):MERGE2(min_interval=10000;max_interval=20000):FD(shun=true;up_thread=true;down_thread=true;timeout=2500;max_tries=5):VERIFY_SUSPECT(timeout=3000;num_msgs=3;up_thread=true;down_thread=true):pbcast.NAKACK(gc_lag=50;retransmit_timeout=300,600,1200,2400,4800;max_xmit_size=8192;up_thread=true;down_thread=true):UNICAST(timeout=300,600,1200,2400,4800;window_size=100;min_threshold=10;down_thread=true):pbcast.STABLE(desired_avg_gossip=20000;up_thread=true;down_thread=true):FRAG(frag_size=8192;down_thread=true;up_thread=true):pbcast.GMS(join_timeout=5000;join_retry_timeout=2000;shun=true;print_local_addr=true)"/>
 
     <!-- 
-        Configures the database backend:
+        Configures the database backend.
         
         - cacheSize:
             the maximum amount of memory to use for database page buffers.
@@ -82,9 +82,10 @@
         
         - collectionCache:
             maximum amount of memory (in megabytes) to use for collection caches.
-            Memory calculation is just approximate. If your collections are very different
-            in size, it might be possible that the actual amount of memory used exceeds
-            the specified limit. You should thus be careful with this setting.
+            Memory calculation is just approximate. If your collections are very 
+            different in size, it might be possible that the actual amount of 
+            memory used exceeds the specified limit. You should thus be careful 
+            with this setting.
         
         - database:
             selects a database backend. Currently, "native" and "native_cluster"
@@ -119,7 +120,9 @@
             A different default value may be set for a database instance, and 
             local overrides are also possible.
         -->
-        <!--default-permissions collection="0775" resource="0775" /-->
+        <!--
+        <default-permissions collection="0775" resource="0775" />
+        -->
 
         <!-- 
             Settings for the database connection pool:
@@ -149,25 +152,26 @@
         <pool max="20" min="1" sync-period="120000" wait-before-shutdown="120000"/>
 
         <!--                                                                     	
-		    Configure the query pool.                                                
-		    - max-stack-size:                                                        
-		        maximum number of queries in the query-pool.                         
-                                                                                     
-		    - size:                                                                  
-		        number of copies of the same query kept in the query-pool.           
-		        Value "-1" effectively disables caching. Queries cannot be shared     
-		        by threads, each thread needs a private copy of a query.             
-                                                                                     
-		    - timeout:                                                               
-		        amount of time that a query will be cached in the query-pool.        
-                                                                                     
-		    - timeout-check-interval:                                                
-		        time between checking for timed out queries. For value "-1"          
-		        the time out is switched off, resulting cached queries to remain     
-		        in the cache forever.                                                
-		-->
-        <!--query-pool max-stack-size="5" size="128" timeout="120000"                
-		            timeout-check-interval="30000"/-->
+    		    Configure the query pool.
+    		    
+    		    - max-stack-size:                                                        
+    		        maximum number of queries in the query-pool.                         
+                                                                                         
+    		    - size:                                                                  
+    		        number of copies of the same query kept in the query-pool.           
+    		        Value "-1" effectively disables caching. Queries cannot be shared     
+    		        by threads, each thread needs a private copy of a query.             
+                                                                                         
+    		    - timeout:                                                               
+    		        amount of time that a query will be cached in the query-pool.        
+                                                                                         
+    		    - timeout-check-interval:                                                
+    		        time between checking for timed out queries. For value "-1"          
+    		        the time out is switched off, resulting cached queries to remain     
+    		        in the cache forever.                                                
+		    -->
+        <query-pool max-stack-size="5" size="128" timeout="120000"                
+		            timeout-check-interval="30000"/>
 
         <!--
             Settings for the journaling and recovery of the database. With 
@@ -228,11 +232,6 @@
 				online, even after a fatal crash. Errors encountered during recovery 
 				are written to the log files. Scan the log files to see if any problems
 				occurred.
-<<<<<<< HEAD
-        -->
-        <recovery enabled="yes" group-commit="no" journal-dir="webapp/WEB-INF/data" size="100M"
-            sync-on-commit="no" force-restart="yes"/>
-=======
 
 			- consistency-check:
 				If set to "yes", a consistency check will be run on the database
@@ -247,7 +246,6 @@
 			journal-dir="webapp/WEB-INF/data" size="100M"
             sync-on-commit="no" force-restart="no"
 			consistency-check="yes"/>
->>>>>>> b65148c5
 
         <!-- 
             The <security> element in the <db-connection> node is used to select
@@ -293,7 +291,9 @@
                 the realm to use for basic auth or http-digest password 
                 challenges.
         -->
-        <!-- security class="org.exist.security.LDAPSecurityManager" /-->
+        <!--
+        <security class="org.exist.security.LDAPSecurityManager" />
+        -->
 
         <!--
             This is the global configuration for the query watchdog. The 
@@ -301,7 +301,7 @@
             long-running queries if they exceed one of the predefined limits. 
             These limits are as follows:
             
-            - output-size-limit
+            - output-size-limit:
                 this attribute limits the size of XML fragments constructed 
                 using XQuery, and thus sets the maximum amount of main memory a
                 query is allowed to use. This limit is expressed as the maximum
@@ -310,7 +310,7 @@
                 cases where users are allowed to run queries that produce very
                 large output fragments.
             
-            - query-timeout
+            - query-timeout:
                 this attribute sets the maximum amount of time (expressed in 
                 milliseconds) that the query can take before it is killed..
             
@@ -355,22 +355,41 @@
         - track-term-freq:
             not documented.
     -->
-    <indexer caseSensitive="yes" index-depth="5" preserve-whitespace-mixed-content="yes"
+    <indexer caseSensitive="yes" index-depth="5" preserve-whitespace-mixed-content="no"
         stemming="no" suppress-whitespace="none"
         tokenizer="org.exist.storage.analysis.SimpleTokenizer" track-term-freq="yes">
 
         <modules>
-            <module id="ngram-index" class="org.exist.indexing.ngram.NGramIndex" file="ngram.dbx"
-                n="3"/>
+            <module id="ngram-index" class="org.exist.indexing.ngram.NGramIndex" 
+                    file="ngram.dbx" n="3"/>
+                    
             <!--
             <module id="spatial-index" class="org.exist.indexing.spatial.GMLHSQLIndex"
                 connectionTimeout="10000" flushAfter="300" />            
             -->
-            <!-- The full text index is always required and should
-				 not be disabled. We still have some dependencies on
+            
+			<!--
+			<module id="lucene-index" class="org.exist.indexing.lucene.LuceneIndex"/>
+			-->
+
+			<!-- 
+                 The full text index is always required and should
+				         not be disabled. We still have some dependencies on
                  this index in the database core. These will be removed
-                 once the redesign has been completed. -->
-			<module id="ft-legacy-index" class="org.exist.fulltext.FTIndex"/>
+                 once the redesign has been completed. 
+            -->
+            <module id="ft-legacy-index" class="org.exist.fulltext.FTIndex"/>
+
+            <!-- 
+                 The following module is not really an index (though it sits 
+                 in the index pipeline). It gathers relevant statistics on the
+                 distribution of elements in the database, which can be used 
+                 by the query optimizer for additional optimizations. 
+            -->
+            <!--
+			     <module id="index-stats" class="org.exist.storage.statistics.IndexStatistics"
+				           file="stats.dbx"/>
+			     -->
         </modules>
 
         <!--
@@ -398,7 +417,8 @@
             Job definitions:
             
             - type:
-            The type of the job to schedule. Must be either "startup", "system" or "user".
+            The type of the job to schedule. Must be either "startup", "system" 
+            or "user".
             
 	            startup - Startup jobs are executed once during the
 	            database startup but before the database becomes available,
@@ -420,8 +440,9 @@
             	org.exist.scheduler.UserJavaJob
             
             - xquery:
-            If the job is written in XQuery (not suitable for system jobs) then this should
-            be a path to an XQuery stored in the database. e.g. /db/myCollection/myJob.xql
+            If the job is written in XQuery (not suitable for system jobs) then 
+            this should be a path to an XQuery stored in the database. e.g. 
+            /db/myCollection/myJob.xql
             XQuery job's will be launched under the guest account initially,
             although the running XQuery may switch permissions through
             calls to xmldb:login().
@@ -444,7 +465,10 @@
             Can be used with a period to define for how many periods a job should be
             executed. If unspecified jobs will repeat for every period indefinitely.
         -->
-        <!-- job class="bar.foo.myjob" period="600000" delay="300000" repeat="10" /-->
+        <!-- 
+        <job class="bar.foo.myjob" period="600000" delay="300000" repeat="10" />
+        -->
+        
         <!--
             Run a consistency check on the database. This will detect inconsistencies
             or corruptions in documents or the collection store. The task can also
@@ -457,7 +481,7 @@
 
             Errors are reported via the JMX object with the name:
 
-            org.exist.management.tasks:type=ConsistencyCheckTask
+            org.exist.management.tasks:type=SanityReport
 
             Parameters:
                 output  The output directory used by the job. The path is interpreted
@@ -474,18 +498,23 @@
             <parameter name="backup" value="no"/>
         </job>
         -->
-        <!-- Automatically creates a copy of the database .dbx files every 2 minutes
-        	Parameters:
-        		output-dir:
-        			The directory into which the copy will be written
-        -->
-
+        
+        <!-- 
+            Automatically creates a copy of the database .dbx files every 2 minutes
+            
+            Parameters:
+            output-dir:
+            	The directory into which the copy will be written
+        -->
         <!--
         <job type="system" name="databackup" 
             class="org.exist.storage.DataBackup" period="120000">
             <parameter name="output-dir" value="backup" />
-        </job-->
-        <!-- Automatically creates a backup of the database every 6 hours.
+        </job>
+        -->
+        
+        <!-- 
+            Automatically creates a backup of the database every 6 hours.
 
             Parameters:
                 dir:
@@ -510,7 +539,8 @@
             <parameter name="user" value="admin"/>
             <parameter name="password" value=""/>
             <parameter name="zip-files-max" value="28"/>
-        </job-->
+        </job>
+        -->
     </scheduler>
 
     <!-- 
@@ -555,16 +585,11 @@
             Set the parameter to "yes" to enable this feature.
 
     -->
-<<<<<<< HEAD
     <serializer add-exist-id="none" compress-output="no" enable-xinclude="yes"
                 enable-xsl="no" indent="yes" match-tagging-attributes="no" 
                 match-tagging-elements="no">
 		<!--custom-filter class="org.exist.versioning.VersioningFilter"/-->
 	</serializer>
-=======
-    <serializer add-exist-id="none" compress-output="no" enable-xinclude="yes" enable-xsl="no"
-        indent="yes" match-tagging-attributes="no" match-tagging-elements="no"/>
->>>>>>> b65148c5
 
     <!--
         Default settings for the XSLT Transformer. Allow's for a choice of 
@@ -573,27 +598,31 @@
         - class:
             the name of the class that implements javax.xml.transform.TransformerFactory
             
-            for Saxon (XSLT 2.0 support) - net.sf.saxon.TransformerFactoryImpl
+            for Saxon (XSLT 2.0 support):
+            - "net.sf.saxon.TransformerFactoryImpl"
             
                 You will need to copy saxon8.jar saxon8-dom.jar and saxon8-xpath.jar
                 into lib/endorsed. 
                 You can get these from http://sourceforge.net/projects/saxon
             
-            for Xalan (XSLT 1.0 support) - org.apache.xalan.processor.TransformerFactoryImpl
+            for Xalan (XSLT 1.0 support):
+            - "org.apache.xalan.processor.TransformerFactoryImpl"
             
             
         For further details see - http://atomic.exist-db.org/wiki/HowTo/XSLT2/
         
-        You can also include attribute child elements, if you wish to pass in attributes 
-        to your particular TransformerFactory as follows:
+        You can also include attribute child elements, if you wish to pass in 
+        attributes to your particular TransformerFactory as follows:
         
             <transformer class="net.sf.saxon.TransformerFactoryImpl">
-                <attribute name="http://saxon.sf.net/feature/version-warning" value="false" type="boolean"/>
+                <attribute name="http://saxon.sf.net/feature/version-warning" 
+                           value="false" type="boolean"/>
             </transformer>
             
-        The example above sets Saxon to suppress warnings when executing a XSLT 1.0 stylesheet 
-        with the XLST 2.0 processor. Check the documentation for your selected TransformerFactory 
-        to determine which attributes can be set. Valid types include "boolean", "integer" 
+        The example above sets Saxon to suppress warnings when executing a 
+        XSLT 1.0 stylesheet with the XLST 2.0 processor. Check the 
+        documentation for your selected TransformerFactory to determine which 
+        attributes can be set. Valid types include "boolean", "integer" 
         and "string".  Anything else will be treated as type "string".
         
     -->
@@ -629,14 +658,26 @@
             - enable-java-binding:
                 eXist supports calls to arbitrary Java methods from within 
                 XQuery. Setting to "yes" might introduce a security risk.
+            -  disable-deprecated-functions:
+                Set to "yes" to disable deprecated functions
             - enable-query-rewriting:
-                Set to "yes" to enable the new query-rewriting optimizer. This is
-                work in progress and may lead to incorrect queries. Use at your own
-                risk.
+                Set to "yes" to enable the new query-rewriting optimizer. This 
+                is work in progress and may lead to incorrect queries. Use at your
+                own risk.
             -  backwardCompatible:
-                Set to "yes" to enable backward compatibility (untyped argument checks for instance)
+                Set to "yes" to enable backward compatibility (untyped argument 
+                checks for instance)
+            - raise-error-on-failed-retrieval
+                Set to "yes" if a call to doc(), xmldb:document(), collection() or 
+                xmldb:xcollection() should raise an error (FODC0002) when an 
+                XML resource can not be retrieved.
+                Set to "no" if a call to doc(), xmldb:document(), collection() or 
+                xmldb:xcollection() should return an empty sequence when an 
+                XML resource can not be retrieved. 
     -->
-    <xquery enable-java-binding="no" enable-query-rewriting="yes"  backwardCompatible="no">
+    <xquery enable-java-binding="no" disable-deprecated-functions="no" 
+            enable-query-rewriting="yes" backwardCompatible="no" 
+            raise-error-on-failed-retrieval="no">
         <builtin-modules>
             <!-- Default Modules -->
             <module class="org.exist.xquery.functions.util.UtilModule"
@@ -667,6 +708,10 @@
             <module class="org.exist.xquery.modules.spatial.SpatialModule"
                 uri="http://exist-db.org/xquery/spatial" />
             -->
+			<!--
+			<module class="org.exist.xquery.modules.lucene.LuceneModule"
+                uri="http://exist-db.org/xquery/lucene"/>
+			-->
 
             <!-- Optional Modules -->
             <!--
@@ -674,6 +719,8 @@
                     uri="http://exist-db.org/xquery/compression" />
             <module class="org.exist.xquery.modules.datetime.DateTimeModule"
                     uri="http://exist-db.org/xquery/datetime" />
+            <module class="org.exist.xquery.modules.file.FileModule"
+                    uri="http://exist-db.org/xquery/file" />
             <module class="org.exist.xquery.modules.example.ExampleModule"
                     uri="http://exist-db.org/xquery/examples" />
             <module class="org.exist.xquery.modules.httpclient.HTTPClientModule"
