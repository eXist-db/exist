<?xml version="1.0" encoding="UTF-8"?>
<!--

    eXist-db Open Source Native XML Database
    Copyright (C) 2001 The eXist-db Authors

    info@exist-db.org
    http://www.exist-db.org

    This library is free software; you can redistribute it and/or
    modify it under the terms of the GNU Lesser General Public
    License as published by the Free Software Foundation; either
    version 2.1 of the License, or (at your option) any later version.

    This library is distributed in the hope that it will be useful,
    but WITHOUT ANY WARRANTY; without even the implied warranty of
    MERCHANTABILITY or FITNESS FOR A PARTICULAR PURPOSE.  See the GNU
    Lesser General Public License for more details.

    You should have received a copy of the GNU Lesser General Public
    License along with this library; if not, write to the Free Software
    Foundation, Inc., 51 Franklin Street, Fifth Floor, Boston, MA  02110-1301  USA

-->
<project xmlns="http://maven.apache.org/POM/4.0.0" xmlns:xsi="http://www.w3.org/2001/XMLSchema-instance" xsi:schemaLocation="http://maven.apache.org/POM/4.0.0 http://maven.apache.org/xsd/maven-4.0.0.xsd">
    <modelVersion>4.0.0</modelVersion>

    <groupId>org.exist-db</groupId>
    <artifactId>exist-parent</artifactId>
    <version>7.0.0-SNAPSHOT</version>
    <packaging>pom</packaging>

    <name>eXist-db Parent</name>
    <description>eXist-db NoSQL Database</description>
    <url>https://www.exist-db.org/</url>
    <inceptionYear>2001</inceptionYear>

    <organization>
        <name>The eXist-db Open Source project</name>
        <url>http://www.exist-db.org</url>
    </organization>

    <licenses>
        <license>
            <name>GNU Lesser General Public License, version 2.1</name>
            <url>https://opensource.org/licenses/LGPL-2.1</url>
            <distribution>repo</distribution>
        </license>
    </licenses>

    <developers>
        <developer>
            <name>The eXist-db Authors</name>
            <organization>The eXist-db Open Source project</organization>
            <url>https://www.exist-db.org</url>
            <email>info@exist-db.org</email>
        </developer>
    </developers>

    <scm>
        <connection>scm:git:https://github.com/exist-db/exist.git</connection>
        <developerConnection>scm:git:https://github.com/exist-db/exist.git</developerConnection>
        <url>scm:git:https://github.com/exist-db/exist.git</url>
      <tag>HEAD</tag>
  </scm>

    <mailingLists>
        <mailingList>
            <name>exist-open</name>
            <!-- General purpose eXist users mailing list -->
            <subscribe>https://lists.sourceforge.net/lists/listinfo/exist-open</subscribe>
            <unsubscribe>https://lists.sourceforge.net/lists/listinfo/exist-open</unsubscribe>
            <post>exist-open@lists.sourceforge.net</post>
            <archive>http://sourceforge.net/p/exist/mailman/exist-open/</archive>
            <otherArchives>
                <otherArchive>http://exist-open.markmail.org/</otherArchive>
                <otherArchive>http://blog.gmane.org/gmane.text.xml.exist/</otherArchive>
            </otherArchives>
        </mailingList>

        <mailingList>
            <name>exist-development</name>
            <!-- Mailing list for the discussion of eXist development -->
            <subscribe>https://lists.sourceforge.net/lists/listinfo/exist-development</subscribe>
            <unsubscribe>https://lists.sourceforge.net/lists/listinfo/exist-development</unsubscribe>
            <post>exist-development@lists.sourceforge.net</post>
            <archive>http://sourceforge.net/p/exist/mailman/exist-development/</archive>
            <otherArchives>
                <otherArchive>http://exist-development.markmail.org/</otherArchive>
            </otherArchives>
        </mailingList>
    </mailingLists>

    <properties>
        <maven.compiler.release>21</maven.compiler.release>
        <maven.compiler.source>${maven.compiler.release}</maven.compiler.source>
        <maven.compiler.target>${maven.compiler.release}</maven.compiler.target>
        <maven.minimum.version>3.9.9</maven.minimum.version>
        <project.build.sourceEncoding>UTF-8</project.build.sourceEncoding>

        <project.copyright.name>The eXist-db Authors</project.copyright.name>

        <contact.email>info@exist-db.org</contact.email>

        <ant.version>1.10.15</ant.version>
        <apache.httpcomponents.version>4.5.14</apache.httpcomponents.version>
        <apache.httpcomponents.core.version>4.4.16</apache.httpcomponents.core.version>
        <apache.xmlrpc.version>5.0.0</apache.xmlrpc.version>
        <appassembler.version>2.1.0</appassembler.version>
        <aspectj.version>1.9.24</aspectj.version>
        <exquery.distribution.version>0.2.1</exquery.distribution.version>
        <icu.version>59.1</icu.version>
        <izpack.version>5.2.4</izpack.version>
        <jansi.version>2.4.2</jansi.version>
        <jaxb.api.version>4.0.2</jaxb.api.version>
        <jaxb.impl.version>4.0.2</jaxb.impl.version>
        <eclipse.angus-activation.version>2.0.2</eclipse.angus-activation.version>
        <jetty.version>11.0.25</jetty.version>
        <log4j.version>2.25.1</log4j.version>
        <lucene.version>4.10.4</lucene.version>
        <milton.version>1.8.1.3</milton.version>
        <milton.servlet.version>1.8.1.3-jakarta5</milton.servlet.version>
        <nekohtml.version>2.1.3</nekohtml.version>
        <saxon.version>9.9.1-8</saxon.version>
        <xmlresolver.version>6.0.19</xmlresolver.version>
        <xmlunit.version>2.10.3</xmlunit.version>
        <junit.version>4.13.2</junit.version>
<<<<<<< HEAD
        <junit.platform.version>1.13.4</junit.platform.version>
        <junit.jupiter.version>5.13.3</junit.jupiter.version>
=======
        <junit.platform.version>1.13.3</junit.platform.version>
        <junit.jupiter.version>5.13.4</junit.jupiter.version>
>>>>>>> 45db4a02
        <easymock.version>5.6.0</easymock.version>
        <objenesis.version>3.4</objenesis.version>
        <assertj.version>3.27.3</assertj.version>
        <awaitility.version>4.3.0</awaitility.version>
        <junit.toolbox.version>2.4</junit.toolbox.version>
        <hamcrest.version>3.0</hamcrest.version>

        <!-- needed just for the license-maven-plugin in this module! -->
        <project.parent.relativePath>.</project.parent.relativePath>
        
        <!-- Sonar cloud-->
        <sonar.projectKey>eXist-db_exist</sonar.projectKey>
        <sonar.organization>exist-db</sonar.organization>
        <sonar.host.url>https://sonarcloud.io</sonar.host.url>
        <sonar.moduleKey>${project.groupId}:${project.artifactId}</sonar.moduleKey>
    </properties>

    <dependencyManagement>
        <dependencies>
            <dependency>
                <groupId>net.jcip</groupId>
                <artifactId>jcip-annotations</artifactId>
                <version>1.0</version>
            </dependency>

            <dependency>
                <groupId>jakarta.servlet</groupId>
                <artifactId>jakarta.servlet-api</artifactId>
                <version>5.0.0</version>
            </dependency>

            <dependency>
                <groupId>jakarta.xml.bind</groupId>
                <artifactId>jakarta.xml.bind-api</artifactId>
                <version>${jaxb.api.version}</version>
            </dependency>

            <dependency>
                <groupId>org.eclipse.angus</groupId>
                <artifactId>angus-activation</artifactId>
                <version>${eclipse.angus-activation.version}</version>
                <scope>runtime</scope>
            </dependency>

            <dependency>
                <groupId>org.glassfish.jaxb</groupId>
                <artifactId>jaxb-runtime</artifactId>
                <version>${jaxb.impl.version}</version>
                <scope>runtime</scope>
                <exclusions>
                    <exclusion>
                        <!-- use newer Eclipse Angus Activation -->
                        <groupId>com.sun.activation</groupId>
                        <artifactId>jakarta.activation</artifactId>
                    </exclusion>
                </exclusions>
            </dependency>

            <dependency>
                <groupId>com.github.ben-manes.caffeine</groupId>
                <artifactId>caffeine</artifactId>
                <version>3.2.2</version>
            </dependency>

            <dependency>
                <groupId>com.ibm.icu</groupId>
                <artifactId>icu4j</artifactId>
                <version>${icu.version}</version>
            </dependency>

            <dependency>
                <groupId>org.jctools</groupId>
                <artifactId>jctools-core</artifactId>
                <version>4.0.5</version>
            </dependency>

            <dependency>
                <groupId>net.sf.saxon</groupId>
                <artifactId>Saxon-HE</artifactId>
                <version>${saxon.version}</version>
            </dependency>

            <dependency>
                <groupId>com.evolvedbinary.j8fu</groupId>
                <artifactId>j8fu</artifactId>
                <version>1.24.0</version>
            </dependency>
            <dependency>
                <groupId>com.evolvedbinary.multilock</groupId>
                <artifactId>multilock</artifactId>
                <version>1.0.1</version>
            </dependency>

            <dependency>
                <groupId>com.google.code.findbugs</groupId>
                <artifactId>jsr305</artifactId>
                <version>3.0.2</version>
            </dependency>

            <dependency>
                <groupId>se.softhouse</groupId>
                <artifactId>jargo</artifactId>
                <version>0.4.14</version>
            </dependency>

            <dependency>
                <groupId>commons-codec</groupId>
                <artifactId>commons-codec</artifactId>
                <version>1.19.0</version>
            </dependency>

            <dependency>
                <groupId>commons-io</groupId>
                <artifactId>commons-io</artifactId>
                <version>2.20.0</version>
            </dependency>

            <dependency>
                <groupId>org.apache.logging.log4j</groupId>
                <artifactId>log4j-api</artifactId>
                <version>${log4j.version}</version>
            </dependency>
            <dependency>
                <groupId>org.apache.logging.log4j</groupId>
                <artifactId>log4j-core</artifactId>
                <version>${log4j.version}</version>
                <scope>runtime</scope>
            </dependency>
            <dependency>
                <groupId>org.apache.logging.log4j</groupId>
                <artifactId>log4j-jcl</artifactId>
                <version>${log4j.version}</version>
                <scope>runtime</scope>
            </dependency>
            <dependency>
                <groupId>org.apache.logging.log4j</groupId>
                <artifactId>log4j-jul</artifactId>
                <version>${log4j.version}</version>
                <scope>runtime</scope>
            </dependency>
            <dependency>
                <groupId>org.apache.logging.log4j</groupId>
                <artifactId>log4j-slf4j2-impl</artifactId>
                <version>${log4j.version}</version>
                <scope>runtime</scope>
            </dependency>

            <dependency>
                <groupId>org.slf4j</groupId>
                <artifactId>slf4j-api</artifactId>
                <version>2.0.17</version>
            </dependency>

            <dependency>
                <groupId>org.apache.ant</groupId>
                <artifactId>ant</artifactId>
                <version>${ant.version}</version>
            </dependency>

            <dependency>
                <groupId>com.evolvedbinary.thirdparty.org.apache.xmlrpc</groupId>
                <artifactId>xmlrpc-common</artifactId>
                <version>${apache.xmlrpc.version}</version>
                <exclusions>
                    <exclusion> <!-- conflicts with xerces 2.12.0 dependency on xml-apis version 1.4.01 -->
                        <artifactId>xml-apis</artifactId>
                        <groupId>xml-apis</groupId>
                    </exclusion>
                </exclusions>
            </dependency>

            <dependency>
                <groupId>org.apache.httpcomponents</groupId>
                <artifactId>httpcore</artifactId>
                <version>${apache.httpcomponents.core.version}</version>
            </dependency>
            <dependency>
                <groupId>org.apache.httpcomponents</groupId>
                <artifactId>httpclient</artifactId>
                <version>${apache.httpcomponents.version}</version>
            </dependency>
            <dependency>
                <groupId>org.apache.httpcomponents</groupId>
                <artifactId>httpmime</artifactId>
                <version>${apache.httpcomponents.version}</version>
            </dependency>
            <dependency>
                <groupId>org.apache.httpcomponents</groupId>
                <artifactId>fluent-hc</artifactId>
                <version>${apache.httpcomponents.version}</version>
            </dependency>

            <dependency>
                <groupId>org.eclipse.jetty</groupId>
                <artifactId>jetty-annotations</artifactId>
                <version>${jetty.version}</version>
                <exclusions>
                    <exclusion>
                        <groupId>org.eclipse.jetty.toolchain</groupId>
                        <artifactId>jetty-jakarta-servlet-api</artifactId>
                    </exclusion>
                </exclusions>
            </dependency>
            <dependency>
                <groupId>org.eclipse.jetty</groupId>
                <artifactId>jetty-deploy</artifactId>
                <version>${jetty.version}</version>
            </dependency>
            <dependency>
                <groupId>org.eclipse.jetty</groupId>
                <artifactId>jetty-jmx</artifactId>
                <version>${jetty.version}</version>
            </dependency>
            <dependency>
                <groupId>org.eclipse.jetty</groupId>
                <artifactId>jetty-jndi</artifactId>
                <version>${jetty.version}</version>
            </dependency>
            <dependency>
                <groupId>org.eclipse.jetty</groupId>
                <artifactId>jetty-plus</artifactId>
                <version>${jetty.version}</version>
            </dependency>
            <dependency>
                <groupId>org.eclipse.jetty</groupId>
                <artifactId>jetty-server</artifactId>
                <version>${jetty.version}</version>
                <exclusions>
                    <exclusion>
                        <groupId>org.eclipse.jetty.toolchain</groupId>
                        <artifactId>jetty-jakarta-servlet-api</artifactId>
                    </exclusion>
                </exclusions>
            </dependency>
            <dependency>
                <groupId>org.eclipse.jetty</groupId>
                <artifactId>jetty-servlet</artifactId>
                <version>${jetty.version}</version>
            </dependency>
            <dependency>
                <groupId>org.eclipse.jetty</groupId>
                <artifactId>jetty-util</artifactId>
                <version>${jetty.version}</version>
            </dependency>
            <dependency>
                <groupId>org.eclipse.jetty</groupId>
                <artifactId>jetty-webapp</artifactId>
                <version>${jetty.version}</version>
            </dependency>
            <dependency>
                <groupId>org.eclipse.jetty.websocket</groupId>
                <artifactId>websocket-jetty-server</artifactId>
                <version>${jetty.version}</version>
                <exclusions>
                    <exclusion>
                        <groupId>org.eclipse.jetty.toolchain</groupId>
                        <artifactId>jetty-jakarta-servlet-api</artifactId>
                    </exclusion>
                </exclusions>
            </dependency>
            <!-- server-side dependency for jakarta.websocket support -->
            <dependency>
                <groupId>org.eclipse.jetty.websocket</groupId>
                <artifactId>websocket-jakarta-server</artifactId>
                <version>${jetty.version}</version>
            </dependency>
            <dependency>
                <groupId>org.eclipse.jetty</groupId>
                <artifactId>jetty-xml</artifactId>
                <version>${jetty.version}</version>
            </dependency>

            <dependency>
                <groupId>net.sf.xmldb-org</groupId>
                <artifactId>xmldb-api</artifactId>
                <version>2.0.0</version>
            </dependency>

            <dependency>
                <groupId>org.apache.commons</groupId>
                <artifactId>commons-lang3</artifactId>
                <version>3.18.0</version>
            </dependency>

            <dependency>
                <groupId>antlr</groupId>
                <artifactId>antlr</artifactId>
                <version>2.7.7</version>
            </dependency>

            <dependency>
                <groupId>com.siemens.ct.exi</groupId>
                <artifactId>exificient</artifactId>
                <version>1.0.7</version>
                <exclusions>
                    <exclusion>  <!-- conflicts with xerces 2.12.0 dependency -->
                        <groupId>xerces</groupId>
                        <artifactId>xercesImpl</artifactId>
                    </exclusion>
                </exclusions>
            </dependency>

            <dependency>
                <groupId>com.siemens.ct.exi</groupId>
                <artifactId>exificient-grammars</artifactId>
                <version>1.0.7</version>
                <exclusions>
                    <exclusion> <!-- conflicts with xerces 2.12.2 -->
                        <groupId>xerces</groupId>
                        <artifactId>xercesImpl</artifactId>
                    </exclusion>
                </exclusions>
            </dependency>

            <dependency>
                <groupId>com.siemens.ct.exi</groupId>
                <artifactId>exificient-core</artifactId>
                <version>1.0.7</version>
                <exclusions>
                    <exclusion> <!-- conflicts with xerces 2.12.2 -->
                        <groupId>xerces</groupId>
                        <artifactId>xercesImpl</artifactId>
                    </exclusion>
                </exclusions>
            </dependency>

            <dependency>
                <groupId>org.expath.packaging</groupId>
                <artifactId>pkg-java</artifactId>
                <version>2.0.1</version>
            </dependency>

            <dependency>
                <groupId>net.bytebuddy</groupId>
                <artifactId>byte-buddy</artifactId>
                <version>1.17.6</version>
            </dependency>

            <dependency>
                <groupId>org.apache.commons</groupId>
                <artifactId>commons-collections4</artifactId>
                <version>4.5.0</version>
            </dependency>

            <dependency>
                <groupId>org.exquery</groupId>
                <artifactId>exquery-common</artifactId>
                <version>${exquery.distribution.version}</version>
            </dependency>

            <dependency>
                <groupId>org.exist-db.thirdparty.com.ettrema</groupId>
                <artifactId>milton-api</artifactId>
                <version>${milton.version}</version>
            </dependency>

            <dependency>
                <groupId>org.exist-db.thirdparty.com.ettrema</groupId>
                <artifactId>milton-client</artifactId>
                <version>${milton.version}</version>
            </dependency>

            <dependency>
                <groupId>org.exist-db.thirdparty.com.ettrema</groupId>
                <artifactId>milton-servlet</artifactId>
                <version>${milton.servlet.version}</version>
            </dependency>

            <dependency>
                <groupId>it.unimi.dsi</groupId>
                <artifactId>fastutil</artifactId>
                <version>8.5.16</version>
            </dependency>

            <dependency>
                <groupId>io.lacuna</groupId>
                <artifactId>bifurcan</artifactId>
                <version>0.2.0-rc1</version>
            </dependency>

            <dependency>
                <groupId>xml-apis</groupId>
                <artifactId>xml-apis</artifactId>
                <version>1.4.01</version>
            </dependency>

            <dependency>
                <groupId>org.xmlunit</groupId>
                <artifactId>xmlunit-core</artifactId>
                <version>${xmlunit.version}</version>
            </dependency>
            <dependency>
                <groupId>org.xmlunit</groupId>
                <artifactId>xmlunit-matchers</artifactId>
                <version>${xmlunit.version}</version>
                <exclusions>
                    <exclusion>
                        <!-- we ourselves have a test scoped dependency on a newer hamcrest... see below! -->
                        <groupId>org.hamcrest</groupId>
                        <artifactId>hamcrest-core</artifactId>
                    </exclusion>
                </exclusions>
            </dependency>
            <dependency>
                <groupId>org.xmlunit</groupId>
                <artifactId>xmlunit-legacy</artifactId>
                <version>${xmlunit.version}</version>
            </dependency>

            <dependency>
                <groupId>org.junit.jupiter</groupId>
                <artifactId>junit-jupiter-api</artifactId>
                <version>${junit.jupiter.version}</version>
                <scope>test</scope>
            </dependency>
            <dependency>
                <groupId>org.junit.jupiter</groupId>
                <artifactId>junit-jupiter-params</artifactId>
                <version>${junit.jupiter.version}</version>
                <scope>test</scope>
            </dependency>
            <dependency>
                <groupId>org.junit.jupiter</groupId>
                <artifactId>junit-jupiter-engine</artifactId>
                <version>${junit.jupiter.version}</version>
                <scope>test</scope>
            </dependency>
            <dependency>
                <groupId>org.junit.vintage</groupId>
                <artifactId>junit-vintage-engine</artifactId>
                <version>${junit.jupiter.version}</version>
                <scope>test</scope>
            </dependency>
            <dependency>
                <groupId>junit</groupId>
                <artifactId>junit</artifactId>
                <version>${junit.version}</version>
                <!-- scope>test</scope --> <!-- not just test scope, as needed for org.exist.test -->
                <exclusions>
                    <exclusion>
                        <!-- we ourselves have a test scoped dependency on a newer hamcrest... see below! -->
                        <groupId>org.hamcrest</groupId>
                        <artifactId>hamcrest-core</artifactId>
                    </exclusion>
                </exclusions>
            </dependency>
            <dependency>
                <groupId>org.hamcrest</groupId>
                <artifactId>hamcrest</artifactId>
                <version>${hamcrest.version}</version>
                <!-- scope>test</scope --> <!-- not just test scope, as needed for org.exist.test -->
            </dependency>

            <!-- test dependencies -->
            <dependency>
                <groupId>com.googlecode.junit-toolbox</groupId>
                <artifactId>junit-toolbox</artifactId>
                <version>${junit.toolbox.version}</version>
                <scope>test</scope>
            </dependency>
            <dependency>
                <groupId>org.assertj</groupId>
                <artifactId>assertj-core</artifactId>
                <version>${assertj.version}</version>
                <scope>test</scope>
            </dependency>
            <dependency>
                <groupId>org.awaitility</groupId>
                <artifactId>awaitility</artifactId>
                <version>${awaitility.version}</version>
                <scope>test</scope>
            </dependency>
            <dependency>
                <groupId>org.easymock</groupId>
                <artifactId>easymock</artifactId>
                <version>${easymock.version}</version>
                <scope>test</scope>
            </dependency>
            <dependency>
                <groupId>org.objenesis</groupId>
                <artifactId>objenesis</artifactId>
                <version>${objenesis.version}</version>
                <scope>test</scope>
            </dependency>
        </dependencies>
    </dependencyManagement>

    <build>

        <pluginManagement>
            <plugins>
                <plugin>
                    <groupId>software.xdev</groupId>
                    <artifactId>find-and-replace-maven-plugin</artifactId>
                    <version>1.0.4</version>
                </plugin>
                <plugin>
                    <groupId>org.apache.maven.plugins</groupId>
                    <artifactId>maven-clean-plugin</artifactId>
                    <version>3.5.0</version>
                </plugin>
                <plugin>
                    <groupId>com.mycila</groupId>
                    <artifactId>license-maven-plugin</artifactId>
                    <version>5.0.0</version>
                </plugin>
                <plugin>
                    <groupId>org.owasp</groupId>
                    <artifactId>dependency-check-maven</artifactId>
                    <version>12.1.3</version>
                    <configuration>
                        <nvdApiKey>${env.NVD_API_KEY}</nvdApiKey>
                        <!-- The OSS Index Server (https://ossindex.sonatype.org) can sometimes be flaky -->
                        <ossIndexWarnOnlyOnRemoteErrors>true</ossIndexWarnOnlyOnRemoteErrors>

                        <archiveAnalyzerEnabled>false</archiveAnalyzerEnabled>
                        <assemblyAnalyzerEnabled>false</assemblyAnalyzerEnabled>
                        <autoconfAnalyzerEnabled>false</autoconfAnalyzerEnabled>
                        <cmakeAnalyzerEnabled>false</cmakeAnalyzerEnabled>
                        <cocoapodsAnalyzerEnabled>false</cocoapodsAnalyzerEnabled>
                        <nodeAnalyzerEnabled>false</nodeAnalyzerEnabled>
                        <nodeAuditAnalyzerEnabled>false</nodeAuditAnalyzerEnabled>
                        <nexusAnalyzerEnabled>false</nexusAnalyzerEnabled>
                        <nuspecAnalyzerEnabled>false</nuspecAnalyzerEnabled>
                        <nugetconfAnalyzerEnabled>false</nugetconfAnalyzerEnabled>
                        <pyDistributionAnalyzerEnabled>false</pyDistributionAnalyzerEnabled>
                        <pyPackageAnalyzerEnabled>false</pyPackageAnalyzerEnabled>
                        <rubygemsAnalyzerEnabled>false</rubygemsAnalyzerEnabled>
                        <retireJsAnalyzerEnabled>false</retireJsAnalyzerEnabled>
                        <swiftPackageManagerAnalyzerEnabled>false</swiftPackageManagerAnalyzerEnabled>

                        <!-- clashes with Ant 1.10.7, see https://github.com/jeremylong/DependencyCheck/issues/1914 -->
                        <skipSystemScope>true</skipSystemScope>
                    </configuration>
                </plugin>
                <plugin>
                    <groupId>org.apache.maven.plugins</groupId>
                    <artifactId>maven-resources-plugin</artifactId>
                    <version>3.3.1</version>
                </plugin>
                <plugin>
                    <groupId>com.code54.mojo</groupId>
                    <artifactId>buildversion-plugin</artifactId>
                    <version>1.0.3</version>
                </plugin>
                <plugin>
                    <groupId>org.apache.maven.plugins</groupId>
                    <artifactId>maven-dependency-plugin</artifactId>
                    <version>3.8.1</version>
                </plugin>
                <plugin>
                    <groupId>org.codehaus.mojo</groupId>
                    <artifactId>xml-maven-plugin</artifactId>
                    <version>1.1.0</version>
                    <configuration>
                        <transformerFactory>net.sf.saxon.TransformerFactoryImpl</transformerFactory>
                    </configuration>
                    <dependencies>
                        <dependency>
                            <groupId>net.sf.saxon</groupId>
                            <artifactId>Saxon-HE</artifactId>
                            <version>${saxon.version}</version>
                        </dependency>
                    </dependencies>
                </plugin>
                <plugin>
                    <groupId>org.apache.maven.plugins</groupId>
                    <artifactId>maven-compiler-plugin</artifactId>
                    <version>3.14.0</version>
                    <configuration>
                        <encoding>${project.build.sourceEncoding}</encoding>
                    </configuration>
                </plugin>
                <plugin>
                    <groupId>org.apache.maven.plugins</groupId>
                    <artifactId>maven-jar-plugin</artifactId>
                    <version>3.4.2</version>
                    <configuration>
                        <archive>
                            <manifest>
                                <addDefaultSpecificationEntries>true</addDefaultSpecificationEntries>
                                <addDefaultImplementationEntries>true</addDefaultImplementationEntries>
                            </manifest>
                            <manifestEntries>
                                <Build-Tag>${build-tag}</Build-Tag>
                                <Git-Commit>${build-commit}</Git-Commit>
                                <Git-Commit-Abbrev>${build-commit-abbrev}</Git-Commit-Abbrev>
                                <Git-Commit-Timestamp>${build-tstamp}</Git-Commit-Timestamp>
                                <Build-Version>${build-version}</Build-Version>
                                <Build-Timestamp>${maven.build.timestamp}</Build-Timestamp>
                                <Source-Repository>${project.scm.connection}</Source-Repository>
                                <Description>${project.description}</Description>
                                <Implementation-URL>${project.url}</Implementation-URL>
                            </manifestEntries>
                        </archive>
                    </configuration>
                </plugin>
                <plugin>
                    <groupId>org.apache.maven.plugins</groupId>
                    <artifactId>maven-source-plugin</artifactId>
                    <version>3.3.1</version>
                    <configuration>
                        <archive>
                            <manifest>
                                <addDefaultSpecificationEntries>true</addDefaultSpecificationEntries>
                                <addDefaultImplementationEntries>true</addDefaultImplementationEntries>
                            </manifest>
                            <manifestEntries>
                                <Build-Tag>${build-tag}</Build-Tag>
                                <Git-Commit>${build-commit}</Git-Commit>
                                <Git-Commit-Abbrev>${build-commit-abbrev}</Git-Commit-Abbrev>
                                <Git-Commit-Timestamp>${build-tstamp}</Git-Commit-Timestamp>
                                <Build-Version>${build-version}</Build-Version>
                                <Build-Timestamp>${maven.build.timestamp}</Build-Timestamp>
                                <Source-Repository>${project.scm.connection}</Source-Repository>
                                <Description>${project.description}</Description>
                                <Implementation-URL>${project.url}</Implementation-URL>
                            </manifestEntries>
                        </archive>
                    </configuration>
                </plugin>
                <plugin>
                    <groupId>org.apache.maven.plugins</groupId>
                    <artifactId>maven-javadoc-plugin</artifactId>
                    <version>3.11.2</version>
                    <configuration>
                        <source>${maven.compiler.release}</source>
                        <archive>
                            <manifest>
                                <addDefaultSpecificationEntries>true</addDefaultSpecificationEntries>
                                <addDefaultImplementationEntries>true</addDefaultImplementationEntries>
                            </manifest>
                            <manifestEntries>
                                <Build-Tag>${build-tag}</Build-Tag>
                                <Git-Commit>${build-commit}</Git-Commit>
                                <Git-Commit-Abbrev>${build-commit-abbrev}</Git-Commit-Abbrev>
                                <Git-Commit-Timestamp>${build-tstamp}</Git-Commit-Timestamp>
                                <Build-Version>${build-version}</Build-Version>
                                <Build-Timestamp>${maven.build.timestamp}</Build-Timestamp>
                                <Source-Repository>${project.scm.connection}</Source-Repository>
                                <Description>${project.description}</Description>
                                <Implementation-URL>${project.url}</Implementation-URL>
                            </manifestEntries>
                        </archive>
                        <additionalJOptions>
                            <additionalJOption>-Xmaxerrs</additionalJOption>
                            <additionalJOption>65536</additionalJOption>
                            <additionalJOption>-Xmaxwarns</additionalJOption>
                            <additionalJOption>65536</additionalJOption>
                        </additionalJOptions>
                    </configuration>
                </plugin>
                <plugin>
                    <groupId>org.jacoco</groupId>
                    <artifactId>jacoco-maven-plugin</artifactId>
                    <version>0.8.13</version>
                    <configuration>
                        <propertyName>jacocoArgLine</propertyName>
                        <excludes>
                            <exclude>**/DeclScanner.*</exclude>
                            <exclude>**/DeclScannerTokenTypes.*</exclude>
                            <exclude>**/XQueryLexer.*</exclude>
                            <exclude>**/XQueryParser.*</exclude>
                            <exclude>**/XQueryTokenTypes.*</exclude>
                            <exclude>**/XQueryTreeParser.*</exclude>
                            <exclude>**/XQueryTreeParserTokenTypes.*</exclude>
                            <exclude>**/XQDocLexer.*</exclude>
                            <exclude>**/XQDocParser.*</exclude>
                            <exclude>**/XQDocParserTokenTypes.*</exclude>
                        </excludes>
                    </configuration>
                </plugin>
                <plugin>
                    <groupId>org.apache.maven.plugins</groupId>
                    <artifactId>maven-jarsigner-plugin</artifactId>
                    <version>3.1.0</version>
                </plugin>
                <plugin>
                    <groupId>org.apache.maven.plugins</groupId>
                    <artifactId>maven-surefire-plugin</artifactId>
                    <version>3.5.3</version>
                    <dependencies>
                        <dependency>
                            <groupId>org.junit.platform</groupId>
                            <artifactId>junit-platform-engine</artifactId>
                            <version>${junit.platform.version}</version>
                        </dependency>
                        <dependency>
                            <groupId>org.junit.jupiter</groupId>
                            <artifactId>junit-jupiter-engine</artifactId>
                            <version>${junit.jupiter.version}</version>
                        </dependency>
                        <dependency>
                            <groupId>org.junit.vintage</groupId>
                            <artifactId>junit-vintage-engine</artifactId>
                            <version>${junit.jupiter.version}</version>
                        </dependency>
                        <dependency>
                            <groupId>org.glassfish.jaxb</groupId>
                            <artifactId>jaxb-runtime</artifactId>
                            <version>${jaxb.impl.version}</version>
                        </dependency>
                        <dependency>
                            <groupId>org.eclipse.angus</groupId>
                            <artifactId>angus-activation</artifactId>
                            <version>${eclipse.angus-activation.version}</version>
                            <scope>runtime</scope>
                        </dependency>
                        <dependency>
                            <groupId>org.objenesis</groupId>
                            <artifactId>objenesis</artifactId>
                            <version>${objenesis.version}</version>
                        </dependency>
                    </dependencies>
                    <configuration>
                        <forkCount>2C</forkCount>
                        <!--  Setting `reuseForks` to `true` greatly speeds up execution of the test suite.
                              However it can make it hard to diagnose problems if tests leak state; If you experience
                              such a problem you may want to set it to `false` whilst debugging -->
                        <reuseForks>true</reuseForks>
                        <argLine>@{jacocoArgLine} --add-opens=java.base/java.lang=ALL-UNNAMED --add-opens=java.base/java.lang.ref=ALL-UNNAMED --add-opens=java.base/java.lang.reflect=ALL-UNNAMED -Dfile.encoding=${project.build.sourceEncoding}</argLine>
                        <systemPropertyVariables>
                            <user.country>UK</user.country>
                            <user.language>en</user.language>
                            <user.timezone>Europe/Berlin</user.timezone>
                            <java.locale.providers>JRE,CLDR,SPI</java.locale.providers>
                            <log4j.configurationFile>${project.build.testOutputDirectory}/log4j2.xml</log4j.configurationFile>
                            <log4j2.disableJmx>false</log4j2.disableJmx>
                            <xml.catalog.alwaysResolve>false</xml.catalog.alwaysResolve>
                        </systemPropertyVariables>
                    </configuration>
                </plugin>
                <plugin>
                    <groupId>org.apache.maven.plugins</groupId>
                    <artifactId>maven-surefire-report-plugin</artifactId>
                    <version>3.5.3</version>
                </plugin>
                <plugin>
                    <groupId>org.apache.maven.plugins</groupId>
                    <artifactId>maven-failsafe-plugin</artifactId>
                    <version>3.5.3</version>
                </plugin>
                <plugin>
                    <groupId>org.apache.maven.plugins</groupId>
                    <artifactId>maven-project-info-reports-plugin</artifactId>
                    <version>3.9.0</version>
                    <configuration>
                        <dependencyDetailsEnabled>false</dependencyDetailsEnabled>  <!-- TODO(AR) disabled due to slow `mvn site` build times -->
                    </configuration>
                </plugin>
                <plugin>
                    <groupId>org.codehaus.mojo</groupId>
                    <artifactId>versions-maven-plugin</artifactId>
                    <version>2.18.0</version>
                </plugin>
                <plugin>
                    <groupId>org.apache.maven.plugins</groupId>
                    <artifactId>maven-site-plugin</artifactId>
                    <version>3.21.0</version>
                </plugin>
                <plugin>
                    <groupId>org.apache.maven.plugins</groupId>
                    <artifactId>maven-install-plugin</artifactId>
                    <version>3.1.4</version>
                </plugin>
                <plugin>
                    <groupId>org.apache.maven.plugins</groupId>
                    <artifactId>maven-assembly-plugin</artifactId>
                    <version>3.7.1</version>
                    <configuration>
                        <archive>
                            <manifest>
                                <addDefaultSpecificationEntries>true</addDefaultSpecificationEntries>
                                <addDefaultImplementationEntries>true</addDefaultImplementationEntries>
                            </manifest>
                            <manifestEntries>
                                <Build-Tag>${build-tag}</Build-Tag>
                                <Git-Commit>${build-commit}</Git-Commit>
                                <Git-Commit-Abbrev>${build-commit-abbrev}</Git-Commit-Abbrev>
                                <Git-Commit-Timestamp>${build-tstamp}</Git-Commit-Timestamp>
                                <Build-Version>${build-version}</Build-Version>
                                <Build-Timestamp>${maven.build.timestamp}</Build-Timestamp>
                                <Source-Repository>${project.scm.connection}</Source-Repository>
                                <Description>${project.description}</Description>
                                <Implementation-URL>${project.url}</Implementation-URL>
                            </manifestEntries>
                        </archive>
                    </configuration>
                </plugin>
                <plugin>
                    <groupId>org.apache.maven.plugins</groupId>
                    <artifactId>maven-shade-plugin</artifactId>
                    <version>3.6.0</version>
                </plugin>
                <plugin>
                    <groupId>org.codehaus.mojo</groupId>
                    <artifactId>exec-maven-plugin</artifactId>
                    <version>3.5.1</version>
                </plugin>
                <plugin>
                    <groupId>org.apache.maven.plugins</groupId>
                    <artifactId>maven-deploy-plugin</artifactId>
                    <version>3.1.4</version>
                </plugin>
                <plugin>
                    <groupId>org.apache.maven.plugins</groupId>
                    <artifactId>maven-release-plugin</artifactId>
                    <version>3.1.1</version>
                    <configuration>
                        <autoVersionSubmodules>true</autoVersionSubmodules>
                        <tagNameFormat>eXist-@{project.version}</tagNameFormat>
                        <useReleaseProfile>true</useReleaseProfile>
                        <releaseProfiles>exist-release</releaseProfiles>
                    </configuration>
                </plugin>
                <plugin>
                    <groupId>org.apache.maven.plugins</groupId>
                    <artifactId>maven-scm-plugin</artifactId>
                    <version>2.1.0</version>
                    <configuration>
                        <sign>true</sign>
                    </configuration>
                </plugin>
                <plugin>
                    <groupId>org.apache.maven.plugins</groupId>
                    <artifactId>maven-gpg-plugin</artifactId>
                    <version>3.2.8</version>
                </plugin>
                <plugin>
                    <groupId>de.jutzig</groupId>
                    <artifactId>github-release-plugin</artifactId>
                    <version>1.6.0</version>
                </plugin>
                <plugin>
                    <groupId>org.eluder.coveralls</groupId>
                    <artifactId>coveralls-maven-plugin</artifactId>
                    <version>4.3.0</version>
                    <configuration>
                        <repoToken>${env.COVERALLS_TOKEN}</repoToken>
                    </configuration>
                </plugin>
                <plugin>
                    <groupId>org.sonarsource.scanner.maven</groupId>
                    <artifactId>sonar-maven-plugin</artifactId>
                    <version>5.1.0.4751</version>
                </plugin>
            </plugins>
        </pluginManagement>

        <plugins>
            <plugin>
                <groupId>org.apache.maven.plugins</groupId>
                <artifactId>maven-enforcer-plugin</artifactId>
                <version>3.6.1</version>
                <executions>
                    <execution>
                        <id>enforce-java</id>
                        <goals>
                            <goal>enforce</goal>
                        </goals>
                        <configuration>
                            <rules>
                                <requireJavaVersion>
                                    <version>${maven.compiler.target}</version>
                                    <message>eXist-db requires (at least) OpenJDK ${maven.compiler.target} to build and run. Detected ${java.vendor} OpenJDK ${java.version}. Please upgrade.</message>
                                </requireJavaVersion>
                                <requireMavenVersion>
                                    <version>${maven.minimum.version}</version>
                                    <message>Building eXist requires (at least) Apache Maven ${maven.minimum.version}. Detected Apache Maven ${maven.version}. Please upgrade.</message>
                                </requireMavenVersion>
                            </rules>
                        </configuration>
                    </execution>
                </executions>
            </plugin>
            <plugin>
                <groupId>com.mycila</groupId>
                <artifactId>license-maven-plugin</artifactId>
                <inherited>true</inherited>
                <configuration>
                    <licenseSets>
                        <licenseSet>
                            <header>${project.parent.relativePath}/LGPL-21-license.template.txt</header>
                            <excludes>
                                <exclude>FDB-backport-LGPL-21-ONLY-license.template.txt</exclude>
                                <exclude>FDB-backport-LGPL-21-ONLY-license.xml.template.txt</exclude>
                                <exclude>LGPL-21-license.template.txt</exclude>                    
                                <exclude>LGPL-21-license.txt</exclude>
                                <exclude>LGPL-21-license.template.txt</exclude>
                                <exclude>**/README.md</exclude>
                                <exclude>**/README</exclude>
                                <exclude>**/LICENSE</exclude>
                                <exclude>**/*.xar</exclude>
                            </excludes>
                        </licenseSet>
                    </licenseSets>
                    <headerDefinitions>
                        <headerDefinition>${project.parent.relativePath}/xquery-license-style.xml</headerDefinition>
                    </headerDefinitions>
                    <mapping>
                        <form>XML_STYLE</form>
                        <g>SLASHSTAR_STYLE</g>
                        <java>SLASHSTAR_STYLE</java>
                        <plist>XML_STYLE</plist>
                        <xconf>XML_STYLE</xconf>
                        <xconf.init>XML_STYLE</xconf.init>
                        <xq>XQUERY_STYLE</xq>
                        <xql>XQUERY_STYLE</xql>
                        <xqm>XQUERY_STYLE</xqm>
                        <xsl>XML_STYLE</xsl>
                        <xslt>XML_STYLE</xslt>
                    </mapping>
                    <failIfMissing>true</failIfMissing>
                    <strictCheck>true</strictCheck>
                    <properties>
                        <copyright.year>${project.inceptionYear}</copyright.year>
                        <copyright.name>${project.copyright.name}</copyright.name>
                        <email>${contact.email}</email>
                        <url>${project.organization.url}</url>
                    </properties>
                    <encoding>${project.build.sourceEncoding}</encoding>
                </configuration>
                <executions>
                    <execution>
                        <id>check-headers</id>
                        <phase>verify</phase>
                        <goals>
                            <goal>check</goal>
                        </goals>
                    </execution>
                </executions>
            </plugin>
            <plugin>
                <groupId>org.owasp</groupId>
                <artifactId>dependency-check-maven</artifactId>
                <executions>
                    <execution>
                        <goals>
                            <goal>check</goal>
                        </goals>
                    </execution>
                </executions>
            </plugin>
            <plugin>
                <groupId>org.apache.maven.plugins</groupId>
                <artifactId>maven-resources-plugin</artifactId>
                <configuration>
                    <encoding>${project.build.sourceEncoding}</encoding>
                    <propertiesEncoding>${project.build.sourceEncoding}</propertiesEncoding>
                </configuration>
            </plugin>
            <plugin>
                <groupId>org.apache.maven.plugins</groupId>
                <artifactId>maven-dependency-plugin</artifactId>
                <executions>
                    <execution>
                        <id>analyze</id>
                        <goals>
                            <goal>analyze-only</goal>
                        </goals>
                        <configuration>
                            <failOnWarning>true</failOnWarning>
                        </configuration>
                    </execution>
                </executions>
            </plugin>
            <plugin>
                <groupId>com.code54.mojo</groupId>
                <artifactId>buildversion-plugin</artifactId>
                <executions>
                    <execution>
                        <phase>validate</phase>
                        <goals>
                            <goal>set-properties</goal>
                        </goals>
                    </execution>
                </executions>
            </plugin>
            <plugin>
                <groupId>org.jacoco</groupId>
                <artifactId>jacoco-maven-plugin</artifactId>
                <executions>
                    <execution>
                        <id>default-prepare-agent</id>
                        <goals>
                            <goal>prepare-agent</goal>
                        </goals>
                        <configuration>
                            <excludes>
                                <exclude>**/DeclScanner.*</exclude>
                                <exclude>**/DeclScannerTokenTypes.*</exclude>
                                <exclude>**/XQueryLexer.*</exclude>
                                <exclude>**/XQueryParser.*</exclude>
                                <exclude>**/XQueryTokenTypes.*</exclude>
                                <exclude>**/XQueryTreeParser.*</exclude>
                                <exclude>**/XQueryTreeParserTokenTypes.*</exclude>
                                <exclude>**/XQDocLexer.*</exclude>
                                <exclude>**/XQDocParser.*</exclude>
                                <exclude>**/XQDocParserTokenTypes.*</exclude>
                            </excludes>
                        </configuration>
                    </execution>
                </executions>
            </plugin>
            <plugin>
                <groupId>org.apache.maven.plugins</groupId>
                <artifactId>maven-surefire-plugin</artifactId>
            </plugin>
            <plugin>
                <groupId>org.apache.maven.plugins</groupId>
                <artifactId>maven-release-plugin</artifactId>
            </plugin>
        </plugins>

    </build>

    <reporting>
        <plugins>
            <plugin>
                <groupId>org.jacoco</groupId>
                <artifactId>jacoco-maven-plugin</artifactId>
                <configuration>
                    <excludes>
                        <exclude>**/DeclScanner.*</exclude>
                        <exclude>**/DeclScannerTokenTypes.*</exclude>
                        <exclude>**/XQueryLexer.*</exclude>
                        <exclude>**/XQueryParser.*</exclude>
                        <exclude>**/XQueryTokenTypes.*</exclude>
                        <exclude>**/XQueryTreeParser.*</exclude>
                        <exclude>**/XQueryTreeParserTokenTypes.*</exclude>
                        <exclude>**/XQDocLexer.*</exclude>
                        <exclude>**/XQDocParser.*</exclude>
                        <exclude>**/XQDocParserTokenTypes.*</exclude>
                    </excludes>
                </configuration>
                <reportSets>
                    <reportSet>
                        <reports>
                            <!-- select non-aggregate reports -->
                            <report>report</report>
                        </reports>
                    </reportSet>
                </reportSets>
            </plugin>
            <plugin>
                <groupId>org.apache.maven.plugins</groupId>
                <artifactId>maven-surefire-report-plugin</artifactId>
                <configuration>
                    <aggregate>true</aggregate>
                </configuration>
            </plugin>

            <!-- TODO(AR) disabled due to slow `mvn site` build times -->
            <!-- plugin>
                <groupId>org.apache.maven.plugins</groupId>
                <artifactId>maven-jxr-plugin</artifactId>
                <version>3.0.0</version>
            </plugin -->

            <plugin>
                <groupId>org.codehaus.mojo</groupId>
                <artifactId>versions-maven-plugin</artifactId>
                <reportSets>
                    <reportSet>
                        <reports>
                            <report>dependency-updates-report</report>
                            <report>plugin-updates-report</report>
                            <report>property-updates-report</report>
                        </reports>
                    </reportSet>
                </reportSets>
            </plugin>
        </plugins>
    </reporting>

    <repositories>
        <repository>
            <id>github</id>
            <name>GitHub Registry for Snapshots</name>
            <url>https://maven.pkg.github.com/eXist-db/exist</url>
            <releases>
                <enabled>false</enabled>
            </releases>
            <snapshots>
                <enabled>true</enabled>
            </snapshots>
        </repository>
        <repository>
            <id>exist-db-snapshots</id>
            <name>eXist-db Snapshots</name>
            <url>https://repo.exist-db.org/repository/exist-db-snapshots/</url>
            <releases>
                <enabled>false</enabled>
            </releases>
            <snapshots>
                <enabled>true</enabled>
            </snapshots>
        </repository>
        <repository>
            <id>exist-db</id>
            <name>eXist-db Releases</name>
            <url>https://repo.exist-db.org/repository/exist-db/</url>
            <releases>
                <enabled>true</enabled>
            </releases>
            <snapshots>
                <enabled>false</enabled>
            </snapshots>
        </repository>
        <repository>
            <id>exist-db-maven-central-proxy</id>
            <name>exist-db maven central proxy</name>
            <url>https://repo.exist-db.org/repository/maven-central/</url>
            <releases>
                <enabled>true</enabled>
            </releases>
            <snapshots>
                <enabled>false</enabled>
            </snapshots>
        </repository>
        <repository>
            <id>evolvedbinary-snapshots</id>
            <name>Evolved Binary - eXist-db Snapshots</name>
            <url>https://repo.evolvedbinary.com/repository/exist-db-snapshots/</url>
            <releases>
                <enabled>false</enabled>
            </releases>
            <snapshots>
                <enabled>true</enabled>
            </snapshots>
        </repository>
        <repository>
            <id>evolved-binary</id>
            <name>Evolved Binary - eXist-db Releases</name>
            <url>https://repo.evolvedbinary.com/repository/exist-db/</url>
            <releases>
                <enabled>true</enabled>
            </releases>
            <snapshots>
                <enabled>false</enabled>
            </snapshots>
        </repository>
    </repositories>

    <pluginRepositories>
        <pluginRepository>
            <id>clojars.org</id>
            <url>https://clojars.org/repo</url>
        </pluginRepository>
        <pluginRepository>
            <id>exist-db</id>
            <name>eXist-db Releases</name>
            <url>https://repo.exist-db.org/repository/exist-db/</url>
            <releases>
                <enabled>true</enabled>
            </releases>
            <snapshots>
                <enabled>false</enabled>
            </snapshots>
        </pluginRepository>
        <pluginRepository>
            <id>exist-db-snapshots</id>
            <name>eXist-db Snapshots</name>
            <url>https://repo.exist-db.org/repository/exist-db-snapshots/</url>
            <releases>
                <enabled>false</enabled>
            </releases>
            <snapshots>
                <enabled>true</enabled>
            </snapshots>
        </pluginRepository>
        <pluginRepository>
            <id>evolved-binary</id>
            <name>Evolved Binary - eXist-db Releases</name>
            <url>https://repo.evolvedbinary.com/repository/exist-db/</url>
            <releases>
                <enabled>true</enabled>
            </releases>
            <snapshots>
                <enabled>false</enabled>
            </snapshots>
        </pluginRepository>
        <pluginRepository>
            <id>evolved-binary-snapshots</id>
            <name>Evolved Binary - eXist-db Snapshots</name>
            <url>https://repo.evolvedbinary.com/repository/exist-db-snapshots/</url>
            <releases>
                <enabled>false</enabled>
            </releases>
            <snapshots>
                <enabled>true</enabled>
            </snapshots>
        </pluginRepository>
        <pluginRepository>
            <id>github</id>
            <name>GitHub Registry for Snapshots</name>
            <url>https://maven.pkg.github.com/eXist-db/exist</url>
            <releases>
                <enabled>false</enabled>
            </releases>
            <snapshots>
                <enabled>true</enabled>
            </snapshots>
        </pluginRepository>
    </pluginRepositories>

    <distributionManagement>
        <snapshotRepository>
            <id>github</id>
            <name>GitHub Registry for Snapshots</name>
            <url>https://maven.pkg.github.com/eXist-db/exist</url>
        </snapshotRepository>
        <repository>
            <id>sonatype-nexus-staging</id>
            <name>Nexus Release Repository</name>
            <url>https://oss.sonatype.org/service/local/staging/deploy/maven2/</url>
        </repository>
    </distributionManagement>

    <profiles>

        <profile>
            <!-- NOTE: this is used from the maven-release-plugin -->
            <id>exist-release</id>
            <build>
                <plugins>
                    <plugin>
                        <groupId>org.apache.maven.plugins</groupId>
                        <artifactId>maven-gpg-plugin</artifactId>
                        <executions>
                            <execution>
                                <id>sign-artifacts</id>
                                <phase>verify</phase>
                                <goals>
                                    <goal>sign</goal>
                                </goals>
                                <configuration>
                                    <keyname>${existdb.release.key}</keyname>
                                    <defaultKeyring>false</defaultKeyring>
                                    <publicKeyring>${existdb.release.public-keyfile}</publicKeyring>
                                    <secretKeyring>${existdb.release.private-keyfile}</secretKeyring>
                                    <passphrase>${existdb.release.key.passphrase}</passphrase>
                                </configuration>
                            </execution>
                        </executions>
                    </plugin>
                </plugins>
            </build>
        </profile>

    </profiles>

</project><|MERGE_RESOLUTION|>--- conflicted
+++ resolved
@@ -125,13 +125,8 @@
         <xmlresolver.version>6.0.19</xmlresolver.version>
         <xmlunit.version>2.10.3</xmlunit.version>
         <junit.version>4.13.2</junit.version>
-<<<<<<< HEAD
         <junit.platform.version>1.13.4</junit.platform.version>
-        <junit.jupiter.version>5.13.3</junit.jupiter.version>
-=======
-        <junit.platform.version>1.13.3</junit.platform.version>
         <junit.jupiter.version>5.13.4</junit.jupiter.version>
->>>>>>> 45db4a02
         <easymock.version>5.6.0</easymock.version>
         <objenesis.version>3.4</objenesis.version>
         <assertj.version>3.27.3</assertj.version>
