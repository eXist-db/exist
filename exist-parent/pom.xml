<?xml version="1.0" encoding="UTF-8"?>
<!--

    eXist-db Open Source Native XML Database
    Copyright (C) 2001 The eXist-db Authors

    info@exist-db.org
    http://www.exist-db.org

    This library is free software; you can redistribute it and/or
    modify it under the terms of the GNU Lesser General Public
    License as published by the Free Software Foundation; either
    version 2.1 of the License, or (at your option) any later version.

    This library is distributed in the hope that it will be useful,
    but WITHOUT ANY WARRANTY; without even the implied warranty of
    MERCHANTABILITY or FITNESS FOR A PARTICULAR PURPOSE.  See the GNU
    Lesser General Public License for more details.

    You should have received a copy of the GNU Lesser General Public
    License along with this library; if not, write to the Free Software
    Foundation, Inc., 51 Franklin Street, Fifth Floor, Boston, MA  02110-1301  USA

-->
<project xmlns="http://maven.apache.org/POM/4.0.0" xmlns:xsi="http://www.w3.org/2001/XMLSchema-instance" xsi:schemaLocation="http://maven.apache.org/POM/4.0.0 http://maven.apache.org/xsd/maven-4.0.0.xsd">
    <modelVersion>4.0.0</modelVersion>

    <groupId>org.exist-db</groupId>
    <artifactId>exist-parent</artifactId>
    <version>6.1.0-SNAPSHOT</version>
    <packaging>pom</packaging>

    <name>eXist-db Parent</name>
    <description>eXist-db NoSQL Database</description>
    <url>https://www.exist-db.org/</url>
    <inceptionYear>2001</inceptionYear>

    <organization>
        <name>The eXist-db Open Source project</name>
        <url>http://www.exist-db.org</url>
    </organization>

    <licenses>
        <license>
            <name>GNU Lesser General Public License, version 2.1</name>
            <url>https://opensource.org/licenses/LGPL-2.1</url>
            <distribution>repo</distribution>
        </license>
    </licenses>

    <developers>
        <developer>
            <name>The eXist-db Authors</name>
            <organization>The eXist-db Open Source project</organization>
            <url>https://www.exist-db.org</url>
            <email>info@exist-db.org</email>
        </developer>
    </developers>

    <scm>
        <connection>scm:git:https://github.com/exist-db/exist.git</connection>
        <developerConnection>scm:git:https://github.com/exist-db/exist.git</developerConnection>
        <url>scm:git:https://github.com/exist-db/exist.git</url>
      <tag>HEAD</tag>
  </scm>

    <mailingLists>
        <mailingList>
            <name>exist-open</name>
            <!-- General purpose eXist users mailing list -->
            <subscribe>https://lists.sourceforge.net/lists/listinfo/exist-open</subscribe>
            <unsubscribe>https://lists.sourceforge.net/lists/listinfo/exist-open</unsubscribe>
            <post>exist-open@lists.sourceforge.net</post>
            <archive>http://sourceforge.net/p/exist/mailman/exist-open/</archive>
            <otherArchives>
                <otherArchive>http://exist-open.markmail.org/</otherArchive>
                <otherArchive>http://blog.gmane.org/gmane.text.xml.exist/</otherArchive>
            </otherArchives>
        </mailingList>

        <mailingList>
            <name>exist-development</name>
            <!-- Mailing list for the discussion of eXist development -->
            <subscribe>https://lists.sourceforge.net/lists/listinfo/exist-development</subscribe>
            <unsubscribe>https://lists.sourceforge.net/lists/listinfo/exist-development</unsubscribe>
            <post>exist-development@lists.sourceforge.net</post>
            <archive>http://sourceforge.net/p/exist/mailman/exist-development/</archive>
            <otherArchives>
                <otherArchive>http://exist-development.markmail.org/</otherArchive>
            </otherArchives>
        </mailingList>
    </mailingLists>

    <properties>
        <project.build.source>1.8</project.build.source>
        <project.build.target>1.8</project.build.target>
        <project.build.sourceEncoding>UTF-8</project.build.sourceEncoding>

        <project.copyright.name>The eXist-db Authors</project.copyright.name>

        <contact.email>info@exist-db.org</contact.email>

        <ant.version>1.10.12</ant.version>
        <apache.httpcomponents.version>4.5.13</apache.httpcomponents.version>
        <apache.httpcomponents.core.version>4.4.15</apache.httpcomponents.core.version>
        <apache.xmlrpc.version>4.0.0</apache.xmlrpc.version>
        <aspectj.version>1.9.8.M1</aspectj.version>
        <exquery.distribution.version>0.2.0</exquery.distribution.version>
        <icu.version>59.1</icu.version>
        <izpack.version>5.1.3</izpack.version>
        <jansi.version>2.4.0</jansi.version>
        <jaxb.api.version>3.0.1</jaxb.api.version>
        <jaxb.impl.version>3.0.2</jaxb.impl.version>
        <jetty.version>9.4.44.v20210927</jetty.version>
        <log4j.version>2.17.1</log4j.version>
        <lucene.version>4.10.4</lucene.version>
        <milton.version>1.8.1.3</milton.version>
<<<<<<< HEAD
        <saxon.version>11.1</saxon.version>
        <xmlunit.version>2.8.3</xmlunit.version>
=======
        <saxon.version>9.9.1-8</saxon.version>
        <xmlunit.version>2.9.0</xmlunit.version>
>>>>>>> ff9352f0
        <junit.version>4.13.2</junit.version>
        <junit.jupiter.version>5.8.2</junit.jupiter.version>
        <junit.vintage.version>5.8.2</junit.vintage.version>
        <easymock.version>4.3</easymock.version>
        <junit.toolbox.version>2.4</junit.toolbox.version>
        <hamcrest.version>2.2</hamcrest.version>

        <!-- needed just for the license-maven-plugin in this module! -->
        <project.parent.relativePath>.</project.parent.relativePath>
        
        <!-- Sonar cloud-->
        <sonar.projectKey>eXist-db_exist</sonar.projectKey>
        <sonar.organization>exist-db</sonar.organization>
        <sonar.host.url>https://sonarcloud.io</sonar.host.url>
        <sonar.moduleKey>${project.groupId}:${project.artifactId}</sonar.moduleKey>
    </properties>

    <dependencyManagement>
        <dependencies>
            <dependency>
                <groupId>net.jcip</groupId>
                <artifactId>jcip-annotations</artifactId>
                <version>1.0</version>
            </dependency>

            <dependency>
                <groupId>javax.servlet</groupId>
                <artifactId>javax.servlet-api</artifactId>
                <version>3.1.0</version>
            </dependency>

            <dependency>
                <groupId>jakarta.xml.bind</groupId>
                <artifactId>jakarta.xml.bind-api</artifactId>
                <version>${jaxb.api.version}</version>
            </dependency>

            <dependency>
                <groupId>org.glassfish.jaxb</groupId>
                <artifactId>jaxb-runtime</artifactId>
                <version>${jaxb.impl.version}</version>
                <scope>runtime</scope>
            </dependency>

            <dependency>
                <groupId>com.github.ben-manes.caffeine</groupId>
                <artifactId>caffeine</artifactId>
                <version>2.9.3</version>
            </dependency>

            <dependency>
                <groupId>com.ibm.icu</groupId>
                <artifactId>icu4j</artifactId>
                <version>${icu.version}</version>
            </dependency>

            <dependency>
                <groupId>org.jctools</groupId>
                <artifactId>jctools-core</artifactId>
                <version>3.3.0</version>
            </dependency>

            <dependency>
                <groupId>net.sf.saxon</groupId>
                <artifactId>Saxon-HE</artifactId>
                <version>${saxon.version}</version>
            </dependency>

            <dependency>
                <groupId>com.evolvedbinary.j8fu</groupId>
                <artifactId>j8fu</artifactId>
                <version>1.23.0</version>
            </dependency>
            <dependency>
                <groupId>com.evolvedbinary.multilock</groupId>
                <artifactId>multilock</artifactId>
                <version>1.0.1</version>
            </dependency>

            <dependency>
                <groupId>com.google.code.findbugs</groupId>
                <artifactId>jsr305</artifactId>
                <version>3.0.2</version>
            </dependency>

            <dependency>
                <groupId>se.softhouse</groupId>
                <artifactId>jargo</artifactId>
                <version>0.4.14</version>
            </dependency>

            <dependency>
                <groupId>commons-codec</groupId>
                <artifactId>commons-codec</artifactId>
                <version>1.15</version>
            </dependency>

            <dependency>
                <groupId>commons-io</groupId>
                <artifactId>commons-io</artifactId>
                <version>2.11.0</version>
            </dependency>

            <dependency>
                <groupId>org.apache.logging.log4j</groupId>
                <artifactId>log4j-api</artifactId>
                <version>${log4j.version}</version>
            </dependency>
            <dependency>
                <groupId>org.apache.logging.log4j</groupId>
                <artifactId>log4j-core</artifactId>
                <version>${log4j.version}</version>
                <scope>runtime</scope>
            </dependency>
            <dependency>
                <groupId>org.apache.logging.log4j</groupId>
                <artifactId>log4j-jcl</artifactId>
                <version>${log4j.version}</version>
                <scope>runtime</scope>
            </dependency>
            <dependency>
                <groupId>org.apache.logging.log4j</groupId>
                <artifactId>log4j-jul</artifactId>
                <version>${log4j.version}</version>
                <scope>runtime</scope>
            </dependency>
            <dependency>
                <groupId>org.apache.logging.log4j</groupId>
                <artifactId>log4j-slf4j-impl</artifactId>
                <version>${log4j.version}</version>
                <scope>runtime</scope>
            </dependency>

            <dependency>
                <groupId>org.slf4j</groupId>
                <artifactId>slf4j-api</artifactId>
                <version>1.7.35</version>
            </dependency>

            <dependency>
                <groupId>org.apache.ant</groupId>
                <artifactId>ant</artifactId>
                <version>${ant.version}</version>
            </dependency>

            <dependency>
                <groupId>com.evolvedbinary.thirdparty.org.apache.xmlrpc</groupId>
                <artifactId>xmlrpc-common</artifactId>
                <version>${apache.xmlrpc.version}</version>
                <exclusions>
                    <exclusion> <!-- conflicts with xerces 2.12.0 dependency on xml-apis version 1.4.01 -->
                        <artifactId>xml-apis</artifactId>
                        <groupId>xml-apis</groupId>
                    </exclusion>
                </exclusions>
            </dependency>

            <dependency>
                <groupId>org.apache.httpcomponents</groupId>
                <artifactId>httpcore</artifactId>
                <version>${apache.httpcomponents.core.version}</version>
            </dependency>
            <dependency>
                <groupId>org.apache.httpcomponents</groupId>
                <artifactId>httpclient</artifactId>
                <version>${apache.httpcomponents.version}</version>
            </dependency>
            <dependency>
                <groupId>org.apache.httpcomponents</groupId>
                <artifactId>httpmime</artifactId>
                <version>${apache.httpcomponents.version}</version>
            </dependency>
            <dependency>
                <groupId>org.apache.httpcomponents</groupId>
                <artifactId>fluent-hc</artifactId>
                <version>${apache.httpcomponents.version}</version>
            </dependency>

            <dependency>
                <groupId>org.eclipse.jetty</groupId>
                <artifactId>jetty-annotations</artifactId>
                <version>${jetty.version}</version>
            </dependency>
            <dependency>
                <groupId>org.eclipse.jetty</groupId>
                <artifactId>jetty-deploy</artifactId>
                <version>${jetty.version}</version>
            </dependency>
            <dependency>
                <groupId>org.eclipse.jetty</groupId>
                <artifactId>jetty-jmx</artifactId>
                <version>${jetty.version}</version>
            </dependency>
            <dependency>
                <groupId>org.eclipse.jetty</groupId>
                <artifactId>jetty-jndi</artifactId>
                <version>${jetty.version}</version>
            </dependency>
            <dependency>
                <groupId>org.eclipse.jetty</groupId>
                <artifactId>jetty-plus</artifactId>
                <version>${jetty.version}</version>
            </dependency>
            <dependency>
                <groupId>org.eclipse.jetty</groupId>
                <artifactId>jetty-server</artifactId>
                <version>${jetty.version}</version>
            </dependency>
            <dependency>
                <groupId>org.eclipse.jetty</groupId>
                <artifactId>jetty-servlet</artifactId>
                <version>${jetty.version}</version>
            </dependency>
            <dependency>
                <groupId>org.eclipse.jetty</groupId>
                <artifactId>jetty-util</artifactId>
                <version>${jetty.version}</version>
            </dependency>
            <dependency>
                <groupId>org.eclipse.jetty</groupId>
                <artifactId>jetty-webapp</artifactId>
                <version>${jetty.version}</version>
            </dependency>
            <dependency>
                <groupId>org.eclipse.jetty.websocket</groupId>
                <artifactId>websocket-server</artifactId>
                <version>${jetty.version}</version>
            </dependency>
            <!-- server-side dependency for javax.websocket (JSR-356) support -->
            <dependency>
                <groupId>org.eclipse.jetty.websocket</groupId>
                <artifactId>javax-websocket-server-impl</artifactId>
                <version>${jetty.version}</version>
            </dependency>
            <dependency>
                <groupId>org.eclipse.jetty</groupId>
                <artifactId>jetty-xml</artifactId>
                <version>${jetty.version}</version>
            </dependency>

            <dependency>
                <groupId>net.sf.xmldb-org</groupId>
                <artifactId>xmldb-api</artifactId>
                <version>1.7.0</version>
            </dependency>

            <dependency>
                <groupId>org.apache.commons</groupId>
                <artifactId>commons-lang3</artifactId>
                <version>3.12.0</version>
            </dependency>

            <dependency>
                <groupId>antlr</groupId>
                <artifactId>antlr</artifactId>
                <version>2.7.7</version>
            </dependency>

            <dependency>
                <groupId>com.siemens.ct.exi</groupId>
                <artifactId>exificient</artifactId>
                <version>0.9.3</version>
                <exclusions>
                    <exclusion>  <!-- conflicts with xerces 2.12.0 dependency -->
                        <groupId>xerces</groupId>
                        <artifactId>xercesImpl</artifactId>
                    </exclusion>
                </exclusions>
            </dependency>

            <dependency>
                <groupId>org.expath.packaging</groupId>
                <artifactId>pkg-java</artifactId>
                <version>1.6.1</version>
            </dependency>

            <dependency>
                <groupId>cglib</groupId>
                <artifactId>cglib</artifactId>
                <version>3.3.0</version>
            </dependency>

            <dependency>
                <groupId>org.apache.commons</groupId>
                <artifactId>commons-collections4</artifactId>
                <version>4.4</version>
            </dependency>

            <dependency>
                <groupId>org.exquery</groupId>
                <artifactId>exquery-common</artifactId>
                <version>${exquery.distribution.version}</version>
            </dependency>

            <dependency>
                <groupId>org.exist-db.thirdparty.com.ettrema</groupId>
                <artifactId>milton-api</artifactId>
                <version>${milton.version}</version>
            </dependency>

            <dependency>
                <groupId>org.exist-db.thirdparty.com.ettrema</groupId>
                <artifactId>milton-client</artifactId>
                <version>${milton.version}</version>
            </dependency>

            <dependency>
                <groupId>org.exist-db.thirdparty.com.ettrema</groupId>
                <artifactId>milton-servlet</artifactId>
                <version>${milton.version}</version>
            </dependency>

            <dependency>
                <groupId>it.unimi.dsi</groupId>
                <artifactId>fastutil</artifactId>
                <version>8.5.6</version>
            </dependency>

            <dependency>
                <groupId>io.lacuna</groupId>
                <artifactId>bifurcan</artifactId>
                <version>0.2.0-alpha6</version>
            </dependency>

            <dependency>
                <groupId>xml-apis</groupId>
                <artifactId>xml-apis</artifactId>
                <version>1.4.01</version>
            </dependency>

            <dependency>
                <groupId>org.xmlunit</groupId>
                <artifactId>xmlunit-core</artifactId>
                <version>${xmlunit.version}</version>
            </dependency>
            <dependency>
                <groupId>org.xmlunit</groupId>
                <artifactId>xmlunit-matchers</artifactId>
                <version>${xmlunit.version}</version>
                <exclusions>
                    <exclusion>
                        <!-- we ourselves have a test scoped dependency on a newer hamcrest... see below! -->
                        <groupId>org.hamcrest</groupId>
                        <artifactId>hamcrest-core</artifactId>
                    </exclusion>
                </exclusions>
            </dependency>
            <dependency>
                <groupId>org.xmlunit</groupId>
                <artifactId>xmlunit-legacy</artifactId>
                <version>${xmlunit.version}</version>
            </dependency>

            <dependency>
                <groupId>org.junit.jupiter</groupId>
                <artifactId>junit-jupiter-api</artifactId>
                <version>${junit.jupiter.version}</version>
                <scope>test</scope>
            </dependency>
            <dependency>
                <groupId>org.junit.jupiter</groupId>
                <artifactId>junit-jupiter-params</artifactId>
                <version>${junit.jupiter.version}</version>
                <scope>test</scope>
            </dependency>
            <dependency>
                <groupId>org.junit.jupiter</groupId>
                <artifactId>junit-jupiter-engine</artifactId>
                <version>${junit.jupiter.version}</version>
                <scope>test</scope>
            </dependency>
            <dependency>
                <groupId>org.junit.vintage</groupId>
                <artifactId>junit-vintage-engine</artifactId>
                <version>${junit.vintage.version}</version>
                <scope>test</scope>
            </dependency>
            <dependency>
                <groupId>junit</groupId>
                <artifactId>junit</artifactId>
                <version>${junit.version}</version>
                <!-- scope>test</scope --> <!-- not just test scope, as needed for org.exist.test -->
                <exclusions>
                    <exclusion>
                        <!-- we ourselves have a test scoped dependency on a newer hamcrest... see below! -->
                        <groupId>org.hamcrest</groupId>
                        <artifactId>hamcrest-core</artifactId>
                    </exclusion>
                </exclusions>
            </dependency>
            <dependency>
                <groupId>org.hamcrest</groupId>
                <artifactId>hamcrest</artifactId>
                <version>${hamcrest.version}</version>
                <!-- scope>test</scope --> <!-- not just test scope, as needed for org.exist.test -->
            </dependency>

            <!-- test dependencies -->
            <dependency>
                <groupId>org.easymock</groupId>
                <artifactId>easymock</artifactId>
                <version>${easymock.version}</version>
                <scope>test</scope>
            </dependency>
            <dependency>
                <groupId>com.googlecode.junit-toolbox</groupId>
                <artifactId>junit-toolbox</artifactId>
                <version>${junit.toolbox.version}</version>
                <scope>test</scope>
            </dependency>
        </dependencies>
    </dependencyManagement>

    <build>

        <pluginManagement>
            <plugins>
                <plugin>
                    <groupId>org.apache.maven.plugins</groupId>
                    <artifactId>maven-clean-plugin</artifactId>
                    <version>3.1.0</version>
                </plugin>
                <plugin>
                    <groupId>com.mycila</groupId>
                    <artifactId>license-maven-plugin</artifactId>
                    <version>4.0.rc1</version>
                </plugin>
                <plugin>
                    <groupId>org.owasp</groupId>
                    <artifactId>dependency-check-maven</artifactId>
                    <version>6.5.3</version>
                    <configuration>
                        <!-- Use Evolved Binary's mirror of nvd.nist.gov -->
                        <cveUrlModified>https://nvd.mirror.evolvedbinary.com/feeds/json/cve/1.1/nvdcve-1.1-modified.json.gz</cveUrlModified>
                        <cveUrlBase>https://nvd.mirror.evolvedbinary.com/feeds/json/cve/1.1/nvdcve-1.1-%d.json.gz</cveUrlBase>

                        <archiveAnalyzerEnabled>false</archiveAnalyzerEnabled>
                        <assemblyAnalyzerEnabled>false</assemblyAnalyzerEnabled>
                        <autoconfAnalyzerEnabled>false</autoconfAnalyzerEnabled>
                        <cmakeAnalyzerEnabled>false</cmakeAnalyzerEnabled>
                        <cocoapodsAnalyzerEnabled>false</cocoapodsAnalyzerEnabled>
                        <nodeAnalyzerEnabled>false</nodeAnalyzerEnabled>
                        <nodeAuditAnalyzerEnabled>false</nodeAuditAnalyzerEnabled>
                        <nexusAnalyzerEnabled>false</nexusAnalyzerEnabled>
                        <nuspecAnalyzerEnabled>false</nuspecAnalyzerEnabled>
                        <nugetconfAnalyzerEnabled>false</nugetconfAnalyzerEnabled>
                        <pyDistributionAnalyzerEnabled>false</pyDistributionAnalyzerEnabled>
                        <pyPackageAnalyzerEnabled>false</pyPackageAnalyzerEnabled>
                        <rubygemsAnalyzerEnabled>false</rubygemsAnalyzerEnabled>
                        <retireJsAnalyzerEnabled>false</retireJsAnalyzerEnabled>
                        <swiftPackageManagerAnalyzerEnabled>false</swiftPackageManagerAnalyzerEnabled>

                        <!-- clashes with Ant 1.10.7, see https://github.com/jeremylong/DependencyCheck/issues/1914 -->
                        <skipSystemScope>true</skipSystemScope>
                    </configuration>
                </plugin>
                <plugin>
                    <groupId>org.apache.maven.plugins</groupId>
                    <artifactId>maven-resources-plugin</artifactId>
                    <version>3.2.0</version>
                </plugin>
                <plugin>
                    <groupId>com.code54.mojo</groupId>
                    <artifactId>buildversion-plugin</artifactId>
                    <version>1.0.3</version>
                </plugin>
                <plugin>
                    <groupId>org.apache.maven.plugins</groupId>
                    <artifactId>maven-dependency-plugin</artifactId>
                    <version>3.1.2</version>
                </plugin>
                <plugin>
                    <groupId>org.codehaus.mojo</groupId>
                    <artifactId>xml-maven-plugin</artifactId>
                    <version>1.0.2</version>
                    <configuration>
                        <transformerFactory>net.sf.saxon.TransformerFactoryImpl</transformerFactory>
                    </configuration>
                    <dependencies>
                        <dependency>
                            <groupId>net.sf.saxon</groupId>
                            <artifactId>Saxon-HE</artifactId>
                            <version>${saxon.version}</version>
                        </dependency>
                    </dependencies>
                </plugin>
                <plugin>
                    <groupId>org.apache.maven.plugins</groupId>
                    <artifactId>maven-compiler-plugin</artifactId>
                    <version>3.9.0</version>
                    <configuration>
                        <source>${project.build.source}</source>
                        <target>${project.build.target}</target>
                        <encoding>${project.build.sourceEncoding}</encoding>
                    </configuration>
                </plugin>
                <plugin>
                    <groupId>org.apache.maven.plugins</groupId>
                    <artifactId>maven-jar-plugin</artifactId>
                    <version>3.2.2</version>
                    <configuration>
                        <archive>
                            <manifest>
                                <addDefaultSpecificationEntries>true</addDefaultSpecificationEntries>
                                <addDefaultImplementationEntries>true</addDefaultImplementationEntries>
                            </manifest>
                            <manifestEntries>
                                <Build-Tag>${build-tag}</Build-Tag>
                                <Git-Commit>${build-commit}</Git-Commit>
                                <Git-Commit-Abbrev>${build-commit-abbrev}</Git-Commit-Abbrev>
                                <Build-Version>${build-version}</Build-Version>
                                <Build-Timestamp>${build-tstamp}</Build-Timestamp>
                                <Source-Repository>${project.scm.connection}</Source-Repository>
                                <Description>${project.description}</Description>
                                <Implementation-URL>${project.url}</Implementation-URL>
                            </manifestEntries>
                        </archive>
                    </configuration>
                </plugin>
                <plugin>
                    <groupId>org.apache.maven.plugins</groupId>
                    <artifactId>maven-source-plugin</artifactId>
                    <version>3.2.1</version>
                    <configuration>
                        <archive>
                            <manifest>
                                <addDefaultSpecificationEntries>true</addDefaultSpecificationEntries>
                                <addDefaultImplementationEntries>true</addDefaultImplementationEntries>
                            </manifest>
                            <manifestEntries>
                                <Build-Tag>${build-tag}</Build-Tag>
                                <Git-Commit>${build-commit}</Git-Commit>
                                <Git-Commit-Abbrev>${build-commit-abbrev}</Git-Commit-Abbrev>
                                <Build-Version>${build-version}</Build-Version>
                                <Build-Timestamp>${build-tstamp}</Build-Timestamp>
                                <Source-Repository>${project.scm.connection}</Source-Repository>
                                <Description>${project.description}</Description>
                                <Implementation-URL>${project.url}</Implementation-URL>
                            </manifestEntries>
                        </archive>
                    </configuration>
                </plugin>
                <plugin>
                    <groupId>org.apache.maven.plugins</groupId>
                    <artifactId>maven-javadoc-plugin</artifactId>
                    <version>3.3.1</version>
                    <configuration>
                        <source>${project.build.source}</source>
                        <archive>
                            <manifest>
                                <addDefaultSpecificationEntries>true</addDefaultSpecificationEntries>
                                <addDefaultImplementationEntries>true</addDefaultImplementationEntries>
                            </manifest>
                            <manifestEntries>
                                <Build-Tag>${build-tag}</Build-Tag>
                                <Git-Commit>${build-commit}</Git-Commit>
                                <Git-Commit-Abbrev>${build-commit-abbrev}</Git-Commit-Abbrev>
                                <Build-Version>${build-version}</Build-Version>
                                <Build-Timestamp>${build-tstamp}</Build-Timestamp>
                                <Source-Repository>${project.scm.connection}</Source-Repository>
                                <Description>${project.description}</Description>
                                <Implementation-URL>${project.url}</Implementation-URL>
                            </manifestEntries>
                        </archive>
                        <additionalJOptions>
                            <additionalJOption>-Xmaxerrs</additionalJOption>
                            <additionalJOption>65536</additionalJOption>
                            <additionalJOption>-Xmaxwarns</additionalJOption>
                            <additionalJOption>65536</additionalJOption>
                        </additionalJOptions>
                    </configuration>
                </plugin>
                <plugin>
                    <groupId>org.jacoco</groupId>
                    <artifactId>jacoco-maven-plugin</artifactId>
                    <version>0.8.7</version>
                    <configuration>
                        <propertyName>jacocoArgLine</propertyName>
                        <excludes>
                            <exclude>**/DeclScanner.*</exclude>
                            <exclude>**/DeclScannerTokenTypes.*</exclude>
                            <exclude>**/XQueryLexer.*</exclude>
                            <exclude>**/XQueryParser.*</exclude>
                            <exclude>**/XQueryTokenTypes.*</exclude>
                            <exclude>**/XQueryTreeParser.*</exclude>
                            <exclude>**/XQueryTreeParserTokenTypes.*</exclude>
                            <exclude>**/XQDocLexer.*</exclude>
                            <exclude>**/XQDocParser.*</exclude>
                            <exclude>**/XQDocParserTokenTypes.*</exclude>
                        </excludes>
                    </configuration>
                </plugin>
                <plugin>
                    <groupId>org.apache.maven.plugins</groupId>
                    <artifactId>maven-jarsigner-plugin</artifactId>
                    <version>3.0.0</version>
                </plugin>
                <plugin>
                    <groupId>org.apache.maven.plugins</groupId>
                    <artifactId>maven-surefire-plugin</artifactId>
                    <version>3.0.0-M5</version>
                    <dependencies>
                        <dependency>
                            <groupId>org.junit.jupiter</groupId>
                            <artifactId>junit-jupiter-engine</artifactId>
                            <version>${junit.jupiter.version}</version>
                        </dependency>
                        <dependency>
                            <groupId>org.junit.vintage</groupId>
                            <artifactId>junit-vintage-engine</artifactId>
                            <version>${junit.vintage.version}</version>
                        </dependency>
                        <dependency>
                            <groupId>org.glassfish.jaxb</groupId>
                            <artifactId>jaxb-runtime</artifactId>
                            <version>${jaxb.impl.version}</version>
                        </dependency>
                    </dependencies>
                    <configuration>
                        <forkCount>2C</forkCount>
                        <!--  Setting `reuseForks` to `true` greatly speeds up execution of the the test suite.
                              However it can make it hard to diagnose problems if tests leak state; If you experience
                              such a problem you may want to set it to `false` whilst debugging -->
                        <reuseForks>true</reuseForks>
                        <argLine>@{jacocoArgLine} -XX:+IgnoreUnrecognizedVMOptions --illegal-access=debug --add-opens=java.base/java.lang=ALL-UNNAMED --add-opens=java.base/java.lang.ref=ALL-UNNAMED --add-opens=java.base/java.lang.reflect=ALL-UNNAMED -XX:StartFlightRecording=maxsize=5g,disk=true,dumponexit=true,settings=default,filename=${project.build.directory}/ -Dfile.encoding=${project.build.sourceEncoding}</argLine>
                        <systemPropertyVariables>
                            <user.country>UK</user.country>
                            <user.language>en</user.language>
                            <user.timezone>Europe/Berlin</user.timezone>
                            <java.locale.providers>JRE,CLDR,SPI</java.locale.providers>
                            <log4j.configurationFile>${project.build.testOutputDirectory}/log4j2.xml</log4j.configurationFile>
                        </systemPropertyVariables>
                    </configuration>
                </plugin>
                <plugin>
                    <groupId>org.apache.maven.plugins</groupId>
                    <artifactId>maven-surefire-report-plugin</artifactId>
                    <version>3.0.0-M5</version>
                </plugin>
                <plugin>
                    <groupId>org.apache.maven.plugins</groupId>
                    <artifactId>maven-failsafe-plugin</artifactId>
                    <version>3.0.0-M5</version>
                </plugin>
                <plugin>
                    <groupId>org.apache.maven.plugins</groupId>
                    <artifactId>maven-project-info-reports-plugin</artifactId>
                    <version>3.1.2</version>
                    <configuration>
                        <dependencyDetailsEnabled>false</dependencyDetailsEnabled>  <!-- TODO(AR) disabled due to slow `mvn site` build times -->
                    </configuration>
                </plugin>
                <plugin>
                    <groupId>org.codehaus.mojo</groupId>
                    <artifactId>versions-maven-plugin</artifactId>
                    <version>2.9.0</version>
                </plugin>
                <plugin>
                    <groupId>org.apache.maven.plugins</groupId>
                    <artifactId>maven-site-plugin</artifactId>
                    <version>3.10.0</version>
                </plugin>
                <plugin>
                    <groupId>org.apache.maven.plugins</groupId>
                    <artifactId>maven-install-plugin</artifactId>
                    <version>3.0.0-M1</version>
                </plugin>
                <plugin>
                    <groupId>org.apache.maven.plugins</groupId>
                    <artifactId>maven-assembly-plugin</artifactId>
                    <version>3.3.0</version>
                    <configuration>
                        <archive>
                            <manifest>
                                <addDefaultSpecificationEntries>true</addDefaultSpecificationEntries>
                                <addDefaultImplementationEntries>true</addDefaultImplementationEntries>
                            </manifest>
                            <manifestEntries>
                                <Build-Tag>${build-tag}</Build-Tag>
                                <Git-Commit>${build-commit}</Git-Commit>
                                <Git-Commit-Abbrev>${build-commit-abbrev}</Git-Commit-Abbrev>
                                <Build-Version>${build-version}</Build-Version>
                                <Build-Timestamp>${build-tstamp}</Build-Timestamp>
                                <Source-Repository>${project.scm.connection}</Source-Repository>
                                <Description>${project.description}</Description>
                                <Implementation-URL>${project.url}</Implementation-URL>
                            </manifestEntries>
                        </archive>
                    </configuration>
                </plugin>
                <plugin>
                    <groupId>org.apache.maven.plugins</groupId>
                    <artifactId>maven-shade-plugin</artifactId>
                    <version>3.2.4</version>
                </plugin>
                <plugin>
                    <groupId>org.codehaus.mojo</groupId>
                    <artifactId>exec-maven-plugin</artifactId>
                    <version>3.0.0</version>
                </plugin>
                <plugin>
                    <groupId>org.apache.maven.plugins</groupId>
                    <artifactId>maven-deploy-plugin</artifactId>
                    <version>3.0.0-M2</version>
                </plugin>
                <plugin>
                    <groupId>org.apache.maven.plugins</groupId>
                    <artifactId>maven-release-plugin</artifactId>
                    <version>2.5.3</version>
                    <configuration>
                        <autoVersionSubmodules>true</autoVersionSubmodules>
                        <tagNameFormat>eXist-@{project.version}</tagNameFormat>
                        <useReleaseProfile>true</useReleaseProfile>
                        <releaseProfiles>exist-release</releaseProfiles>
                    </configuration>
                </plugin>
                <plugin>
                    <groupId>org.apache.maven.plugins</groupId>
                    <artifactId>maven-scm-plugin</artifactId>
                    <version>1.12.2</version>
                    <configuration>
                        <sign>true</sign>
                    </configuration>
                </plugin>
                <plugin>
                    <groupId>org.apache.maven.plugins</groupId>
                    <artifactId>maven-gpg-plugin</artifactId>
                    <version>3.0.1</version>
                </plugin>
                <plugin>
                    <groupId>de.jutzig</groupId>
                    <artifactId>github-release-plugin</artifactId>
                    <version>1.4.0</version>
                </plugin>
                <plugin>
                    <groupId>org.eluder.coveralls</groupId>
                    <artifactId>coveralls-maven-plugin</artifactId>
                    <version>4.3.0</version>
                    <configuration>
                        <repoToken>${env.COVERALLS_TOKEN}</repoToken>
                    </configuration>
                </plugin>
            </plugins>
        </pluginManagement>

        <plugins>
            <plugin>
                <groupId>com.mycila</groupId>
                <artifactId>license-maven-plugin</artifactId>
                <inherited>true</inherited>
                <configuration>
                    <licenseSets>
                        <licenseSet>
                            <header>${project.parent.relativePath}/LGPL-21-license.template.txt</header>
                            <excludes>
                                <exclude>FDB-backport-LGPL-21-ONLY-license.template.txt</exclude>
                                <exclude>FDB-backport-LGPL-21-ONLY-license.xml.template.txt</exclude>
                            </excludes>
                        </licenseSet>
                    </licenseSets>
                    <headerDefinitions>
                        <headerDefinition>${project.parent.relativePath}/xquery-license-style.xml</headerDefinition>
                    </headerDefinitions>
                    <mapping>
                        <form>XML_STYLE</form>
                        <g>SLASHSTAR_STYLE</g>
                        <java>SLASHSTAR_STYLE</java>
                        <plist>XML_STYLE</plist>
                        <xconf>XML_STYLE</xconf>
                        <xconf.init>XML_STYLE</xconf.init>
                        <xq>XQUERY_STYLE</xq>
                        <xql>XQUERY_STYLE</xql>
                        <xqm>XQUERY_STYLE</xqm>
                        <xsl>XML_STYLE</xsl>
                        <xslt>XML_STYLE</xslt>
                    </mapping>
                    <failIfMissing>true</failIfMissing>
                    <strictCheck>true</strictCheck>
                    <properties>
                        <copyright.year>${project.inceptionYear}</copyright.year>
                        <copyright.name>${project.copyright.name}</copyright.name>
                        <email>${contact.email}</email>
                        <url>${project.organization.url}</url>
                    </properties>
                    <excludes>
                        <exclude>LGPL-21-license.template.txt</exclude>
                        <exclude>**/README.md</exclude>
                        <exclude>**/README</exclude>
                        <exclude>**/LICENSE</exclude>
                        <exclude>**/*.xar</exclude>
                    </excludes>
                    <encoding>${project.build.sourceEncoding}</encoding>
                </configuration>
                <executions>
                    <execution>
                        <id>check-headers</id>
                        <phase>verify</phase>
                        <goals>
                            <goal>check</goal>
                        </goals>
                    </execution>
                </executions>
            </plugin>
            <plugin>
                <groupId>org.owasp</groupId>
                <artifactId>dependency-check-maven</artifactId>
                <executions>
                    <execution>
                        <goals>
                            <goal>check</goal>
                        </goals>
                    </execution>
                </executions>
            </plugin>
            <plugin>
                <groupId>org.apache.maven.plugins</groupId>
                <artifactId>maven-resources-plugin</artifactId>
                <configuration>
                    <encoding>${project.build.sourceEncoding}</encoding>
                </configuration>
            </plugin>
            <plugin>
                <groupId>org.apache.maven.plugins</groupId>
                <artifactId>maven-dependency-plugin</artifactId>
                <executions>
                    <execution>
                        <id>analyze</id>
                        <goals>
                            <goal>analyze-only</goal>
                        </goals>
                        <configuration>
                            <failOnWarning>true</failOnWarning>
                            <ignoredUnusedDeclaredDependencies>
                                <ignoredUnusedDeclaredDependency>org.junit.vintage:junit-vintage-engine:jar:${junit.vintage.version}</ignoredUnusedDeclaredDependency>
                            </ignoredUnusedDeclaredDependencies>
                        </configuration>
                    </execution>
                </executions>
            </plugin>
            <plugin>
                <groupId>com.code54.mojo</groupId>
                <artifactId>buildversion-plugin</artifactId>
                <executions>
                    <execution>
                        <phase>validate</phase>
                        <goals>
                            <goal>set-properties</goal>
                        </goals>
                    </execution>
                </executions>
            </plugin>
            <plugin>
                <groupId>org.jacoco</groupId>
                <artifactId>jacoco-maven-plugin</artifactId>
                <executions>
                    <execution>
                        <id>default-prepare-agent</id>
                        <goals>
                            <goal>prepare-agent</goal>
                        </goals>
                        <configuration>
                            <excludes>
                                <exclude>**/DeclScanner.*</exclude>
                                <exclude>**/DeclScannerTokenTypes.*</exclude>
                                <exclude>**/XQueryLexer.*</exclude>
                                <exclude>**/XQueryParser.*</exclude>
                                <exclude>**/XQueryTokenTypes.*</exclude>
                                <exclude>**/XQueryTreeParser.*</exclude>
                                <exclude>**/XQueryTreeParserTokenTypes.*</exclude>
                                <exclude>**/XQDocLexer.*</exclude>
                                <exclude>**/XQDocParser.*</exclude>
                                <exclude>**/XQDocParserTokenTypes.*</exclude>
                            </excludes>
                        </configuration>
                    </execution>
                </executions>
            </plugin>
            <plugin>
                <groupId>org.apache.maven.plugins</groupId>
                <artifactId>maven-surefire-plugin</artifactId>
            </plugin>
            <plugin>
                <groupId>org.apache.maven.plugins</groupId>
                <artifactId>maven-release-plugin</artifactId>
            </plugin>
        </plugins>

    </build>

    <reporting>
        <plugins>
            <plugin>
                <groupId>org.jacoco</groupId>
                <artifactId>jacoco-maven-plugin</artifactId>
                <configuration>
                    <excludes>
                        <exclude>**/DeclScanner.*</exclude>
                        <exclude>**/DeclScannerTokenTypes.*</exclude>
                        <exclude>**/XQueryLexer.*</exclude>
                        <exclude>**/XQueryParser.*</exclude>
                        <exclude>**/XQueryTokenTypes.*</exclude>
                        <exclude>**/XQueryTreeParser.*</exclude>
                        <exclude>**/XQueryTreeParserTokenTypes.*</exclude>
                        <exclude>**/XQDocLexer.*</exclude>
                        <exclude>**/XQDocParser.*</exclude>
                        <exclude>**/XQDocParserTokenTypes.*</exclude>
                    </excludes>
                </configuration>
                <reportSets>
                    <reportSet>
                        <reports>
                            <!-- select non-aggregate reports -->
                            <report>report</report>
                        </reports>
                    </reportSet>
                </reportSets>
            </plugin>
            <plugin>
                <groupId>org.apache.maven.plugins</groupId>
                <artifactId>maven-surefire-report-plugin</artifactId>
                <configuration>
                    <aggregate>true</aggregate>
                </configuration>
            </plugin>

            <!-- TODO(AR) disabled due to slow `mvn site` build times -->
            <!-- plugin>
                <groupId>org.apache.maven.plugins</groupId>
                <artifactId>maven-jxr-plugin</artifactId>
                <version>3.0.0</version>
            </plugin -->

            <plugin>
                <groupId>org.codehaus.mojo</groupId>
                <artifactId>versions-maven-plugin</artifactId>
                <reportSets>
                    <reportSet>
                        <reports>
                            <report>dependency-updates-report</report>
                            <report>plugin-updates-report</report>
                            <report>property-updates-report</report>
                        </reports>
                    </reportSet>
                </reportSets>
            </plugin>
        </plugins>
    </reporting>

    <repositories>
        <repository>
            <id>exist-db-snapshots</id>
            <name>Evolved Binary - eXist-db Snapshots</name>
            <url>https://repo.evolvedbinary.com/repository/exist-db-snapshots/</url>
            <releases>
                <enabled>false</enabled>
            </releases>
            <snapshots>
                <enabled>true</enabled>
            </snapshots>
        </repository>
        <repository>
            <id>exist-db</id>
            <name>Evolved Binary - eXist-db Releases</name>
            <url>https://repo.evolvedbinary.com/repository/exist-db/</url>
            <releases>
                <enabled>true</enabled>
            </releases>
            <snapshots>
                <enabled>false</enabled>
            </snapshots>
        </repository>
    </repositories>

    <pluginRepositories>
        <pluginRepository>
            <id>clojars.org</id>
            <url>https://clojars.org/repo</url>
        </pluginRepository>
        <pluginRepository>
            <id>exist-db</id>
            <name>Evolved Binary - eXist-db Releases</name>
            <url>https://repo.evolvedbinary.com/repository/exist-db/</url>
            <releases>
                <enabled>true</enabled>
            </releases>
            <snapshots>
                <enabled>false</enabled>
            </snapshots>
        </pluginRepository>
        <pluginRepository>
            <id>exist-db-snapshots</id>
            <name>Evolved Binary - eXist-db Snapshots</name>
            <url>https://repo.evolvedbinary.com/repository/exist-db-snapshots/</url>
            <releases>
                <enabled>false</enabled>
            </releases>
            <snapshots>
                <enabled>true</enabled>
            </snapshots>
        </pluginRepository>
    </pluginRepositories>

    <distributionManagement>
        <snapshotRepository>
            <id>exist-db-snapshots</id>
            <name>Evolved Binary - eXist-db Snapshots</name>
            <url>https://repo.evolvedbinary.com/repository/exist-db-snapshots/</url>
        </snapshotRepository>
        <repository>
            <id>sonatype-nexus-staging</id>
            <name>Nexus Release Repository</name>
            <url>https://oss.sonatype.org/service/local/staging/deploy/maven2/</url>
        </repository>
    </distributionManagement>

    <profiles>
        <profile>
            <id>java8-runtime-compatibility</id>
            <!--
                By default, this sets the `-release 8` flag to javac
                on JDK 9+, so that the produced class files
                are runtime compatible with Java 8.

                See - https://github.com/eclipse/jetty.project/issues/3244

                You can disable at build time, by using the mvn
                args: `-P !java8-runtime-compatibility`
            -->
            <activation>
                <jdk>[1.9,)</jdk>
            </activation>
            <build>
                <plugins>
                    <plugin>
                        <artifactId>maven-compiler-plugin</artifactId>
                        <configuration>
                            <release>8</release>
                        </configuration>
                    </plugin>
                </plugins>
            </build>
        </profile>

        <profile>
            <!-- NOTE: this is used from the maven-release-plugin -->
            <id>exist-release</id>
            <build>
                <plugins>
                    <plugin>
                        <groupId>org.apache.maven.plugins</groupId>
                        <artifactId>maven-gpg-plugin</artifactId>
                        <executions>
                            <execution>
                                <id>sign-artifacts</id>
                                <phase>verify</phase>
                                <goals>
                                    <goal>sign</goal>
                                </goals>
                                <configuration>
                                    <keyname>${existdb.release.key}</keyname>
                                    <defaultKeyring>false</defaultKeyring>
                                    <publicKeyring>${existdb.release.public-keyfile}</publicKeyring>
                                    <secretKeyring>${existdb.release.private-keyfile}</secretKeyring>
                                    <passphrase>${existdb.release.key.passphrase}</passphrase>
                                </configuration>
                            </execution>
                        </executions>
                    </plugin>
                </plugins>
            </build>
        </profile>

    </profiles>

</project><|MERGE_RESOLUTION|>--- conflicted
+++ resolved
@@ -115,13 +115,8 @@
         <log4j.version>2.17.1</log4j.version>
         <lucene.version>4.10.4</lucene.version>
         <milton.version>1.8.1.3</milton.version>
-<<<<<<< HEAD
         <saxon.version>11.1</saxon.version>
-        <xmlunit.version>2.8.3</xmlunit.version>
-=======
-        <saxon.version>9.9.1-8</saxon.version>
         <xmlunit.version>2.9.0</xmlunit.version>
->>>>>>> ff9352f0
         <junit.version>4.13.2</junit.version>
         <junit.jupiter.version>5.8.2</junit.jupiter.version>
         <junit.vintage.version>5.8.2</junit.vintage.version>
