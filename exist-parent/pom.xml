--- conflicted
+++ resolved
@@ -119,13 +119,8 @@
         <milton.version>1.8.1.3</milton.version>
         <milton.servlet.version>1.8.1.3-jakarta5</milton.servlet.version>
         <nekohtml.version>2.1.3</nekohtml.version>
-        <saxon.version>9.9.1-8</saxon.version>
-<<<<<<< HEAD
-        <xalan.version>2.7.3</xalan.version>
-        <xmlresolver.version>6.0.10</xmlresolver.version>
-=======
-        <xmlresolver.version>5.2.3</xmlresolver.version>
->>>>>>> 9f881d74
+        <saxon.version>9.9.1-8</saxon.version>n>
+        <xmlresolver.version>6.0.11</xmlresolver.version>
         <xmlunit.version>2.10.0</xmlunit.version>
         <junit.version>4.13.2</junit.version>
         <junit.platform.version>1.11.3</junit.platform.version>
@@ -859,11 +854,8 @@
                             <user.timezone>Europe/Berlin</user.timezone>
                             <java.locale.providers>JRE,CLDR,SPI</java.locale.providers>
                             <log4j.configurationFile>${project.build.testOutputDirectory}/log4j2.xml</log4j.configurationFile>
-<<<<<<< HEAD
                             <xml.catalog.alwaysResolve>false</xml.catalog.alwaysResolve>
-=======
                             <log4j2.disableJmx>false</log4j2.disableJmx>
->>>>>>> 9f881d74
                         </systemPropertyVariables>
                     </configuration>
                 </plugin>
