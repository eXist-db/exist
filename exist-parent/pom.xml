<?xml version="1.0" encoding="UTF-8"?>
<!--

    eXist-db Open Source Native XML Database
    Copyright (C) 2001 The eXist-db Authors

    info@exist-db.org
    http://www.exist-db.org

    This library is free software; you can redistribute it and/or
    modify it under the terms of the GNU Lesser General Public
    License as published by the Free Software Foundation; either
    version 2.1 of the License, or (at your option) any later version.

    This library is distributed in the hope that it will be useful,
    but WITHOUT ANY WARRANTY; without even the implied warranty of
    MERCHANTABILITY or FITNESS FOR A PARTICULAR PURPOSE.  See the GNU
    Lesser General Public License for more details.

    You should have received a copy of the GNU Lesser General Public
    License along with this library; if not, write to the Free Software
    Foundation, Inc., 51 Franklin Street, Fifth Floor, Boston, MA  02110-1301  USA

-->
<project xmlns="http://maven.apache.org/POM/4.0.0" xmlns:xsi="http://www.w3.org/2001/XMLSchema-instance" xsi:schemaLocation="http://maven.apache.org/POM/4.0.0 http://maven.apache.org/xsd/maven-4.0.0.xsd">
    <modelVersion>4.0.0</modelVersion>

    <groupId>org.exist-db</groupId>
    <artifactId>exist-parent</artifactId>
    <version>7.0.0-SNAPSHOT</version>
    <packaging>pom</packaging>

    <name>eXist-db Parent</name>
    <description>eXist-db NoSQL Database</description>
    <url>https://www.exist-db.org/</url>
    <inceptionYear>2001</inceptionYear>

    <organization>
        <name>The eXist-db Open Source project</name>
        <url>http://www.exist-db.org</url>
    </organization>

    <licenses>
        <license>
            <name>GNU Lesser General Public License, version 2.1</name>
            <url>https://opensource.org/licenses/LGPL-2.1</url>
            <distribution>repo</distribution>
        </license>
    </licenses>

    <developers>
        <developer>
            <name>The eXist-db Authors</name>
            <organization>The eXist-db Open Source project</organization>
            <url>https://www.exist-db.org</url>
            <email>info@exist-db.org</email>
        </developer>
    </developers>

    <scm>
        <connection>scm:git:https://github.com/exist-db/exist.git</connection>
        <developerConnection>scm:git:https://github.com/exist-db/exist.git</developerConnection>
        <url>scm:git:https://github.com/exist-db/exist.git</url>
      <tag>HEAD</tag>
  </scm>

    <mailingLists>
        <mailingList>
            <name>exist-open</name>
            <!-- General purpose eXist users mailing list -->
            <subscribe>https://lists.sourceforge.net/lists/listinfo/exist-open</subscribe>
            <unsubscribe>https://lists.sourceforge.net/lists/listinfo/exist-open</unsubscribe>
            <post>exist-open@lists.sourceforge.net</post>
            <archive>http://sourceforge.net/p/exist/mailman/exist-open/</archive>
            <otherArchives>
                <otherArchive>http://exist-open.markmail.org/</otherArchive>
                <otherArchive>http://blog.gmane.org/gmane.text.xml.exist/</otherArchive>
            </otherArchives>
        </mailingList>

        <mailingList>
            <name>exist-development</name>
            <!-- Mailing list for the discussion of eXist development -->
            <subscribe>https://lists.sourceforge.net/lists/listinfo/exist-development</subscribe>
            <unsubscribe>https://lists.sourceforge.net/lists/listinfo/exist-development</unsubscribe>
            <post>exist-development@lists.sourceforge.net</post>
            <archive>http://sourceforge.net/p/exist/mailman/exist-development/</archive>
            <otherArchives>
                <otherArchive>http://exist-development.markmail.org/</otherArchive>
            </otherArchives>
        </mailingList>
    </mailingLists>

    <properties>
        <maven.compiler.release>21</maven.compiler.release>
        <maven.compiler.source>${maven.compiler.release}</maven.compiler.source>
        <maven.compiler.target>${maven.compiler.release}</maven.compiler.target>
        <project.build.sourceEncoding>UTF-8</project.build.sourceEncoding>

        <project.copyright.name>The eXist-db Authors</project.copyright.name>

        <contact.email>info@exist-db.org</contact.email>

        <ant.version>1.10.15</ant.version>
        <apache.httpcomponents.version>4.5.14</apache.httpcomponents.version>
        <apache.httpcomponents.core.version>4.4.16</apache.httpcomponents.core.version>
        <apache.xmlrpc.version>5.0.0</apache.xmlrpc.version>
        <appassembler.version>2.1.0</appassembler.version>
        <aspectj.version>1.9.24</aspectj.version>
        <exquery.distribution.version>0.2.1</exquery.distribution.version>
        <icu.version>59.1</icu.version>
        <izpack.version>5.2.4</izpack.version>
        <jansi.version>2.4.2</jansi.version>
        <jaxb.api.version>4.0.2</jaxb.api.version>
        <jaxb.impl.version>4.0.2</jaxb.impl.version>
        <eclipse.angus-activation.version>2.0.2</eclipse.angus-activation.version>
        <jetty.version>11.0.25</jetty.version>
        <log4j.version>2.25.0</log4j.version>
        <lucene.version>4.10.4</lucene.version>
        <milton.version>1.8.1.3</milton.version>
        <milton.servlet.version>1.8.1.3-jakarta5</milton.servlet.version>
        <nekohtml.version>2.1.3</nekohtml.version>
        <saxon.version>9.9.1-8</saxon.version>
        <xmlresolver.version>6.0.17</xmlresolver.version>
        <xmlunit.version>2.10.3</xmlunit.version>
        <junit.version>4.13.2</junit.version>
<<<<<<< HEAD
        <junit.platform.version>1.13.1</junit.platform.version>
        <junit.jupiter.version>5.13.2</junit.jupiter.version>
=======
        <junit.platform.version>1.13.2</junit.platform.version>
        <junit.jupiter.version>5.13.1</junit.jupiter.version>
>>>>>>> 0686fcf5
        <easymock.version>5.6.0</easymock.version>
        <objenesis.version>3.4</objenesis.version>
        <assertj.version>3.27.3</assertj.version>
        <awaitility.version>4.3.0</awaitility.version>
        <junit.toolbox.version>2.4</junit.toolbox.version>
        <hamcrest.version>3.0</hamcrest.version>

        <!-- needed just for the license-maven-plugin in this module! -->
        <project.parent.relativePath>.</project.parent.relativePath>
        
        <!-- Sonar cloud-->
        <sonar.projectKey>eXist-db_exist</sonar.projectKey>
        <sonar.organization>exist-db</sonar.organization>
        <sonar.host.url>https://sonarcloud.io</sonar.host.url>
        <sonar.moduleKey>${project.groupId}:${project.artifactId}</sonar.moduleKey>
    </properties>

    <dependencyManagement>
        <dependencies>
            <dependency>
                <groupId>net.jcip</groupId>
                <artifactId>jcip-annotations</artifactId>
                <version>1.0</version>
            </dependency>

            <dependency>
                <groupId>jakarta.servlet</groupId>
                <artifactId>jakarta.servlet-api</artifactId>
                <version>5.0.0</version>
            </dependency>

            <dependency>
                <groupId>jakarta.xml.bind</groupId>
                <artifactId>jakarta.xml.bind-api</artifactId>
                <version>${jaxb.api.version}</version>
            </dependency>

            <dependency>
                <groupId>org.eclipse.angus</groupId>
                <artifactId>angus-activation</artifactId>
                <version>${eclipse.angus-activation.version}</version>
                <scope>runtime</scope>
            </dependency>

            <dependency>
                <groupId>org.glassfish.jaxb</groupId>
                <artifactId>jaxb-runtime</artifactId>
                <version>${jaxb.impl.version}</version>
                <scope>runtime</scope>
                <exclusions>
                    <exclusion>
                        <!-- use newer Eclipse Angus Activation -->
                        <groupId>com.sun.activation</groupId>
                        <artifactId>jakarta.activation</artifactId>
                    </exclusion>
                </exclusions>
            </dependency>

            <dependency>
                <groupId>com.github.ben-manes.caffeine</groupId>
                <artifactId>caffeine</artifactId>
                <version>3.2.1</version>
            </dependency>

            <dependency>
                <groupId>com.ibm.icu</groupId>
                <artifactId>icu4j</artifactId>
                <version>${icu.version}</version>
            </dependency>

            <dependency>
                <groupId>org.jctools</groupId>
                <artifactId>jctools-core</artifactId>
                <version>4.0.5</version>
            </dependency>

            <dependency>
                <groupId>net.sf.saxon</groupId>
                <artifactId>Saxon-HE</artifactId>
                <version>${saxon.version}</version>
            </dependency>

            <dependency>
                <groupId>com.evolvedbinary.j8fu</groupId>
                <artifactId>j8fu</artifactId>
                <version>1.24.0</version>
            </dependency>
            <dependency>
                <groupId>com.evolvedbinary.multilock</groupId>
                <artifactId>multilock</artifactId>
                <version>1.0.1</version>
            </dependency>

            <dependency>
                <groupId>com.google.code.findbugs</groupId>
                <artifactId>jsr305</artifactId>
                <version>3.0.2</version>
            </dependency>

            <dependency>
                <groupId>se.softhouse</groupId>
                <artifactId>jargo</artifactId>
                <version>0.4.14</version>
            </dependency>

            <dependency>
                <groupId>commons-codec</groupId>
                <artifactId>commons-codec</artifactId>
                <version>1.18.0</version>
            </dependency>

            <dependency>
                <groupId>commons-io</groupId>
                <artifactId>commons-io</artifactId>
                <version>2.19.0</version>
            </dependency>

            <dependency>
                <groupId>org.apache.logging.log4j</groupId>
                <artifactId>log4j-api</artifactId>
                <version>${log4j.version}</version>
            </dependency>
            <dependency>
                <groupId>org.apache.logging.log4j</groupId>
                <artifactId>log4j-core</artifactId>
                <version>${log4j.version}</version>
                <scope>runtime</scope>
            </dependency>
            <dependency>
                <groupId>org.apache.logging.log4j</groupId>
                <artifactId>log4j-jcl</artifactId>
                <version>${log4j.version}</version>
                <scope>runtime</scope>
            </dependency>
            <dependency>
                <groupId>org.apache.logging.log4j</groupId>
                <artifactId>log4j-jul</artifactId>
                <version>${log4j.version}</version>
                <scope>runtime</scope>
            </dependency>
            <dependency>
                <groupId>org.apache.logging.log4j</groupId>
                <artifactId>log4j-slf4j2-impl</artifactId>
                <version>${log4j.version}</version>
                <scope>runtime</scope>
            </dependency>

            <dependency>
                <groupId>org.slf4j</groupId>
                <artifactId>slf4j-api</artifactId>
                <version>2.0.17</version>
            </dependency>

            <dependency>
                <groupId>org.apache.ant</groupId>
                <artifactId>ant</artifactId>
                <version>${ant.version}</version>
            </dependency>

            <dependency>
                <groupId>com.evolvedbinary.thirdparty.org.apache.xmlrpc</groupId>
                <artifactId>xmlrpc-common</artifactId>
                <version>${apache.xmlrpc.version}</version>
                <exclusions>
                    <exclusion> <!-- conflicts with xerces 2.12.0 dependency on xml-apis version 1.4.01 -->
                        <artifactId>xml-apis</artifactId>
                        <groupId>xml-apis</groupId>
                    </exclusion>
                </exclusions>
            </dependency>

            <dependency>
                <groupId>org.apache.httpcomponents</groupId>
                <artifactId>httpcore</artifactId>
                <version>${apache.httpcomponents.core.version}</version>
            </dependency>
            <dependency>
                <groupId>org.apache.httpcomponents</groupId>
                <artifactId>httpclient</artifactId>
                <version>${apache.httpcomponents.version}</version>
            </dependency>
            <dependency>
                <groupId>org.apache.httpcomponents</groupId>
                <artifactId>httpmime</artifactId>
                <version>${apache.httpcomponents.version}</version>
            </dependency>
            <dependency>
                <groupId>org.apache.httpcomponents</groupId>
                <artifactId>fluent-hc</artifactId>
                <version>${apache.httpcomponents.version}</version>
            </dependency>

            <dependency>
                <groupId>org.eclipse.jetty</groupId>
                <artifactId>jetty-annotations</artifactId>
                <version>${jetty.version}</version>
                <exclusions>
                    <exclusion>
                        <groupId>org.eclipse.jetty.toolchain</groupId>
                        <artifactId>jetty-jakarta-servlet-api</artifactId>
                    </exclusion>
                </exclusions>
            </dependency>
            <dependency>
                <groupId>org.eclipse.jetty</groupId>
                <artifactId>jetty-deploy</artifactId>
                <version>${jetty.version}</version>
            </dependency>
            <dependency>
                <groupId>org.eclipse.jetty</groupId>
                <artifactId>jetty-jmx</artifactId>
                <version>${jetty.version}</version>
            </dependency>
            <dependency>
                <groupId>org.eclipse.jetty</groupId>
                <artifactId>jetty-jndi</artifactId>
                <version>${jetty.version}</version>
            </dependency>
            <dependency>
                <groupId>org.eclipse.jetty</groupId>
                <artifactId>jetty-plus</artifactId>
                <version>${jetty.version}</version>
            </dependency>
            <dependency>
                <groupId>org.eclipse.jetty</groupId>
                <artifactId>jetty-server</artifactId>
                <version>${jetty.version}</version>
                <exclusions>
                    <exclusion>
                        <groupId>org.eclipse.jetty.toolchain</groupId>
                        <artifactId>jetty-jakarta-servlet-api</artifactId>
                    </exclusion>
                </exclusions>
            </dependency>
            <dependency>
                <groupId>org.eclipse.jetty</groupId>
                <artifactId>jetty-servlet</artifactId>
                <version>${jetty.version}</version>
            </dependency>
            <dependency>
                <groupId>org.eclipse.jetty</groupId>
                <artifactId>jetty-util</artifactId>
                <version>${jetty.version}</version>
            </dependency>
            <dependency>
                <groupId>org.eclipse.jetty</groupId>
                <artifactId>jetty-webapp</artifactId>
                <version>${jetty.version}</version>
            </dependency>
            <dependency>
                <groupId>org.eclipse.jetty.websocket</groupId>
                <artifactId>websocket-jetty-server</artifactId>
                <version>${jetty.version}</version>
                <exclusions>
                    <exclusion>
                        <groupId>org.eclipse.jetty.toolchain</groupId>
                        <artifactId>jetty-jakarta-servlet-api</artifactId>
                    </exclusion>
                </exclusions>
            </dependency>
            <!-- server-side dependency for jakarta.websocket support -->
            <dependency>
                <groupId>org.eclipse.jetty.websocket</groupId>
                <artifactId>websocket-jakarta-server</artifactId>
                <version>${jetty.version}</version>
            </dependency>
            <dependency>
                <groupId>org.eclipse.jetty</groupId>
                <artifactId>jetty-xml</artifactId>
                <version>${jetty.version}</version>
            </dependency>

            <dependency>
                <groupId>net.sf.xmldb-org</groupId>
                <artifactId>xmldb-api</artifactId>
                <version>2.0.0</version>
            </dependency>

            <dependency>
                <groupId>org.apache.commons</groupId>
                <artifactId>commons-lang3</artifactId>
                <version>3.17.0</version>
            </dependency>

            <dependency>
                <groupId>antlr</groupId>
                <artifactId>antlr</artifactId>
                <version>2.7.7</version>
            </dependency>

            <dependency>
                <groupId>com.siemens.ct.exi</groupId>
                <artifactId>exificient</artifactId>
                <version>1.0.7</version>
                <exclusions>
                    <exclusion>  <!-- conflicts with xerces 2.12.0 dependency -->
                        <groupId>xerces</groupId>
                        <artifactId>xercesImpl</artifactId>
                    </exclusion>
                </exclusions>
            </dependency>

            <dependency>
                <groupId>com.siemens.ct.exi</groupId>
                <artifactId>exificient-grammars</artifactId>
                <version>1.0.7</version>
                <exclusions>
                    <exclusion> <!-- conflicts with xerces 2.12.2 -->
                        <groupId>xerces</groupId>
                        <artifactId>xercesImpl</artifactId>
                    </exclusion>
                </exclusions>
            </dependency>

            <dependency>
                <groupId>com.siemens.ct.exi</groupId>
                <artifactId>exificient-core</artifactId>
                <version>1.0.7</version>
                <exclusions>
                    <exclusion> <!-- conflicts with xerces 2.12.2 -->
                        <groupId>xerces</groupId>
                        <artifactId>xercesImpl</artifactId>
                    </exclusion>
                </exclusions>
            </dependency>

            <dependency>
                <groupId>org.expath.packaging</groupId>
                <artifactId>pkg-java</artifactId>
                <version>2.0.1</version>
            </dependency>

            <dependency>
                <groupId>net.bytebuddy</groupId>
                <artifactId>byte-buddy</artifactId>
                <version>1.17.6</version>
            </dependency>

            <dependency>
                <groupId>org.apache.commons</groupId>
                <artifactId>commons-collections4</artifactId>
                <version>4.5.0</version>
            </dependency>

            <dependency>
                <groupId>org.exquery</groupId>
                <artifactId>exquery-common</artifactId>
                <version>${exquery.distribution.version}</version>
            </dependency>

            <dependency>
                <groupId>org.exist-db.thirdparty.com.ettrema</groupId>
                <artifactId>milton-api</artifactId>
                <version>${milton.version}</version>
            </dependency>

            <dependency>
                <groupId>org.exist-db.thirdparty.com.ettrema</groupId>
                <artifactId>milton-client</artifactId>
                <version>${milton.version}</version>
            </dependency>

            <dependency>
                <groupId>org.exist-db.thirdparty.com.ettrema</groupId>
                <artifactId>milton-servlet</artifactId>
                <version>${milton.servlet.version}</version>
            </dependency>

            <dependency>
                <groupId>it.unimi.dsi</groupId>
                <artifactId>fastutil</artifactId>
                <version>8.5.16</version>
            </dependency>

            <dependency>
                <groupId>io.lacuna</groupId>
                <artifactId>bifurcan</artifactId>
                <version>0.2.0-rc1</version>
            </dependency>

            <dependency>
                <groupId>xml-apis</groupId>
                <artifactId>xml-apis</artifactId>
                <version>1.4.01</version>
            </dependency>

            <dependency>
                <groupId>org.xmlunit</groupId>
                <artifactId>xmlunit-core</artifactId>
                <version>${xmlunit.version}</version>
            </dependency>
            <dependency>
                <groupId>org.xmlunit</groupId>
                <artifactId>xmlunit-matchers</artifactId>
                <version>${xmlunit.version}</version>
                <exclusions>
                    <exclusion>
                        <!-- we ourselves have a test scoped dependency on a newer hamcrest... see below! -->
                        <groupId>org.hamcrest</groupId>
                        <artifactId>hamcrest-core</artifactId>
                    </exclusion>
                </exclusions>
            </dependency>
            <dependency>
                <groupId>org.xmlunit</groupId>
                <artifactId>xmlunit-legacy</artifactId>
                <version>${xmlunit.version}</version>
            </dependency>

            <dependency>
                <groupId>org.junit.jupiter</groupId>
                <artifactId>junit-jupiter-api</artifactId>
                <version>${junit.jupiter.version}</version>
                <scope>test</scope>
            </dependency>
            <dependency>
                <groupId>org.junit.jupiter</groupId>
                <artifactId>junit-jupiter-params</artifactId>
                <version>${junit.jupiter.version}</version>
                <scope>test</scope>
            </dependency>
            <dependency>
                <groupId>org.junit.jupiter</groupId>
                <artifactId>junit-jupiter-engine</artifactId>
                <version>${junit.jupiter.version}</version>
                <scope>test</scope>
            </dependency>
            <dependency>
                <groupId>org.junit.vintage</groupId>
                <artifactId>junit-vintage-engine</artifactId>
                <version>${junit.jupiter.version}</version>
                <scope>test</scope>
            </dependency>
            <dependency>
                <groupId>junit</groupId>
                <artifactId>junit</artifactId>
                <version>${junit.version}</version>
                <!-- scope>test</scope --> <!-- not just test scope, as needed for org.exist.test -->
                <exclusions>
                    <exclusion>
                        <!-- we ourselves have a test scoped dependency on a newer hamcrest... see below! -->
                        <groupId>org.hamcrest</groupId>
                        <artifactId>hamcrest-core</artifactId>
                    </exclusion>
                </exclusions>
            </dependency>
            <dependency>
                <groupId>org.hamcrest</groupId>
                <artifactId>hamcrest</artifactId>
                <version>${hamcrest.version}</version>
                <!-- scope>test</scope --> <!-- not just test scope, as needed for org.exist.test -->
            </dependency>

            <!-- test dependencies -->
            <dependency>
                <groupId>com.googlecode.junit-toolbox</groupId>
                <artifactId>junit-toolbox</artifactId>
                <version>${junit.toolbox.version}</version>
                <scope>test</scope>
            </dependency>
            <dependency>
                <groupId>org.assertj</groupId>
                <artifactId>assertj-core</artifactId>
                <version>${assertj.version}</version>
                <scope>test</scope>
            </dependency>
            <dependency>
                <groupId>org.awaitility</groupId>
                <artifactId>awaitility</artifactId>
                <version>${awaitility.version}</version>
                <scope>test</scope>
            </dependency>
            <dependency>
                <groupId>org.easymock</groupId>
                <artifactId>easymock</artifactId>
                <version>${easymock.version}</version>
                <scope>test</scope>
            </dependency>
            <dependency>
                <groupId>org.objenesis</groupId>
                <artifactId>objenesis</artifactId>
                <version>${objenesis.version}</version>
                <scope>test</scope>
            </dependency>
        </dependencies>
    </dependencyManagement>

    <build>

        <pluginManagement>
            <plugins>
                <plugin>
                    <groupId>software.xdev</groupId>
                    <artifactId>find-and-replace-maven-plugin</artifactId>
                    <version>1.0.4</version>
                </plugin>
                <plugin>
                    <groupId>org.apache.maven.plugins</groupId>
                    <artifactId>maven-clean-plugin</artifactId>
                    <version>3.5.0</version>
                </plugin>
                <plugin>
                    <groupId>com.mycila</groupId>
                    <artifactId>license-maven-plugin</artifactId>
                    <version>5.0.0</version>
                </plugin>
                <plugin>
                    <groupId>org.owasp</groupId>
                    <artifactId>dependency-check-maven</artifactId>
                    <version>12.1.3</version>
                    <configuration>
                        <nvdApiKey>${env.NVD_API_KEY}</nvdApiKey>
                        <!-- The OSS Index Server (https://ossindex.sonatype.org) can sometimes be flaky -->
                        <ossIndexWarnOnlyOnRemoteErrors>true</ossIndexWarnOnlyOnRemoteErrors>

                        <archiveAnalyzerEnabled>false</archiveAnalyzerEnabled>
                        <assemblyAnalyzerEnabled>false</assemblyAnalyzerEnabled>
                        <autoconfAnalyzerEnabled>false</autoconfAnalyzerEnabled>
                        <cmakeAnalyzerEnabled>false</cmakeAnalyzerEnabled>
                        <cocoapodsAnalyzerEnabled>false</cocoapodsAnalyzerEnabled>
                        <nodeAnalyzerEnabled>false</nodeAnalyzerEnabled>
                        <nodeAuditAnalyzerEnabled>false</nodeAuditAnalyzerEnabled>
                        <nexusAnalyzerEnabled>false</nexusAnalyzerEnabled>
                        <nuspecAnalyzerEnabled>false</nuspecAnalyzerEnabled>
                        <nugetconfAnalyzerEnabled>false</nugetconfAnalyzerEnabled>
                        <pyDistributionAnalyzerEnabled>false</pyDistributionAnalyzerEnabled>
                        <pyPackageAnalyzerEnabled>false</pyPackageAnalyzerEnabled>
                        <rubygemsAnalyzerEnabled>false</rubygemsAnalyzerEnabled>
                        <retireJsAnalyzerEnabled>false</retireJsAnalyzerEnabled>
                        <swiftPackageManagerAnalyzerEnabled>false</swiftPackageManagerAnalyzerEnabled>

                        <!-- clashes with Ant 1.10.7, see https://github.com/jeremylong/DependencyCheck/issues/1914 -->
                        <skipSystemScope>true</skipSystemScope>
                    </configuration>
                </plugin>
                <plugin>
                    <groupId>org.apache.maven.plugins</groupId>
                    <artifactId>maven-resources-plugin</artifactId>
                    <version>3.3.1</version>
                </plugin>
                <plugin>
                    <groupId>com.code54.mojo</groupId>
                    <artifactId>buildversion-plugin</artifactId>
                    <version>1.0.3</version>
                </plugin>
                <plugin>
                    <groupId>org.apache.maven.plugins</groupId>
                    <artifactId>maven-dependency-plugin</artifactId>
                    <version>3.8.1</version>
                </plugin>
                <plugin>
                    <groupId>org.codehaus.mojo</groupId>
                    <artifactId>xml-maven-plugin</artifactId>
                    <version>1.1.0</version>
                    <configuration>
                        <transformerFactory>net.sf.saxon.TransformerFactoryImpl</transformerFactory>
                    </configuration>
                    <dependencies>
                        <dependency>
                            <groupId>net.sf.saxon</groupId>
                            <artifactId>Saxon-HE</artifactId>
                            <version>${saxon.version}</version>
                        </dependency>
                    </dependencies>
                </plugin>
                <plugin>
                    <groupId>org.apache.maven.plugins</groupId>
                    <artifactId>maven-compiler-plugin</artifactId>
                    <version>3.14.0</version>
                    <configuration>
                        <encoding>${project.build.sourceEncoding}</encoding>
                    </configuration>
                </plugin>
                <plugin>
                    <groupId>org.apache.maven.plugins</groupId>
                    <artifactId>maven-jar-plugin</artifactId>
                    <version>3.4.2</version>
                    <configuration>
                        <archive>
                            <manifest>
                                <addDefaultSpecificationEntries>true</addDefaultSpecificationEntries>
                                <addDefaultImplementationEntries>true</addDefaultImplementationEntries>
                            </manifest>
                            <manifestEntries>
                                <Build-Tag>${build-tag}</Build-Tag>
                                <Git-Commit>${build-commit}</Git-Commit>
                                <Git-Commit-Abbrev>${build-commit-abbrev}</Git-Commit-Abbrev>
                                <Git-Commit-Timestamp>${build-tstamp}</Git-Commit-Timestamp>
                                <Build-Version>${build-version}</Build-Version>
                                <Build-Timestamp>${maven.build.timestamp}</Build-Timestamp>
                                <Source-Repository>${project.scm.connection}</Source-Repository>
                                <Description>${project.description}</Description>
                                <Implementation-URL>${project.url}</Implementation-URL>
                            </manifestEntries>
                        </archive>
                    </configuration>
                </plugin>
                <plugin>
                    <groupId>org.apache.maven.plugins</groupId>
                    <artifactId>maven-source-plugin</artifactId>
                    <version>3.3.1</version>
                    <configuration>
                        <archive>
                            <manifest>
                                <addDefaultSpecificationEntries>true</addDefaultSpecificationEntries>
                                <addDefaultImplementationEntries>true</addDefaultImplementationEntries>
                            </manifest>
                            <manifestEntries>
                                <Build-Tag>${build-tag}</Build-Tag>
                                <Git-Commit>${build-commit}</Git-Commit>
                                <Git-Commit-Abbrev>${build-commit-abbrev}</Git-Commit-Abbrev>
                                <Git-Commit-Timestamp>${build-tstamp}</Git-Commit-Timestamp>
                                <Build-Version>${build-version}</Build-Version>
                                <Build-Timestamp>${maven.build.timestamp}</Build-Timestamp>
                                <Source-Repository>${project.scm.connection}</Source-Repository>
                                <Description>${project.description}</Description>
                                <Implementation-URL>${project.url}</Implementation-URL>
                            </manifestEntries>
                        </archive>
                    </configuration>
                </plugin>
                <plugin>
                    <groupId>org.apache.maven.plugins</groupId>
                    <artifactId>maven-javadoc-plugin</artifactId>
                    <version>3.11.2</version>
                    <configuration>
                        <source>${maven.compiler.release}</source>
                        <archive>
                            <manifest>
                                <addDefaultSpecificationEntries>true</addDefaultSpecificationEntries>
                                <addDefaultImplementationEntries>true</addDefaultImplementationEntries>
                            </manifest>
                            <manifestEntries>
                                <Build-Tag>${build-tag}</Build-Tag>
                                <Git-Commit>${build-commit}</Git-Commit>
                                <Git-Commit-Abbrev>${build-commit-abbrev}</Git-Commit-Abbrev>
                                <Git-Commit-Timestamp>${build-tstamp}</Git-Commit-Timestamp>
                                <Build-Version>${build-version}</Build-Version>
                                <Build-Timestamp>${maven.build.timestamp}</Build-Timestamp>
                                <Source-Repository>${project.scm.connection}</Source-Repository>
                                <Description>${project.description}</Description>
                                <Implementation-URL>${project.url}</Implementation-URL>
                            </manifestEntries>
                        </archive>
                        <additionalJOptions>
                            <additionalJOption>-Xmaxerrs</additionalJOption>
                            <additionalJOption>65536</additionalJOption>
                            <additionalJOption>-Xmaxwarns</additionalJOption>
                            <additionalJOption>65536</additionalJOption>
                        </additionalJOptions>
                    </configuration>
                </plugin>
                <plugin>
                    <groupId>org.jacoco</groupId>
                    <artifactId>jacoco-maven-plugin</artifactId>
                    <version>0.8.13</version>
                    <configuration>
                        <propertyName>jacocoArgLine</propertyName>
                        <excludes>
                            <exclude>**/DeclScanner.*</exclude>
                            <exclude>**/DeclScannerTokenTypes.*</exclude>
                            <exclude>**/XQueryLexer.*</exclude>
                            <exclude>**/XQueryParser.*</exclude>
                            <exclude>**/XQueryTokenTypes.*</exclude>
                            <exclude>**/XQueryTreeParser.*</exclude>
                            <exclude>**/XQueryTreeParserTokenTypes.*</exclude>
                            <exclude>**/XQDocLexer.*</exclude>
                            <exclude>**/XQDocParser.*</exclude>
                            <exclude>**/XQDocParserTokenTypes.*</exclude>
                        </excludes>
                    </configuration>
                </plugin>
                <plugin>
                    <groupId>org.apache.maven.plugins</groupId>
                    <artifactId>maven-jarsigner-plugin</artifactId>
                    <version>3.1.0</version>
                </plugin>
                <plugin>
                    <groupId>org.apache.maven.plugins</groupId>
                    <artifactId>maven-surefire-plugin</artifactId>
                    <version>3.5.3</version>
                    <dependencies>
                        <dependency>
                            <groupId>org.junit.platform</groupId>
                            <artifactId>junit-platform-engine</artifactId>
                            <version>${junit.platform.version}</version>
                        </dependency>
                        <dependency>
                            <groupId>org.junit.jupiter</groupId>
                            <artifactId>junit-jupiter-engine</artifactId>
                            <version>${junit.jupiter.version}</version>
                        </dependency>
                        <dependency>
                            <groupId>org.junit.vintage</groupId>
                            <artifactId>junit-vintage-engine</artifactId>
                            <version>${junit.jupiter.version}</version>
                        </dependency>
                        <dependency>
                            <groupId>org.glassfish.jaxb</groupId>
                            <artifactId>jaxb-runtime</artifactId>
                            <version>${jaxb.impl.version}</version>
                        </dependency>
                        <dependency>
                            <groupId>org.eclipse.angus</groupId>
                            <artifactId>angus-activation</artifactId>
                            <version>${eclipse.angus-activation.version}</version>
                            <scope>runtime</scope>
                        </dependency>
                        <dependency>
                            <groupId>org.objenesis</groupId>
                            <artifactId>objenesis</artifactId>
                            <version>${objenesis.version}</version>
                        </dependency>
                    </dependencies>
                    <configuration>
                        <forkCount>2C</forkCount>
                        <!--  Setting `reuseForks` to `true` greatly speeds up execution of the test suite.
                              However it can make it hard to diagnose problems if tests leak state; If you experience
                              such a problem you may want to set it to `false` whilst debugging -->
                        <reuseForks>true</reuseForks>
                        <argLine>@{jacocoArgLine} --add-opens=java.base/java.lang=ALL-UNNAMED --add-opens=java.base/java.lang.ref=ALL-UNNAMED --add-opens=java.base/java.lang.reflect=ALL-UNNAMED -Dfile.encoding=${project.build.sourceEncoding}</argLine>
                        <systemPropertyVariables>
                            <user.country>UK</user.country>
                            <user.language>en</user.language>
                            <user.timezone>Europe/Berlin</user.timezone>
                            <java.locale.providers>JRE,CLDR,SPI</java.locale.providers>
                            <log4j.configurationFile>${project.build.testOutputDirectory}/log4j2.xml</log4j.configurationFile>
                            <log4j2.disableJmx>false</log4j2.disableJmx>
                            <xml.catalog.alwaysResolve>false</xml.catalog.alwaysResolve>
                        </systemPropertyVariables>
                    </configuration>
                </plugin>
                <plugin>
                    <groupId>org.apache.maven.plugins</groupId>
                    <artifactId>maven-surefire-report-plugin</artifactId>
                    <version>3.5.3</version>
                </plugin>
                <plugin>
                    <groupId>org.apache.maven.plugins</groupId>
                    <artifactId>maven-failsafe-plugin</artifactId>
                    <version>3.5.3</version>
                </plugin>
                <plugin>
                    <groupId>org.apache.maven.plugins</groupId>
                    <artifactId>maven-project-info-reports-plugin</artifactId>
                    <version>3.9.0</version>
                    <configuration>
                        <dependencyDetailsEnabled>false</dependencyDetailsEnabled>  <!-- TODO(AR) disabled due to slow `mvn site` build times -->
                    </configuration>
                </plugin>
                <plugin>
                    <groupId>org.codehaus.mojo</groupId>
                    <artifactId>versions-maven-plugin</artifactId>
                    <version>2.18.0</version>
                </plugin>
                <plugin>
                    <groupId>org.apache.maven.plugins</groupId>
                    <artifactId>maven-site-plugin</artifactId>
                    <version>3.21.0</version>
                </plugin>
                <plugin>
                    <groupId>org.apache.maven.plugins</groupId>
                    <artifactId>maven-install-plugin</artifactId>
                    <version>3.1.4</version>
                </plugin>
                <plugin>
                    <groupId>org.apache.maven.plugins</groupId>
                    <artifactId>maven-assembly-plugin</artifactId>
                    <version>3.7.1</version>
                    <configuration>
                        <archive>
                            <manifest>
                                <addDefaultSpecificationEntries>true</addDefaultSpecificationEntries>
                                <addDefaultImplementationEntries>true</addDefaultImplementationEntries>
                            </manifest>
                            <manifestEntries>
                                <Build-Tag>${build-tag}</Build-Tag>
                                <Git-Commit>${build-commit}</Git-Commit>
                                <Git-Commit-Abbrev>${build-commit-abbrev}</Git-Commit-Abbrev>
                                <Git-Commit-Timestamp>${build-tstamp}</Git-Commit-Timestamp>
                                <Build-Version>${build-version}</Build-Version>
                                <Build-Timestamp>${maven.build.timestamp}</Build-Timestamp>
                                <Source-Repository>${project.scm.connection}</Source-Repository>
                                <Description>${project.description}</Description>
                                <Implementation-URL>${project.url}</Implementation-URL>
                            </manifestEntries>
                        </archive>
                    </configuration>
                </plugin>
                <plugin>
                    <groupId>org.apache.maven.plugins</groupId>
                    <artifactId>maven-shade-plugin</artifactId>
                    <version>3.6.0</version>
                </plugin>
                <plugin>
                    <groupId>org.codehaus.mojo</groupId>
                    <artifactId>exec-maven-plugin</artifactId>
                    <version>3.5.1</version>
                </plugin>
                <plugin>
                    <groupId>org.apache.maven.plugins</groupId>
                    <artifactId>maven-deploy-plugin</artifactId>
                    <version>3.1.4</version>
                </plugin>
                <plugin>
                    <groupId>org.apache.maven.plugins</groupId>
                    <artifactId>maven-release-plugin</artifactId>
                    <version>3.1.1</version>
                    <configuration>
                        <autoVersionSubmodules>true</autoVersionSubmodules>
                        <tagNameFormat>eXist-@{project.version}</tagNameFormat>
                        <useReleaseProfile>true</useReleaseProfile>
                        <releaseProfiles>exist-release</releaseProfiles>
                    </configuration>
                </plugin>
                <plugin>
                    <groupId>org.apache.maven.plugins</groupId>
                    <artifactId>maven-scm-plugin</artifactId>
                    <version>2.1.0</version>
                    <configuration>
                        <sign>true</sign>
                    </configuration>
                </plugin>
                <plugin>
                    <groupId>org.apache.maven.plugins</groupId>
                    <artifactId>maven-gpg-plugin</artifactId>
                    <version>3.2.7</version>
                </plugin>
                <plugin>
                    <groupId>de.jutzig</groupId>
                    <artifactId>github-release-plugin</artifactId>
                    <version>1.6.0</version>
                </plugin>
                <plugin>
                    <groupId>org.eluder.coveralls</groupId>
                    <artifactId>coveralls-maven-plugin</artifactId>
                    <version>4.3.0</version>
                    <configuration>
                        <repoToken>${env.COVERALLS_TOKEN}</repoToken>
                    </configuration>
                </plugin>
                <plugin>
                    <groupId>org.sonarsource.scanner.maven</groupId>
                    <artifactId>sonar-maven-plugin</artifactId>
                    <version>5.1.0.4751</version>
                </plugin>
            </plugins>
        </pluginManagement>

        <plugins>
            <plugin>
                <groupId>org.apache.maven.plugins</groupId>
                <artifactId>maven-enforcer-plugin</artifactId>
                <version>3.5.0</version>
                <executions>
                    <execution>
                        <id>enforce-java</id>
                        <goals>
                            <goal>enforce</goal>
                        </goals>
                        <configuration>
                            <rules>
                                <requireJavaVersion>
                                    <version>${maven.compiler.target}</version>
                                    <message>eXist-db requires (at least) OpenJDK ${maven.compiler.target} to build and run.</message>
                                </requireJavaVersion>
                                <requireMavenVersion>
                                    <message>Modern plugins require atleast maven 3.9.9.</message>
                                    <version>3.9.9</version>
                                </requireMavenVersion>
                            </rules>
                        </configuration>
                    </execution>
                </executions>
            </plugin>
            <plugin>
                <groupId>com.mycila</groupId>
                <artifactId>license-maven-plugin</artifactId>
                <inherited>true</inherited>
                <configuration>
                    <licenseSets>
                        <licenseSet>
                            <header>${project.parent.relativePath}/LGPL-21-license.template.txt</header>
                            <excludes>
                                <exclude>FDB-backport-LGPL-21-ONLY-license.template.txt</exclude>
                                <exclude>FDB-backport-LGPL-21-ONLY-license.xml.template.txt</exclude>
                                <exclude>LGPL-21-license.template.txt</exclude>                    
                                <exclude>LGPL-21-license.txt</exclude>
                                <exclude>LGPL-21-license.template.txt</exclude>
                                <exclude>**/README.md</exclude>
                                <exclude>**/README</exclude>
                                <exclude>**/LICENSE</exclude>
                                <exclude>**/*.xar</exclude>
                            </excludes>
                        </licenseSet>
                    </licenseSets>
                    <headerDefinitions>
                        <headerDefinition>${project.parent.relativePath}/xquery-license-style.xml</headerDefinition>
                    </headerDefinitions>
                    <mapping>
                        <form>XML_STYLE</form>
                        <g>SLASHSTAR_STYLE</g>
                        <java>SLASHSTAR_STYLE</java>
                        <plist>XML_STYLE</plist>
                        <xconf>XML_STYLE</xconf>
                        <xconf.init>XML_STYLE</xconf.init>
                        <xq>XQUERY_STYLE</xq>
                        <xql>XQUERY_STYLE</xql>
                        <xqm>XQUERY_STYLE</xqm>
                        <xsl>XML_STYLE</xsl>
                        <xslt>XML_STYLE</xslt>
                    </mapping>
                    <failIfMissing>true</failIfMissing>
                    <strictCheck>true</strictCheck>
                    <properties>
                        <copyright.year>${project.inceptionYear}</copyright.year>
                        <copyright.name>${project.copyright.name}</copyright.name>
                        <email>${contact.email}</email>
                        <url>${project.organization.url}</url>
                    </properties>
                    <encoding>${project.build.sourceEncoding}</encoding>
                </configuration>
                <executions>
                    <execution>
                        <id>check-headers</id>
                        <phase>verify</phase>
                        <goals>
                            <goal>check</goal>
                        </goals>
                    </execution>
                </executions>
            </plugin>
            <plugin>
                <groupId>org.owasp</groupId>
                <artifactId>dependency-check-maven</artifactId>
                <executions>
                    <execution>
                        <goals>
                            <goal>check</goal>
                        </goals>
                    </execution>
                </executions>
            </plugin>
            <plugin>
                <groupId>org.apache.maven.plugins</groupId>
                <artifactId>maven-resources-plugin</artifactId>
                <configuration>
                    <encoding>${project.build.sourceEncoding}</encoding>
                    <propertiesEncoding>${project.build.sourceEncoding}</propertiesEncoding>
                </configuration>
            </plugin>
            <plugin>
                <groupId>org.apache.maven.plugins</groupId>
                <artifactId>maven-dependency-plugin</artifactId>
                <executions>
                    <execution>
                        <id>analyze</id>
                        <goals>
                            <goal>analyze-only</goal>
                        </goals>
                        <configuration>
                            <failOnWarning>true</failOnWarning>
                        </configuration>
                    </execution>
                </executions>
            </plugin>
            <plugin>
                <groupId>com.code54.mojo</groupId>
                <artifactId>buildversion-plugin</artifactId>
                <executions>
                    <execution>
                        <phase>validate</phase>
                        <goals>
                            <goal>set-properties</goal>
                        </goals>
                    </execution>
                </executions>
            </plugin>
            <plugin>
                <groupId>org.jacoco</groupId>
                <artifactId>jacoco-maven-plugin</artifactId>
                <executions>
                    <execution>
                        <id>default-prepare-agent</id>
                        <goals>
                            <goal>prepare-agent</goal>
                        </goals>
                        <configuration>
                            <excludes>
                                <exclude>**/DeclScanner.*</exclude>
                                <exclude>**/DeclScannerTokenTypes.*</exclude>
                                <exclude>**/XQueryLexer.*</exclude>
                                <exclude>**/XQueryParser.*</exclude>
                                <exclude>**/XQueryTokenTypes.*</exclude>
                                <exclude>**/XQueryTreeParser.*</exclude>
                                <exclude>**/XQueryTreeParserTokenTypes.*</exclude>
                                <exclude>**/XQDocLexer.*</exclude>
                                <exclude>**/XQDocParser.*</exclude>
                                <exclude>**/XQDocParserTokenTypes.*</exclude>
                            </excludes>
                        </configuration>
                    </execution>
                </executions>
            </plugin>
            <plugin>
                <groupId>org.apache.maven.plugins</groupId>
                <artifactId>maven-surefire-plugin</artifactId>
            </plugin>
            <plugin>
                <groupId>org.apache.maven.plugins</groupId>
                <artifactId>maven-release-plugin</artifactId>
            </plugin>
        </plugins>

    </build>

    <reporting>
        <plugins>
            <plugin>
                <groupId>org.jacoco</groupId>
                <artifactId>jacoco-maven-plugin</artifactId>
                <configuration>
                    <excludes>
                        <exclude>**/DeclScanner.*</exclude>
                        <exclude>**/DeclScannerTokenTypes.*</exclude>
                        <exclude>**/XQueryLexer.*</exclude>
                        <exclude>**/XQueryParser.*</exclude>
                        <exclude>**/XQueryTokenTypes.*</exclude>
                        <exclude>**/XQueryTreeParser.*</exclude>
                        <exclude>**/XQueryTreeParserTokenTypes.*</exclude>
                        <exclude>**/XQDocLexer.*</exclude>
                        <exclude>**/XQDocParser.*</exclude>
                        <exclude>**/XQDocParserTokenTypes.*</exclude>
                    </excludes>
                </configuration>
                <reportSets>
                    <reportSet>
                        <reports>
                            <!-- select non-aggregate reports -->
                            <report>report</report>
                        </reports>
                    </reportSet>
                </reportSets>
            </plugin>
            <plugin>
                <groupId>org.apache.maven.plugins</groupId>
                <artifactId>maven-surefire-report-plugin</artifactId>
                <configuration>
                    <aggregate>true</aggregate>
                </configuration>
            </plugin>

            <!-- TODO(AR) disabled due to slow `mvn site` build times -->
            <!-- plugin>
                <groupId>org.apache.maven.plugins</groupId>
                <artifactId>maven-jxr-plugin</artifactId>
                <version>3.0.0</version>
            </plugin -->

            <plugin>
                <groupId>org.codehaus.mojo</groupId>
                <artifactId>versions-maven-plugin</artifactId>
                <reportSets>
                    <reportSet>
                        <reports>
                            <report>dependency-updates-report</report>
                            <report>plugin-updates-report</report>
                            <report>property-updates-report</report>
                        </reports>
                    </reportSet>
                </reportSets>
            </plugin>
        </plugins>
    </reporting>

    <repositories>
        <repository>
            <id>github</id>
            <name>GitHub Registry for Snapshots</name>
            <url>https://maven.pkg.github.com/eXist-db/exist</url>
            <releases>
                <enabled>false</enabled>
            </releases>
            <snapshots>
                <enabled>true</enabled>
            </snapshots>
        </repository>
        <repository>
            <id>exist-db-snapshots</id>
            <name>eXist-db Snapshots</name>
            <url>https://repo.exist-db.org/repository/exist-db-snapshots/</url>
            <releases>
                <enabled>false</enabled>
            </releases>
            <snapshots>
                <enabled>true</enabled>
            </snapshots>
        </repository>
        <repository>
            <id>exist-db</id>
            <name>eXist-db Releases</name>
            <url>https://repo.exist-db.org/repository/exist-db/</url>
            <releases>
                <enabled>true</enabled>
            </releases>
            <snapshots>
                <enabled>false</enabled>
            </snapshots>
        </repository>
        <repository>
            <id>exist-db-maven-central-proxy</id>
            <name>exist-db maven central proxy</name>
            <url>https://repo.exist-db.org/repository/maven-central/</url>
            <releases>
                <enabled>true</enabled>
            </releases>
            <snapshots>
                <enabled>false</enabled>
            </snapshots>
        </repository>
        <repository>
            <id>evolvedbinary-snapshots</id>
            <name>Evolved Binary - eXist-db Snapshots</name>
            <url>https://repo.evolvedbinary.com/repository/exist-db-snapshots/</url>
            <releases>
                <enabled>false</enabled>
            </releases>
            <snapshots>
                <enabled>true</enabled>
            </snapshots>
        </repository>
        <repository>
            <id>evolved-binary</id>
            <name>Evolved Binary - eXist-db Releases</name>
            <url>https://repo.evolvedbinary.com/repository/exist-db/</url>
            <releases>
                <enabled>true</enabled>
            </releases>
            <snapshots>
                <enabled>false</enabled>
            </snapshots>
        </repository>
    </repositories>

    <pluginRepositories>
        <pluginRepository>
            <id>clojars.org</id>
            <url>https://clojars.org/repo</url>
        </pluginRepository>
        <pluginRepository>
            <id>exist-db</id>
            <name>eXist-db Releases</name>
            <url>https://repo.exist-db.org/repository/exist-db/</url>
            <releases>
                <enabled>true</enabled>
            </releases>
            <snapshots>
                <enabled>false</enabled>
            </snapshots>
        </pluginRepository>
        <pluginRepository>
            <id>exist-db-snapshots</id>
            <name>eXist-db Snapshots</name>
            <url>https://repo.exist-db.org/repository/exist-db-snapshots/</url>
            <releases>
                <enabled>false</enabled>
            </releases>
            <snapshots>
                <enabled>true</enabled>
            </snapshots>
        </pluginRepository>
        <pluginRepository>
            <id>evolved-binary</id>
            <name>Evolved Binary - eXist-db Releases</name>
            <url>https://repo.evolvedbinary.com/repository/exist-db/</url>
            <releases>
                <enabled>true</enabled>
            </releases>
            <snapshots>
                <enabled>false</enabled>
            </snapshots>
        </pluginRepository>
        <pluginRepository>
            <id>evolved-binary-snapshots</id>
            <name>Evolved Binary - eXist-db Snapshots</name>
            <url>https://repo.evolvedbinary.com/repository/exist-db-snapshots/</url>
            <releases>
                <enabled>false</enabled>
            </releases>
            <snapshots>
                <enabled>true</enabled>
            </snapshots>
        </pluginRepository>
        <pluginRepository>
            <id>github</id>
            <name>GitHub Registry for Snapshots</name>
            <url>https://maven.pkg.github.com/eXist-db/exist</url>
            <releases>
                <enabled>false</enabled>
            </releases>
            <snapshots>
                <enabled>true</enabled>
            </snapshots>
        </pluginRepository>
    </pluginRepositories>

    <distributionManagement>
        <snapshotRepository>
            <id>github</id>
            <name>GitHub Registry for Snapshots</name>
            <url>https://maven.pkg.github.com/eXist-db/exist</url>
        </snapshotRepository>
        <repository>
            <id>sonatype-nexus-staging</id>
            <name>Nexus Release Repository</name>
            <url>https://oss.sonatype.org/service/local/staging/deploy/maven2/</url>
        </repository>
    </distributionManagement>

    <profiles>

        <profile>
            <!-- NOTE: this is used from the maven-release-plugin -->
            <id>exist-release</id>
            <build>
                <plugins>
                    <plugin>
                        <groupId>org.apache.maven.plugins</groupId>
                        <artifactId>maven-gpg-plugin</artifactId>
                        <executions>
                            <execution>
                                <id>sign-artifacts</id>
                                <phase>verify</phase>
                                <goals>
                                    <goal>sign</goal>
                                </goals>
                                <configuration>
                                    <keyname>${existdb.release.key}</keyname>
                                    <defaultKeyring>false</defaultKeyring>
                                    <publicKeyring>${existdb.release.public-keyfile}</publicKeyring>
                                    <secretKeyring>${existdb.release.private-keyfile}</secretKeyring>
                                    <passphrase>${existdb.release.key.passphrase}</passphrase>
                                </configuration>
                            </execution>
                        </executions>
                    </plugin>
                </plugins>
            </build>
        </profile>

    </profiles>

</project><|MERGE_RESOLUTION|>--- conflicted
+++ resolved
@@ -124,13 +124,8 @@
         <xmlresolver.version>6.0.17</xmlresolver.version>
         <xmlunit.version>2.10.3</xmlunit.version>
         <junit.version>4.13.2</junit.version>
-<<<<<<< HEAD
-        <junit.platform.version>1.13.1</junit.platform.version>
+        <junit.platform.version>1.13.2</junit.platform.version>
         <junit.jupiter.version>5.13.2</junit.jupiter.version>
-=======
-        <junit.platform.version>1.13.2</junit.platform.version>
-        <junit.jupiter.version>5.13.1</junit.jupiter.version>
->>>>>>> 0686fcf5
         <easymock.version>5.6.0</easymock.version>
         <objenesis.version>3.4</objenesis.version>
         <assertj.version>3.27.3</assertj.version>
