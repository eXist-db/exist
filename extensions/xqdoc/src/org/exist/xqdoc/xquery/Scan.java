--- conflicted
+++ resolved
@@ -113,11 +113,7 @@
                     uri = location;
                 try {
                     source = SourceFactory.getSource(context.getBroker(), context.getModuleLoadPath(), uri, false);
-<<<<<<< HEAD
-                    name = source.getKey().toString();
-=======
                     name = extractName(uri);
->>>>>>> 43a06701
                 } catch (IOException e) {
                     throw new XPathException(this, "failed to read module " + uri, e);
                 } catch (PermissionDeniedException e) {
