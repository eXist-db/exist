/*
 *  eXist Open Source Native XML Database
 *  Copyright (C) 2001-2014 The eXist Project
 *  http://exist-db.org
 *
 *  This program is free software; you can redistribute it and/or
 *  modify it under the terms of the GNU Lesser General Public License
 *  as published by the Free Software Foundation; either version 2
 *  of the License, or (at your option) any later version.
 *
 *  This program is distributed in the hope that it will be useful,
 *  but WITHOUT ANY WARRANTY; without even the implied warranty of
 *  MERCHANTABILITY or FITNESS FOR A PARTICULAR PURPOSE.  See the
 *  GNU Lesser General Public License for more details.
 *
 *  You should have received a copy of the GNU Lesser General Public
 *  License along with this library; if not, write to the Free Software
 *  Foundation, Inc., 51 Franklin St, Fifth Floor, Boston, MA  02110-1301  USA
 */
package org.exist.storage.md;

import java.util.ArrayList;
import java.util.List;

import org.exist.collections.Collection;
import org.exist.dom.DocumentAtExist;
import org.exist.xmldb.XmldbURI;

import com.eaio.uuid.UUID;
import com.sleepycat.persist.EntityCursor;
import com.sleepycat.persist.model.DeleteAction;
import com.sleepycat.persist.model.Entity;
import com.sleepycat.persist.model.PrimaryKey;
import com.sleepycat.persist.model.SecondaryKey;

import static com.sleepycat.persist.model.Relationship.ONE_TO_ONE;

/**
 * @author <a href="mailto:shabanovd@gmail.com">Dmitriy Shabanov</a>
 *
 */
@Entity//(version=1) //http://docs.oracle.com/cd/E17076_02/html/java/com/sleepycat/persist/evolve/Conversion.html
public class MetasImpl implements Metas {
	
	@PrimaryKey private String uuid;
	
	@SecondaryKey(relate=ONE_TO_ONE,
				  onRelatedEntityDelete=DeleteAction.CASCADE) 
	protected String uri;

	@SuppressWarnings("unused")
	private MetasImpl() {}

	protected MetasImpl(DocumentAtExist doc) {
		setURL(doc.getURI().toString());
		
		if (doc.getUUID() == null)
			uuid = (new UUID()).toString();
		else
			uuid = doc.getUUID().toString();
	}
	
	protected MetasImpl(Collection col) {
		setURL(col.getURI().toString());
		uuid = (new UUID()).toString();
	}

	protected MetasImpl(XmldbURI uri) {
		this.uri = uri.toString();
		uuid = (new UUID()).toString();
	}

	protected MetasImpl(String uri, String uuid) {
		this.uri = uri;
		this.uuid = uuid;
	}

	public String getUUID() {
		return uuid;
	}

    public String getURI() {
        return uri;
    }

    public Meta put(String key, Object value) {
		MetaImpl m = (MetaImpl)get(key);
		if (m == null)
<<<<<<< HEAD
			return MetaDataImpl.instance.addMeta(this, key, value);
=======
			return MetaDataImpl.inst.addMeta(this, key, value);
>>>>>>> 97bbbdd0
		
		else {
			m.setValue(value);

<<<<<<< HEAD
			MetaDataImpl.instance.addMeta(m);
		}
		MetaDataImpl.instance.indexMetas(this);
=======
			MetaDataImpl.inst.addMeta(m);
		}
		MetaDataImpl.inst.indexMetas(this);
>>>>>>> 97bbbdd0
		
		return m;
	}

	public Meta get(String key) {
<<<<<<< HEAD
		return MetaDataImpl.instance.getMeta(this, key);
	}

    public void delete(String key) {
        MetaDataImpl.instance.delMeta(uuid, key);
=======
		return MetaDataImpl.inst.getMeta(this, key);
	}

    public void delete(String key) {
        MetaDataImpl.inst.delMeta(uuid, key);
>>>>>>> 97bbbdd0
    }

    protected void setURL(String url) {
		this.uri = url;
	}

	public List<Meta> metas() {
		List<Meta> metas = new ArrayList<Meta>();
		
<<<<<<< HEAD
		EntityCursor<MetaImpl> sub = MetaDataImpl.instance.getMetaKeys(this);
=======
		EntityCursor<MetaImpl> sub = MetaDataImpl.inst.getMetaKeys(this);
>>>>>>> 97bbbdd0
		try {
			
			for (MetaImpl m : sub) {
				metas.add(m);
			}

		} finally {
			sub.close();
		}
		
		return metas;
	}

//	public EntityCursor<MetaImpl> keys() {
//		return MetaDataImpl.inst.getMetaKeys(this);
//	}

	public void delete() {
<<<<<<< HEAD
	    MetaDataImpl.instance.delMetas(this);
	}

	public void restore(String uuid, String key, String value) {
		MetaDataImpl.instance._addMeta(this, uuid, key, value);
=======
	    MetaDataImpl.inst.delMetas(this);
	}

	public void restore(String uuid, String key, String value) {
		MetaDataImpl.inst._addMeta(this, uuid, key, value);
>>>>>>> 97bbbdd0
	}
}<|MERGE_RESOLUTION|>--- conflicted
+++ resolved
@@ -86,42 +86,24 @@
     public Meta put(String key, Object value) {
 		MetaImpl m = (MetaImpl)get(key);
 		if (m == null)
-<<<<<<< HEAD
 			return MetaDataImpl.instance.addMeta(this, key, value);
-=======
-			return MetaDataImpl.inst.addMeta(this, key, value);
->>>>>>> 97bbbdd0
 		
 		else {
 			m.setValue(value);
 
-<<<<<<< HEAD
 			MetaDataImpl.instance.addMeta(m);
 		}
 		MetaDataImpl.instance.indexMetas(this);
-=======
-			MetaDataImpl.inst.addMeta(m);
-		}
-		MetaDataImpl.inst.indexMetas(this);
->>>>>>> 97bbbdd0
 		
 		return m;
 	}
 
 	public Meta get(String key) {
-<<<<<<< HEAD
 		return MetaDataImpl.instance.getMeta(this, key);
 	}
 
     public void delete(String key) {
-        MetaDataImpl.instance.delMeta(uuid, key);
-=======
-		return MetaDataImpl.inst.getMeta(this, key);
-	}
-
-    public void delete(String key) {
-        MetaDataImpl.inst.delMeta(uuid, key);
->>>>>>> 97bbbdd0
+        MetaDataImpl._.delMeta(uuid, key);
     }
 
     protected void setURL(String url) {
@@ -131,11 +113,7 @@
 	public List<Meta> metas() {
 		List<Meta> metas = new ArrayList<Meta>();
 		
-<<<<<<< HEAD
 		EntityCursor<MetaImpl> sub = MetaDataImpl.instance.getMetaKeys(this);
-=======
-		EntityCursor<MetaImpl> sub = MetaDataImpl.inst.getMetaKeys(this);
->>>>>>> 97bbbdd0
 		try {
 			
 			for (MetaImpl m : sub) {
@@ -150,22 +128,14 @@
 	}
 
 //	public EntityCursor<MetaImpl> keys() {
-//		return MetaDataImpl.inst.getMetaKeys(this);
+//		return MetaDataImpl._.getMetaKeys(this);
 //	}
 
 	public void delete() {
-<<<<<<< HEAD
 	    MetaDataImpl.instance.delMetas(this);
 	}
 
 	public void restore(String uuid, String key, String value) {
 		MetaDataImpl.instance._addMeta(this, uuid, key, value);
-=======
-	    MetaDataImpl.inst.delMetas(this);
-	}
-
-	public void restore(String uuid, String key, String value) {
-		MetaDataImpl.inst._addMeta(this, uuid, key, value);
->>>>>>> 97bbbdd0
 	}
 }