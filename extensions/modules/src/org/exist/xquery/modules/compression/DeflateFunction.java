--- conflicted
+++ resolved
@@ -98,12 +98,7 @@
         // deflate the data
         try(final FastByteArrayOutputStream baos = new FastByteArrayOutputStream();
 	    DeflaterOutputStream dos = new DeflaterOutputStream(baos, defl)) {
-<<<<<<< HEAD
-
-=======
->>>>>>> f4045e3b
             bin.streamBinaryTo(dos);
-            
             dos.flush();
             dos.finish();
             
