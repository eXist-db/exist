--- conflicted
+++ resolved
@@ -235,7 +235,6 @@
         } else {
             Long futureDate = (new Date().getTime())/1000 + timeout.getSeconds();
             existToken.setTimeOut( futureDate );
-<<<<<<< HEAD
         }
         
         // Copy username if existent
@@ -244,16 +243,6 @@
             existToken.setOwner(user);
         }
         
-=======
-        }
-        
-        // Copy username if existent
-        String user = lockInfo.lockedByUser;
-        if(user != null){
-            existToken.setOwner(user);
-        }
-        
->>>>>>> 8cd9330f
 
         return existToken;
     }
