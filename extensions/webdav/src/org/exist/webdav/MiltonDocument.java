--- conflicted
+++ resolved
@@ -1,500 +1,467 @@
-/*
- *  eXist Open Source Native XML Database
- *  Copyright (C) 2010 The eXist Project
- *  http://exist-db.org
- *
- *  This program is free software; you can redistribute it and/or
- *  modify it under the terms of the GNU Lesser General Public License
- *  as published by the Free Software Foundation; either version 2
- *  of the License, or (at your option) any later version.
- *
- *  This program is distributed in the hope that it will be useful,
- *  but WITHOUT ANY WARRANTY; without even the implied warranty of
- *  MERCHANTABILITY or FITNESS FOR A PARTICULAR PURPOSE.  See the
- *  GNU Lesser General Public License for more details.
- *
- *  You should have received a copy of the GNU Lesser General Public
- *  License along with this library; if not, write to the Free Software
- *  Foundation, Inc., 51 Franklin St, Fifth Floor, Boston, MA  02110-1301  USA
- *
- *  $Id$
- */
-package org.exist.webdav;
-
-import com.bradmcevoy.http.CollectionResource;
-
-
-import com.bradmcevoy.http.Auth;
-import com.bradmcevoy.http.CopyableResource;
-import com.bradmcevoy.http.DeletableResource;
-import com.bradmcevoy.http.GetableResource;
-import com.bradmcevoy.http.LockInfo;
-import com.bradmcevoy.http.LockResult;
-import com.bradmcevoy.http.LockTimeout;
-import com.bradmcevoy.http.LockToken;
-import com.bradmcevoy.http.LockableResource;
-import com.bradmcevoy.http.MoveableResource;
-import com.bradmcevoy.http.PropFindableResource;
-import com.bradmcevoy.http.Range;
-import com.bradmcevoy.http.exceptions.BadRequestException;
-import com.bradmcevoy.http.exceptions.ConflictException;
-import com.bradmcevoy.http.exceptions.LockedException;
-import com.bradmcevoy.http.exceptions.NotAuthorizedException;
-import com.bradmcevoy.http.exceptions.PreConditionFailedException;
-
-import java.io.IOException;
-import java.io.InputStream;
-import java.io.OutputStream;
-import java.net.URI;
-import java.util.Date;
-import java.util.Map;
-
-import javax.xml.transform.TransformerException;
-
-import org.apache.commons.io.IOUtils;
-import org.apache.commons.io.output.CountingOutputStream;
-import org.apache.commons.io.output.NullOutputStream;
-
-import org.apache.commons.io.IOUtils;
-
-import org.exist.EXistException;
-import org.exist.storage.BrokerPool;
-import org.exist.security.PermissionDeniedException;
-<<<<<<< HEAD
-import org.exist.security.User;
-import org.exist.util.VirtualTempFile;
-import org.exist.util.serializer.XMLWriter;
-=======
-import org.exist.security.Subject;
-import org.exist.util.VirtualTempFile;
->>>>>>> 5af29aea
-import org.exist.webdav.ExistResource.Mode;
-import org.exist.webdav.exceptions.DocumentAlreadyLockedException;
-import org.exist.webdav.exceptions.DocumentNotLockedException;
-import org.exist.xmldb.XmldbURI;
-
-/**
- * Class for representing an eXist-db document as a Milton WebDAV document.
- * See <a href="http://milton.ettrema.com">Milton</a>.
- *
- * @author Dannes Wessels (dizzzz_at_exist-db.org)
- */
-public class MiltonDocument extends MiltonResource
-        implements GetableResource, PropFindableResource,
-        DeletableResource, LockableResource, MoveableResource, CopyableResource {
-
-    private ExistDocument existDocument;
-    
-    private VirtualTempFile vtf = null;;
-
-    // Only for PROPFIND the estimate size for an XML document must be shown
-    private boolean isPropFind=false;
-<<<<<<< HEAD
-=======
-    
-    private static final String METHOD_NULL="null";
-    private static final String METHOD_EXACT="exact";
-    private static final String METHOD_GUESS="approximate";
-    private static String propfindMethod=null;
->>>>>>> 5af29aea
-
-    /**
-     * Set to TRUE if getContentLength is used for PROPFIND.
-     */
-    public void setIsPropFind(boolean isPropFind) {
-        this.isPropFind = isPropFind;
-    }
-
-    /**
-     *  Constructor of representation of a Document in the Milton framework, without user information.
-     * To be called by the resource factory.
-     *
-     * @param host  FQ host name including port number.
-     * @param uri   Path on server indicating path of resource
-     * @param brokerPool Handle to Exist database.
-     */
-    public MiltonDocument(String host, XmldbURI uri, BrokerPool brokerPool) {
-        this(host, uri, brokerPool, null);
-    }
-
-    /**
-     *  Constructor of representation of a Document in the Milton framework, with user information.
-     * To be called by the resource factory.
-     *
-     * @param host  FQ host name including port number.
-     * @param uri   Path on server indicating path of resource.
-     * @param user  An Exist operation is performed with  User. Can be NULL.
-     * @param pool Handle to Exist database.
-     */
-    public MiltonDocument(String host, XmldbURI uri, BrokerPool pool, User user) {
-
-        super();
-
-        if(LOG.isTraceEnabled())
-            LOG.trace("DOCUMENT:" + uri.toString());
-        
-        resourceXmldbUri = uri;
-        brokerPool = pool;
-        this.host = host;
-
-        existDocument = new ExistDocument(uri, brokerPool);
-
-        // store simpler type
-        existResource = existDocument;
-
-        if (user != null) {
-            existDocument.setUser(user);
-            existDocument.initMetadata();
-        }
-        
-        if(propfindMethod==null){
-            propfindMethod = System.getProperty("org.exist.webdav.METHOD_XML_SIZE", METHOD_EXACT);
-        }
-    }
-
-    /* ================
-     * GettableResource
-     * ================ */
-
-    //@Override
-    public void sendContent(OutputStream out, Range range, Map<String, String> params, String contentType)
-            throws IOException, NotAuthorizedException, BadRequestException {
-        try {
-            if(vtf==null){
-                LOG.debug("Serializing from database");
-                existDocument.stream(out);
-                
-            } else {
-                // Experimental. Does not work right, the virtual file
-                // Often does not contain the right amount of bytes.
-                
-                LOG.debug("Serializing from buffer");
-                InputStream is = vtf.getByteStream();
-                IOUtils.copy(is, out);
-                out.flush();
-                IOUtils.closeQuietly(is);
-                vtf.delete();
-                vtf=null;
-            }
-            
-        } catch (PermissionDeniedException e) {
-            LOG.debug(e.getMessage());
-            throw new NotAuthorizedException(this);
-            
-        } finally {
-            IOUtils.closeQuietly(out);
-        }
-    }
-
-    //@Override
-    public Long getMaxAgeSeconds(Auth auth) {
-        return null;
-    }
-
-    //@Override
-    public String getContentType(String accepts) {
-        return existDocument.getMimeType();
-    }
-
-    //@Override
-    public Long getContentLength() {
-        
-        Long size=null;
-        
-        
-        if(existDocument.isXmlDocument()){
-            
-            if (isPropFind) {
-                
-<<<<<<< HEAD
-                // For PROPFIND the actual size must be calculated
-                // by serializing the document.
-
-                LOG.debug("Serializing XML to /dev/null to determine size"
-                        + " (" + resourceXmldbUri + ")");
-
-                // Stream document to /dev/null and count bytes
-                CountingOutputStream counter = new CountingOutputStream(new NullOutputStream());
-                try {
-                    existDocument.stream(counter);
-
-                } catch (IOException ex) {
-                    LOG.error(ex);
-
-                } catch (PermissionDeniedException ex) {
-                    LOG.error(ex);
-                }
-
-                size = counter.getByteCount();
-=======
-                // PROPFIND
-                
-                if(METHOD_EXACT.equals(propfindMethod)){
-                
-                    // For PROPFIND the actual size must be calculated
-                    // by serializing the document.
-
-                    LOG.debug("Serializing XML to /dev/null to determine size"
-                            + " (" + resourceXmldbUri + ")");
-
-                    // Stream document to /dev/null and count bytes
-                    ByteCountOutputStream counter = new ByteCountOutputStream();
-                    try {
-                        existDocument.stream(counter);
-
-                    } catch (IOException ex) {
-                        LOG.error(ex);
-
-                    } catch (PermissionDeniedException ex) {
-                        LOG.error(ex);
-                    }
-
-                    size = counter.getByteCount();
-                    
-                } else if (METHOD_NULL.equals(propfindMethod)) {
-                
-                    size = null;
-                
-                } else { 
-                    // Use estimated document size (METHOD_GUESS)
-                    size = existDocument.getContentLength();
-                }
->>>>>>> 5af29aea
-                
-            } else {
-                
-                // Serialize to virtual file for re-use by sendContent() 
-
-                try {
-                    LOG.debug("Serializing XML to virtual file"
-                            + " (" + resourceXmldbUri + ")");
-                    
-                    vtf = new VirtualTempFile();
-                    existDocument.stream(vtf);
-                    vtf.close();
-
-                } catch (IOException ex) {
-                    LOG.error(ex);
-
-                } catch (PermissionDeniedException ex) {
-                    LOG.error(ex);
-                }
-                size = vtf.length();
-            }
-            
-            
-        } else {
-<<<<<<< HEAD
-            // Actual size is known
-            size = 0L + existDocument.getContentLength();
-=======
-            // Non XML document 
-            // Actual size is known
-            size = existDocument.getContentLength();
->>>>>>> 5af29aea
-        }
-        
-        LOG.debug("Size=" + size + " (" + resourceXmldbUri + ")");
-        return size;
-        
-    }
-
-    /* ====================
-     * PropFindableResource
-     * ==================== */
-
-    //@Override
-    public Date getCreateDate() {
-        Date createDate = null;
-
-        Long time = existDocument.getCreationTime();
-        if (time != null) {
-            createDate = new Date(time);
-        }
-
-        return createDate;
-    }
-
-    /* =================
-     * DeletableResource
-     * ================= */
-
-    //@Override
-    public void delete() throws NotAuthorizedException, ConflictException, BadRequestException {
-        existDocument.delete();
-    }
-
-    
-    /* ================
-     * LockableResource
-     * ================ */
-
-    //@Override
-    public LockResult lock(LockTimeout timeout, LockInfo lockInfo)
-            throws NotAuthorizedException, PreConditionFailedException, LockedException {
-
-        org.exist.dom.LockToken inputToken = convertToken(timeout, lockInfo);
-
-        if(LOG.isDebugEnabled())
-            LOG.debug("Lock: " + resourceXmldbUri);
-        
-        LockResult lr = null;
-        try {
-            org.exist.dom.LockToken existLT = existDocument.lock(inputToken);
-
-            // Process result
-            LockToken mltonLT = convertToken(existLT);
-            lr = LockResult.success(mltonLT);
-
-        } catch (PermissionDeniedException ex) {
-            LOG.debug(ex.getMessage());
-            throw new NotAuthorizedException(this);
-
-        } catch (DocumentAlreadyLockedException ex) {
-            // set result iso throw new LockedException(this);
-            LOG.debug(ex.getMessage());
-            lr = LockResult.failed(LockResult.FailureReason.ALREADY_LOCKED);
-
-        } catch (EXistException ex) {
-            LOG.debug(ex.getMessage());
-            lr = LockResult.failed(LockResult.FailureReason.PRECONDITION_FAILED);
-
-        }
-        return lr;
-    }
-
-    //@Override
-    public LockResult refreshLock(String token) throws NotAuthorizedException, PreConditionFailedException {
-        
-        if(LOG.isDebugEnabled())
-            LOG.debug("Refresh: " + resourceXmldbUri + " token=" + token);
-
-        LockResult lr = null;
-        try {
-            org.exist.dom.LockToken existLT = existDocument.refreshLock(token);
-
-            // Process result
-            LockToken mltonLT = convertToken(existLT);
-            lr = LockResult.success(mltonLT);
-
-        } catch (PermissionDeniedException ex) {
-            LOG.debug(ex.getMessage());
-            throw new NotAuthorizedException(this);
-
-        } catch (DocumentNotLockedException ex) {
-            LOG.debug(ex.getMessage());
-            lr = LockResult.failed(LockResult.FailureReason.PRECONDITION_FAILED);
-
-        } catch (DocumentAlreadyLockedException ex) {
-            //throw new LockedException(this);
-            LOG.debug(ex.getMessage());
-            lr = LockResult.failed(LockResult.FailureReason.ALREADY_LOCKED);
-
-        } catch (EXistException ex) {
-            LOG.debug(ex.getMessage());
-            lr = LockResult.failed(LockResult.FailureReason.PRECONDITION_FAILED);
-
-        }
-        return lr;
-    }
-
-    //@Override
-    public void unlock(String tokenId) throws NotAuthorizedException, PreConditionFailedException {
-
-        if(LOG.isDebugEnabled())
-            LOG.debug("Unlock: " + resourceXmldbUri);
-        
-        try {
-            existDocument.unlock();
-        } catch (PermissionDeniedException ex) {
-            LOG.debug(ex.getMessage());
-            throw new NotAuthorizedException(this);
-
-        } catch (DocumentNotLockedException ex) {
-            LOG.debug(ex.getMessage());
-            throw new PreConditionFailedException(this);
-
-        } catch (EXistException ex) {
-            LOG.debug(ex.getMessage());
-            throw new PreConditionFailedException(this);
-        }
-    }
-
-    //@Override
-    public LockToken getCurrentLock() {
-
-        if(LOG.isDebugEnabled())
-            LOG.debug("getLock: " + resourceXmldbUri);
-        
-        org.exist.dom.LockToken existLT = existDocument.getCurrentLock();
-
-        if (existLT == null) {
-            LOG.debug("No database lock token.");
-            return null;
-        }
-
-        // Construct Lock Info
-        LockToken miltonLT = convertToken(existLT);
-
-        // Return values in Milton object
-        return miltonLT;
-    }
-
-
-    /* ================
-     * MoveableResource
-     * ================ */
-
-    //@Override
-    public void moveTo(CollectionResource rDest, String newName) throws ConflictException {
-
-        if(LOG.isDebugEnabled())
-            LOG.debug("moveTo: " + resourceXmldbUri + " newName=" + newName);
-
-        XmldbURI destCollection = ((MiltonCollection) rDest).getXmldbUri();
-        try {
-            existDocument.resourceCopyMove(destCollection, newName, Mode.MOVE);
-
-        } catch (EXistException ex) {
-            throw new ConflictException(this);
-        }
-    }
-
-
-    /* ================
-     * CopyableResource
-     * ================ */
-
-    //@Override
-    public void copyTo(CollectionResource rDest, String newName) {
-
-        if(LOG.isDebugEnabled())
-            LOG.debug("copyTo: " + resourceXmldbUri + " newName=" + newName);
-        
-        XmldbURI destCollection = ((MiltonCollection) rDest).getXmldbUri();
-        try {
-            existDocument.resourceCopyMove(destCollection, newName, Mode.COPY);
-
-        } catch (EXistException ex) {
-            // unable to throw new ConflictException(this);
-            LOG.error(ex.getMessage());
-        }
-    }
-
-
-    /* ================
-     * StAX serializer
-     * ================ */
-    
-    public void writeXML(XMLWriter xw) throws TransformerException {
-        xw.startElement("document");
-        xw.attribute("name", resourceXmldbUri.lastSegment().toString());
-        xw.attribute("created", getXmlDateTime(existDocument.getCreationTime()));
-        xw.attribute("last-modified", getXmlDateTime(existDocument.getLastModified()));
-        xw.attribute("owner", existDocument.getOwnerUser());
-        xw.attribute("group", existDocument.getOwnerGroup());
-        xw.attribute("permissions", "" + existDocument.getPermissions().toString());
-        xw.attribute("size", "" + existDocument.getContentLength());
-        xw.endElement("document");
-    }
-}
+/*
+ *  eXist Open Source Native XML Database
+ *  Copyright (C) 2010 The eXist Project
+ *  http://exist-db.org
+ *
+ *  This program is free software; you can redistribute it and/or
+ *  modify it under the terms of the GNU Lesser General Public License
+ *  as published by the Free Software Foundation; either version 2
+ *  of the License, or (at your option) any later version.
+ *
+ *  This program is distributed in the hope that it will be useful,
+ *  but WITHOUT ANY WARRANTY; without even the implied warranty of
+ *  MERCHANTABILITY or FITNESS FOR A PARTICULAR PURPOSE.  See the
+ *  GNU Lesser General Public License for more details.
+ *
+ *  You should have received a copy of the GNU Lesser General Public
+ *  License along with this library; if not, write to the Free Software
+ *  Foundation, Inc., 51 Franklin St, Fifth Floor, Boston, MA  02110-1301  USA
+ *
+ *  $Id$
+ */
+package org.exist.webdav;
+
+import com.bradmcevoy.http.Auth;
+import com.bradmcevoy.http.CollectionResource;
+import com.bradmcevoy.http.CopyableResource;
+import com.bradmcevoy.http.DeletableResource;
+import com.bradmcevoy.http.GetableResource;
+import com.bradmcevoy.http.LockInfo;
+import com.bradmcevoy.http.LockResult;
+import com.bradmcevoy.http.LockTimeout;
+import com.bradmcevoy.http.LockToken;
+import com.bradmcevoy.http.LockableResource;
+import com.bradmcevoy.http.MoveableResource;
+import com.bradmcevoy.http.PropFindableResource;
+import com.bradmcevoy.http.Range;
+import com.bradmcevoy.http.exceptions.BadRequestException;
+import com.bradmcevoy.http.exceptions.ConflictException;
+import com.bradmcevoy.http.exceptions.LockedException;
+import com.bradmcevoy.http.exceptions.NotAuthorizedException;
+import com.bradmcevoy.http.exceptions.PreConditionFailedException;
+
+import java.io.IOException;
+import java.io.InputStream;
+import java.io.OutputStream;
+import java.util.Date;
+import java.util.Map;
+
+import javax.xml.transform.TransformerException;
+
+import org.apache.commons.io.IOUtils;
+
+import org.exist.EXistException;
+import org.exist.storage.BrokerPool;
+import org.exist.security.PermissionDeniedException;
+import org.exist.security.User;
+import org.exist.util.VirtualTempFile;
+import org.exist.util.serializer.XMLWriter;
+import org.exist.webdav.ExistResource.Mode;
+import org.exist.webdav.exceptions.DocumentAlreadyLockedException;
+import org.exist.webdav.exceptions.DocumentNotLockedException;
+import org.exist.xmldb.XmldbURI;
+
+/**
+ * Class for representing an eXist-db document as a Milton WebDAV document.
+ * See <a href="http://milton.ettrema.com">Milton</a>.
+ *
+ * @author Dannes Wessels (dizzzz_at_exist-db.org)
+ */
+public class MiltonDocument extends MiltonResource
+        implements GetableResource, PropFindableResource,
+        DeletableResource, LockableResource, MoveableResource, CopyableResource {
+
+    private ExistDocument existDocument;
+    
+    private VirtualTempFile vtf = null;;
+
+    // Only for PROPFIND the estimate size for an XML document must be shown
+    private boolean isPropFind=false;
+
+    private static final String METHOD_NULL="null";
+    private static final String METHOD_EXACT="exact";
+    private static final String METHOD_GUESS="approximate";
+    
+    private static String propfindMethod=null;
+
+    /**
+     * Set to TRUE if getContentLength is used for PROPFIND.
+     */
+    public void setIsPropFind(boolean isPropFind) {
+        this.isPropFind = isPropFind;
+    }
+
+    /**
+     *  Constructor of representation of a Document in the Milton framework, without user information.
+     * To be called by the resource factory.
+     *
+     * @param host  FQ host name including port number.
+     * @param uri   Path on server indicating path of resource
+     * @param brokerPool Handle to Exist database.
+     */
+    public MiltonDocument(String host, XmldbURI uri, BrokerPool brokerPool) {
+        this(host, uri, brokerPool, null);
+    }
+
+    /**
+     *  Constructor of representation of a Document in the Milton framework, with user information.
+     * To be called by the resource factory.
+     *
+     * @param host  FQ host name including port number.
+     * @param uri   Path on server indicating path of resource.
+     * @param user  An Exist operation is performed with  User. Can be NULL.
+     * @param pool Handle to Exist database.
+     */
+    public MiltonDocument(String host, XmldbURI uri, BrokerPool pool, User user) {
+
+        super();
+
+        if(LOG.isTraceEnabled())
+            LOG.trace("DOCUMENT:" + uri.toString());
+        
+        resourceXmldbUri = uri;
+        brokerPool = pool;
+        this.host = host;
+
+        existDocument = new ExistDocument(uri, brokerPool);
+
+        // store simpler type
+        existResource = existDocument;
+
+        if (user != null) {
+            existDocument.setUser(user);
+            existDocument.initMetadata();
+        }
+        
+        if(propfindMethod==null){
+            propfindMethod = System.getProperty("org.exist.webdav.METHOD_XML_SIZE", METHOD_GUESS);
+        }
+    }
+
+    /* ================
+     * GettableResource
+     * ================ */
+
+    //@Override
+    public void sendContent(OutputStream out, Range range, Map<String, String> params, String contentType)
+            throws IOException, NotAuthorizedException, BadRequestException {
+        try {
+            if(vtf==null){
+                LOG.debug("Serializing from database");
+                existDocument.stream(out);
+                
+            } else {
+                // Experimental. Does not work right, the virtual file
+                // Often does not contain the right amount of bytes.
+                
+                LOG.debug("Serializing from buffer");
+                InputStream is = vtf.getByteStream();
+                IOUtils.copy(is, out);
+                out.flush();
+                IOUtils.closeQuietly(is);
+                vtf.delete();
+                vtf=null;
+            }
+            
+        } catch (PermissionDeniedException e) {
+            LOG.debug(e.getMessage());
+            throw new NotAuthorizedException(this);
+            
+        } finally {
+            IOUtils.closeQuietly(out);
+        }
+    }
+
+    //@Override
+    public Long getMaxAgeSeconds(Auth auth) {
+        return null;
+    }
+
+    //@Override
+    public String getContentType(String accepts) {
+        return existDocument.getMimeType();
+    }
+
+    //@Override
+    public Long getContentLength() {
+        
+        Long size=null;
+        
+        
+        if(existDocument.isXmlDocument()){
+            
+            if (isPropFind) {
+                
+                // PROPFIND
+                
+                if(METHOD_EXACT.equals(propfindMethod)){
+                
+                    // For PROPFIND the actual size must be calculated
+                    // by serializing the document.
+
+                    LOG.debug("Serializing XML to /dev/null to determine size"
+                            + " (" + resourceXmldbUri + ")");
+
+                    // Stream document to /dev/null and count bytes
+                    ByteCountOutputStream counter = new ByteCountOutputStream();
+                    try {
+                        existDocument.stream(counter);
+
+                    } catch (IOException ex) {
+                        LOG.error(ex);
+
+                    } catch (PermissionDeniedException ex) {
+                        LOG.error(ex);
+                    }
+
+                    size = counter.getByteCount();
+                    
+                    try {
+                        counter.close();
+                    } catch (IOException ex) {
+                        // ignores
+                    }
+
+                } else if (METHOD_NULL.equals(propfindMethod)) {
+                
+                    // return null, menaing unknowns
+                    size = null;
+                
+                } else {
+                    
+                    // Use estimated document size (METHOD_GUESS) (default)
+                    size = 0L + existDocument.getContentLength();
+                }
+                
+            } else {
+                
+                // Serialize to virtual file for re-use by sendContent() 
+
+                try {
+                    LOG.debug("Serializing XML to virtual file"
+                            + " (" + resourceXmldbUri + ")");
+                    
+                    vtf = new VirtualTempFile();
+                    existDocument.stream(vtf);
+                    vtf.close();
+
+                } catch (IOException ex) {
+                    LOG.error(ex);
+
+                } catch (PermissionDeniedException ex) {
+                    LOG.error(ex);
+                }
+                size = vtf.length();
+            }
+            
+            
+        } else {
+            // Non XML document 
+            // Actual size is known
+            size = 0L + existDocument.getContentLength();
+        }
+        
+        LOG.debug("Size=" + size + " (" + resourceXmldbUri + ")");
+        return size;
+        
+    }
+
+    /* ====================
+     * PropFindableResource
+     * ==================== */
+
+    //@Override
+    public Date getCreateDate() {
+        Date createDate = null;
+
+        Long time = existDocument.getCreationTime();
+        if (time != null) {
+            createDate = new Date(time);
+        }
+
+        return createDate;
+    }
+
+    /* =================
+     * DeletableResource
+     * ================= */
+
+    //@Override
+    public void delete() throws NotAuthorizedException, ConflictException, BadRequestException {
+        existDocument.delete();
+    }
+
+    
+    /* ================
+     * LockableResource
+     * ================ */
+
+    //@Override
+    public LockResult lock(LockTimeout timeout, LockInfo lockInfo)
+            throws NotAuthorizedException, PreConditionFailedException, LockedException {
+
+        org.exist.dom.LockToken inputToken = convertToken(timeout, lockInfo);
+
+        if(LOG.isDebugEnabled())
+            LOG.debug("Lock: " + resourceXmldbUri);
+        
+        LockResult lr = null;
+        try {
+            org.exist.dom.LockToken existLT = existDocument.lock(inputToken);
+
+            // Process result
+            LockToken mltonLT = convertToken(existLT);
+            lr = LockResult.success(mltonLT);
+
+        } catch (PermissionDeniedException ex) {
+            LOG.debug(ex.getMessage());
+            throw new NotAuthorizedException(this);
+
+        } catch (DocumentAlreadyLockedException ex) {
+            // set result iso throw new LockedException(this);
+            LOG.debug(ex.getMessage());
+            lr = LockResult.failed(LockResult.FailureReason.ALREADY_LOCKED);
+
+        } catch (EXistException ex) {
+            LOG.debug(ex.getMessage());
+            lr = LockResult.failed(LockResult.FailureReason.PRECONDITION_FAILED);
+
+        }
+        return lr;
+    }
+
+    //@Override
+    public LockResult refreshLock(String token) throws NotAuthorizedException, PreConditionFailedException {
+        
+        if(LOG.isDebugEnabled())
+            LOG.debug("Refresh: " + resourceXmldbUri + " token=" + token);
+
+        LockResult lr = null;
+        try {
+            org.exist.dom.LockToken existLT = existDocument.refreshLock(token);
+
+            // Process result
+            LockToken mltonLT = convertToken(existLT);
+            lr = LockResult.success(mltonLT);
+
+        } catch (PermissionDeniedException ex) {
+            LOG.debug(ex.getMessage());
+            throw new NotAuthorizedException(this);
+
+        } catch (DocumentNotLockedException ex) {
+            LOG.debug(ex.getMessage());
+            lr = LockResult.failed(LockResult.FailureReason.PRECONDITION_FAILED);
+
+        } catch (DocumentAlreadyLockedException ex) {
+            //throw new LockedException(this);
+            LOG.debug(ex.getMessage());
+            lr = LockResult.failed(LockResult.FailureReason.ALREADY_LOCKED);
+
+        } catch (EXistException ex) {
+            LOG.debug(ex.getMessage());
+            lr = LockResult.failed(LockResult.FailureReason.PRECONDITION_FAILED);
+
+        }
+        return lr;
+    }
+
+    //@Override
+    public void unlock(String tokenId) throws NotAuthorizedException, PreConditionFailedException {
+
+        if(LOG.isDebugEnabled())
+            LOG.debug("Unlock: " + resourceXmldbUri);
+        
+        try {
+            existDocument.unlock();
+        } catch (PermissionDeniedException ex) {
+            LOG.debug(ex.getMessage());
+            throw new NotAuthorizedException(this);
+
+        } catch (DocumentNotLockedException ex) {
+            LOG.debug(ex.getMessage());
+            throw new PreConditionFailedException(this);
+
+        } catch (EXistException ex) {
+            LOG.debug(ex.getMessage());
+            throw new PreConditionFailedException(this);
+        }
+    }
+
+    //@Override
+    public LockToken getCurrentLock() {
+
+        if(LOG.isDebugEnabled())
+            LOG.debug("getLock: " + resourceXmldbUri);
+        
+        org.exist.dom.LockToken existLT = existDocument.getCurrentLock();
+
+        if (existLT == null) {
+            LOG.debug("No database lock token.");
+            return null;
+        }
+
+        // Construct Lock Info
+        LockToken miltonLT = convertToken(existLT);
+
+        // Return values in Milton object
+        return miltonLT;
+    }
+
+
+    /* ================
+     * MoveableResource
+     * ================ */
+
+    //@Override
+    public void moveTo(CollectionResource rDest, String newName) throws ConflictException {
+
+        if(LOG.isDebugEnabled())
+            LOG.debug("moveTo: " + resourceXmldbUri + " newName=" + newName);
+
+        XmldbURI destCollection = ((MiltonCollection) rDest).getXmldbUri();
+        try {
+            existDocument.resourceCopyMove(destCollection, newName, Mode.MOVE);
+
+        } catch (EXistException ex) {
+            throw new ConflictException(this);
+        }
+    }
+
+
+    /* ================
+     * CopyableResource
+     * ================ */
+
+    //@Override
+    public void copyTo(CollectionResource rDest, String newName) {
+
+        if(LOG.isDebugEnabled())
+            LOG.debug("copyTo: " + resourceXmldbUri + " newName=" + newName);
+        
+        XmldbURI destCollection = ((MiltonCollection) rDest).getXmldbUri();
+        try {
+            existDocument.resourceCopyMove(destCollection, newName, Mode.COPY);
+
+        } catch (EXistException ex) {
+            // unable to throw new ConflictException(this);
+            LOG.error(ex.getMessage());
+        }
+    }
+
+
+    /* ================
+     * StAX serializer
+     * ================ */
+    
+    public void writeXML(XMLWriter xw) throws TransformerException {
+        xw.startElement("document");
+        xw.attribute("name", resourceXmldbUri.lastSegment().toString());
+        xw.attribute("created", getXmlDateTime(existDocument.getCreationTime()));
+        xw.attribute("last-modified", getXmlDateTime(existDocument.getLastModified()));
+        xw.attribute("owner", existDocument.getOwnerUser());
+        xw.attribute("group", existDocument.getOwnerGroup());
+        xw.attribute("permissions", "" + existDocument.getPermissions().toString());
+        xw.attribute("size", "" + existDocument.getContentLength());
+        xw.endElement("document");
+    }
+}