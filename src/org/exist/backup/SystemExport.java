/*
 *  eXist Open Source Native XML Database
 *  Copyright (C) 2001-07 The eXist Project
 *  http://exist-db.org
 *
 *  This program is free software; you can redistribute it and/or
 *  modify it under the terms of the GNU Lesser General Public License
 *  as published by the Free Software Foundation; either version 2
 *  of the License, or (at your option) any later version.
 *
 *  This program is distributed in the hope that it will be useful,
 *  but WITHOUT ANY WARRANTY; without even the implied warranty of
 *  MERCHANTABILITY or FITNESS FOR A PARTICULAR PURPOSE.  See the
 *  GNU Lesser General Public License for more details.
 *
 *  You should have received a copy of the GNU Lesser General Public
 *  License along with this library; if not, write to the Free Software
 *  Foundation, Inc., 51 Franklin St, Fifth Floor, Boston, MA  02110-1301  USA
 *
 * $Id$
 */
package org.exist.backup;

import org.apache.log4j.Logger;
import org.exist.Namespaces;
import org.exist.collections.Collection;
import org.exist.dom.BinaryDocument;
import org.exist.dom.DefaultDocumentSet;
import org.exist.dom.DocumentImpl;
import org.exist.dom.DocumentMetadata;
import org.exist.dom.DocumentSet;
import org.exist.dom.MutableDocumentSet;
import org.exist.dom.QName;
import org.exist.dom.StoredNode;
import org.exist.stax.EmbeddedXMLStreamReader;
import org.exist.storage.DBBroker;
import org.exist.storage.NativeBroker;
<<<<<<< HEAD
import org.exist.storage.repair.ErrorReport;
=======
import org.exist.storage.btree.BTreeCallback;
import org.exist.storage.btree.Value;
import org.exist.storage.index.CollectionStore;
import org.exist.storage.io.VariableByteInput;
>>>>>>> bb03f369
import org.exist.storage.serializers.EXistOutputKeys;
import org.exist.util.UTF8;
import org.exist.util.serializer.AttrList;
import org.exist.util.serializer.Receiver;
import org.exist.util.serializer.SAXSerializer;
import org.exist.util.serializer.SerializerPool;
import org.exist.xmldb.XmldbURI;
import org.exist.xquery.TerminatedException;
import org.exist.xquery.XPathException;
import org.exist.xquery.util.URIUtils;
import org.exist.xquery.value.DateTimeValue;
import org.w3c.dom.NodeList;
import org.xml.sax.SAXException;
import org.xml.sax.helpers.AttributesImpl;
import org.xml.sax.helpers.NamespaceSupport;

import javax.xml.stream.XMLStreamException;
import javax.xml.stream.XMLStreamReader;
import javax.xml.transform.OutputKeys;
import java.io.BufferedWriter;
import java.io.File;
import java.io.IOException;
import java.io.OutputStream;
import java.io.OutputStreamWriter;
import java.io.Writer;
import java.text.DateFormat;
import java.text.SimpleDateFormat;
import java.util.Date;
import java.util.Iterator;
import java.util.List;
import java.util.Properties;

/**
 * Embedded database export tool class. Tries to export as much data as
 * possible, even if parts of the collection hierarchy are corrupted or
 * documents are no longer readable. Features:
 *
 * <ul>
 *  <li>Descendant collections will be exported properly even if their ancestor
 *  collection is corrupted.</li>
 *  <li>Documents which are intact but belong to a destroyed collection will be
 *  stored into a special collection /db/__lost_and_found__.
 *  <li>Damaged documents are detected by ConsistencyCheck and are removed from
 *  the backup.</li>
 *  <li>The format of the exported data is compatible with backups generated
 *  via the standard backup tool (Java admin client).</li>
 * </ul>
 *
 * The class should be used in combination with {@link ConsistencyCheck}.
 * The error lists returned by ConsistencyCheck can be passed to {@link #export(String, java.util.List)}.
 */
public class SystemExport {

    private final static Logger LOG = Logger.getLogger(SystemExport.class);

    private final static DateFormat dateFormat = new SimpleDateFormat("yyyyMMdd");

    public Properties defaultOutputProperties = new Properties();
	{
		defaultOutputProperties.setProperty(OutputKeys.INDENT, "no");
		defaultOutputProperties.setProperty(OutputKeys.ENCODING, "UTF-8");
		defaultOutputProperties.setProperty(OutputKeys.OMIT_XML_DECLARATION, "no");
		defaultOutputProperties.setProperty(EXistOutputKeys.EXPAND_XINCLUDES, "no");
		defaultOutputProperties.setProperty(EXistOutputKeys.PROCESS_XSL_PI, "no");
	}

    public Properties contentsOutputProps = new Properties();
	{
	    contentsOutputProps.setProperty(OutputKeys.INDENT, "yes");
    }

    private static final XmldbURI TEMP_COLLECTION = XmldbURI.createInternal(NativeBroker.TEMP_COLLECTION);
    private static final XmldbURI CONTENTS_URI = XmldbURI.createInternal("__contents__.xml");
    private static final XmldbURI LOST_URI = XmldbURI.createInternal("__lost_and_found__");

    private static final int currVersion = 1;
    
    private DBBroker broker;
    private StatusCallback callback = null;

    public SystemExport(DBBroker broker, StatusCallback callback) {
        this.broker = broker;
        this.callback = callback;
    }

<<<<<<< HEAD
    private void reportError(String message, Throwable e) {
        LOG.warn(message, e);
        if (callback != null)
            callback.error(message, e);
    }

    public void export(List errorList) {
        try {
            Collection root = broker.getCollection(XmldbURI.ROOT_COLLECTION_URI);
=======
    /**
     * Export the contents of the database, trying to preserve
     * as much data as possible. To be effective, this method
     * should be used in combination with class
     * {@link ConsistencyCheck}.
     *
     * @param target the output directory or file to which data will be written.
     *  Output will be written to a zip file if target ends with .zip.
     * @param errorList a list of {@link ErrorReport} objects as returned by
     *   methods in {@link ConsistencyCheck}.
     */
    public void export(String target, List errorList) {
        try {
>>>>>>> bb03f369
            BackupWriter output;
            if (target.endsWith(".zip"))
                output = new ZipWriter(target, "/db");
            else
                output = new FileSystemWriter(target + "/db");
<<<<<<< HEAD
            export(root, output, errorList);
=======
            CollectionCallback cb = new CollectionCallback(output, errorList);
            broker.getCollectionsFailsafe(cb);

            exportOrphans(output, cb.getDocs(), errorList);

>>>>>>> bb03f369
            output.close();
        } catch (IOException e) {
            reportError("A write error occurred while exporting data: '" + e.getMessage() +
                    "'. Aborting export.", e);
        }
    }

<<<<<<< HEAD
    private static boolean isDamaged(DocumentImpl doc, List errorList) {
        if (errorList == null)
            return false;
        ErrorReport report;
        for (int i = 0; i < errorList.size(); i++) {
            report = (ErrorReport) errorList.get(i);
            if (report.getErrcode() == ErrorReport.RESOURCE_ACCESS_FAILED &&
                    report.getDocumentId() == doc.getDocId())
=======
    private void reportError(String message, Throwable e) {
        if (callback != null) {
            callback.error("EXPORT: " + message, e);
        }
    }
    
    private static boolean isDamaged(DocumentImpl doc, List errorList) {
        if (errorList == null)
            return false;
        org.exist.backup.ErrorReport report;
        for (int i = 0; i < errorList.size(); i++) {
            report = (org.exist.backup.ErrorReport) errorList.get(i);
            if (report.getErrcode() == org.exist.backup.ErrorReport.RESOURCE_ACCESS_FAILED &&
                    ((ErrorReport.ResourceError)report).getDocumentId() == doc.getDocId())
                return true;
        }
        return false;
    }

    private static boolean isDamaged(Collection collection, List errorList) {
        if (errorList == null)
            return false;
        ErrorReport report;
        for (int i = 0; i < errorList.size(); i++) {
            report = (ErrorReport) errorList.get(i);
            if (report.getErrcode() == org.exist.backup.ErrorReport.CHILD_COLLECTION &&
                    ((ErrorReport.CollectionError)report).getCollectionId() == collection.getId())
>>>>>>> bb03f369
                return true;
        }
        return false;
    }

<<<<<<< HEAD
    private void export(Collection current, BackupWriter output, List errorList) throws IOException, SAXException {
        if (callback != null)
            callback.startCollection(current.getURI().toString());
        Writer contents = output.newContents();
		// serializer writes to __contents__.xml
		SAXSerializer serializer = (SAXSerializer) SerializerPool.getInstance().borrowObject(SAXSerializer.class);
		serializer.setOutput(contents, contentsOutputProps);

		serializer.startDocument();
		serializer.startPrefixMapping("", Namespaces.EXIST_NS);
        XmldbURI uri = current.getURI();
        AttributesImpl attr = new AttributesImpl();
        attr.addAttribute(Namespaces.EXIST_NS, "name", "name", "CDATA", uri.toString());
        attr.addAttribute(Namespaces.EXIST_NS, "version", "version", "CDATA", String.valueOf(currVersion));
        attr.addAttribute(Namespaces.EXIST_NS, "owner", "owner", "CDATA", current.getPermissions().getOwner());
		attr.addAttribute(Namespaces.EXIST_NS, "group", "group", "CDATA", current.getPermissions().getOwnerGroup());
        attr.addAttribute(Namespaces.EXIST_NS, "mode", "mode", "CDATA",
                Integer.toOctalString(current.getPermissions().getPermissions()));
=======
    private static boolean isDamagedChild(XmldbURI uri, List errorList) {
        if (errorList == null)
            return false;
        org.exist.backup.ErrorReport report;
        for (int i = 0; i < errorList.size(); i++) {
            report = (org.exist.backup.ErrorReport) errorList.get(i);
            if (report.getErrcode() == org.exist.backup.ErrorReport.CHILD_COLLECTION &&
                    ((org.exist.backup.ErrorReport.CollectionError)report).getCollectionURI().equalsInternal(uri))
                return true;
        }
        return false;
    }

    /**
     * Scan all document records in collections.dbx and try to find orphaned documents
     * whose parent collection got destroyed or is damaged.
     *
     * @param output the backup writer
     * @param docs a document set containing all the documents which were exported regularily.
     *  the method will ignore those.
     * @param errorList a list of {@link org.exist.backup.ErrorReport} objects as returned by
     *   methods in {@link ConsistencyCheck}
     */
    private void exportOrphans(BackupWriter output, DocumentSet docs, List errorList) {
        output.newCollection("/db/__lost_and_found__");
>>>>>>> bb03f369
        try {
            Writer contents = output.newContents();
            // serializer writes to __contents__.xml
            SAXSerializer serializer = (SAXSerializer) SerializerPool.getInstance().borrowObject(SAXSerializer.class);
            serializer.setOutput(contents, contentsOutputProps);

            serializer.startDocument();
            serializer.startPrefixMapping("", Namespaces.EXIST_NS);
            AttributesImpl attr = new AttributesImpl();
            attr.addAttribute(Namespaces.EXIST_NS, "name", "name", "CDATA", "/db/__lost_and_found__");
            attr.addAttribute(Namespaces.EXIST_NS, "version", "version", "CDATA", String.valueOf(currVersion));
            attr.addAttribute(Namespaces.EXIST_NS, "owner", "owner", "CDATA", org.exist.security.SecurityManager.DBA_USER);
            attr.addAttribute(Namespaces.EXIST_NS, "group", "group", "CDATA", org.exist.security.SecurityManager.DBA_GROUP);
            attr.addAttribute(Namespaces.EXIST_NS, "mode", "mode", "CDATA", "0771");
            serializer.startElement(Namespaces.EXIST_NS, "collection", "collection", attr);

            DocumentCallback docCb = new DocumentCallback(output, serializer, docs);
            broker.getResourcesFailsafe(docCb);

            serializer.endElement(Namespaces.EXIST_NS, "collection", "collection");
            serializer.endPrefixMapping("");
            serializer.endDocument();
            output.closeContents();
        } catch (Exception e) {
            e.printStackTrace();
<<<<<<< HEAD
        }
        serializer.startElement(Namespaces.EXIST_NS, "collection", "collection", attr);

        OutputStream os;
        BufferedWriter writer;
        SAXSerializer contentSerializer;
        int docsCount = current.getDocumentCount();
        int count = 0;
        for (Iterator i = current.iterator(broker); i.hasNext(); count++) {
            DocumentImpl doc = (DocumentImpl) i.next();
            if (isDamaged(doc, errorList)) {
                reportError("Skipping damaged document " + doc.getFileURI(), null);
                continue;
            }
            if (doc.getFileURI().equalsInternal(CONTENTS_URI))
                continue; // skip __contents__.xml documents
=======
>>>>>>> bb03f369
            if (callback != null)
                callback.error(e.getMessage(), e);
        } finally {
            output.closeCollection();
        }
    }

    /**
     * Export a collection. Write out the collection metadata and save the resources stored in
     * the collection.
     *
     * @param current the collection
     * @param output the output writer
     * @param errorList a list of {@link ErrorReport} objects as returned by
     *   methods in {@link ConsistencyCheck}
     * @param docs a document set to keep track of all written documents.
     * @throws IOException
     * @throws SAXException
     */
    private void export(Collection current, BackupWriter output, List errorList, MutableDocumentSet docs) throws IOException, SAXException {
        if (callback != null)
            callback.startCollection(current.getURI().toString());
        
        if (!current.getURI().equalsInternal(XmldbURI.ROOT_COLLECTION_URI)) {
            output.newCollection(Backup.encode(URIUtils.urlDecodeUtf8(current.getURI())));
        }
        try {
            Writer contents = output.newContents();
            // serializer writes to __contents__.xml
            SAXSerializer serializer = (SAXSerializer) SerializerPool.getInstance().borrowObject(SAXSerializer.class);
            serializer.setOutput(contents, contentsOutputProps);

            serializer.startDocument();
            serializer.startPrefixMapping("", Namespaces.EXIST_NS);
            XmldbURI uri = current.getURI();
            AttributesImpl attr = new AttributesImpl();
            attr.addAttribute(Namespaces.EXIST_NS, "name", "name", "CDATA", uri.toString());
            attr.addAttribute(Namespaces.EXIST_NS, "version", "version", "CDATA", String.valueOf(currVersion));
            attr.addAttribute(Namespaces.EXIST_NS, "owner", "owner", "CDATA", current.getPermissions().getOwner());
            attr.addAttribute(Namespaces.EXIST_NS, "group", "group", "CDATA", current.getPermissions().getOwnerGroup());
            attr.addAttribute(Namespaces.EXIST_NS, "mode", "mode", "CDATA",
                    Integer.toOctalString(current.getPermissions().getPermissions()));
            try {
                attr.addAttribute(Namespaces.EXIST_NS, "created", "created", "CDATA",
                        new DateTimeValue(new Date(current.getCreationTime())).getStringValue());
            } catch (XPathException e) {
                e.printStackTrace();
            }
            serializer.startElement(Namespaces.EXIST_NS, "collection", "collection", attr);

            int docsCount = current.getDocumentCount();
            int count = 0;
            for (Iterator i = current.iterator(broker); i.hasNext(); count++) {
                DocumentImpl doc = (DocumentImpl) i.next();
                if (isDamaged(doc, errorList)) {
                    reportError("Skipping damaged document " + doc.getFileURI(), null);
                    continue;
                }
                if (doc.getFileURI().equalsInternal(CONTENTS_URI) || doc.getFileURI().equalsInternal(LOST_URI))
                    continue; // skip __contents__.xml documents
                exportDocument(output, serializer, docsCount, count, doc);
                docs.add(doc, false);
            }

<<<<<<< HEAD
        for (Iterator i = current.collectionIterator(); i.hasNext(); ) {
            XmldbURI childUri = (XmldbURI) i.next();
            if (childUri.equalsInternal(TEMP_COLLECTION))
                continue;
            Collection child = broker.getCollection(uri.append(childUri));
			attr.clear();
			attr.addAttribute(Namespaces.EXIST_NS, "name", "name", "CDATA", childUri.toString());
			attr.addAttribute(Namespaces.EXIST_NS, "filename", "filename", "CDATA",
                    Backup.encode(URIUtils.urlDecodeUtf8(childUri.toString())));
			serializer.startElement(Namespaces.EXIST_NS, "subcollection", "subcollection", attr);
			serializer.endElement(Namespaces.EXIST_NS, "subcollection", "subcollection");
		}
		// close <collection>
		serializer.endElement(Namespaces.EXIST_NS, "collection", "collection");
		serializer.endPrefixMapping("");
		serializer.endDocument();
		output.closeContents();

        for (Iterator i = current.collectionIterator(); i.hasNext(); ) {
            XmldbURI childUri = (XmldbURI) i.next();
            if (childUri.equalsInternal(TEMP_COLLECTION))
                continue;
            Collection child = broker.getCollection(uri.append(childUri));
            try {
                output.newCollection(Backup.encode(URIUtils.urlDecodeUtf8(childUri.toString())));
                export(child, output, errorList);
            } catch (Exception e) {
                reportError("An error occurred while writing collection " + child.getURI() +
                    ". Continuing with next collection.", e);
            } finally {
=======
            for (Iterator i = current.collectionIterator(); i.hasNext(); ) {
                XmldbURI childUri = (XmldbURI) i.next();
                if (childUri.equalsInternal(TEMP_COLLECTION))
                    continue;
                if (isDamagedChild(childUri, errorList)) {
                    reportError("Skipping damaged child collection " + childUri, null);
                    continue;
                }
                attr.clear();
                attr.addAttribute(Namespaces.EXIST_NS, "name", "name", "CDATA", childUri.toString());
                attr.addAttribute(Namespaces.EXIST_NS, "filename", "filename", "CDATA",
                        Backup.encode(URIUtils.urlDecodeUtf8(childUri.toString())));
                serializer.startElement(Namespaces.EXIST_NS, "subcollection", "subcollection", attr);
                serializer.endElement(Namespaces.EXIST_NS, "subcollection", "subcollection");
            }
            // close <collection>
            serializer.endElement(Namespaces.EXIST_NS, "collection", "collection");
            serializer.endPrefixMapping("");
            serializer.endDocument();
            output.closeContents();
        } finally {
            if (!current.getURI().equalsInternal(XmldbURI.ROOT_COLLECTION_URI)) {
>>>>>>> bb03f369
                output.closeCollection();
            }
        }
    }

    private void exportDocument(BackupWriter output, SAXSerializer serializer, int docsCount, int count, DocumentImpl doc) throws IOException, SAXException {
        if (callback != null)
            callback.startDocument(doc.getFileURI().toString(), count, docsCount);
        OutputStream os = output.newEntry(Backup.encode(URIUtils.urlDecodeUtf8(doc.getFileURI())));
        try {
            if (doc.getResourceType() == DocumentImpl.BINARY_FILE) {
                broker.readBinaryResource((BinaryDocument) doc, os);
            } else {
                BufferedWriter writer = new BufferedWriter(new OutputStreamWriter(os, "UTF-8"));
                // write resource to contentSerializer
                SAXSerializer contentSerializer = (SAXSerializer) SerializerPool.getInstance().borrowObject(SAXSerializer.class);
                contentSerializer.setOutput(writer, defaultOutputProperties);
                writeXML(doc, contentSerializer);
                SerializerPool.getInstance().returnObject(contentSerializer);
                writer.flush();
            }
        } catch (Exception e) {
            reportError("A write error occurred while exporting document: '" + doc.getFileURI() +
                        "'. Continuing with next document.", e);
            return;
        } finally {
            output.closeEntry();
        }

        //store permissions
        AttributesImpl attr = new AttributesImpl();
        attr.addAttribute(Namespaces.EXIST_NS, "type", "type", "CDATA",
                doc.getResourceType() == DocumentImpl.BINARY_FILE ? "BinaryResource" : "XMLResource");
        attr.addAttribute(Namespaces.EXIST_NS, "name", "name", "CDATA", doc.getFileURI().toString());
        attr.addAttribute(Namespaces.EXIST_NS, "owner", "owner", "CDATA", doc.getPermissions().getOwner());
        attr.addAttribute(Namespaces.EXIST_NS, "group", "group", "CDATA", doc.getPermissions().getOwnerGroup());
        attr.addAttribute(Namespaces.EXIST_NS, "mode", "mode", "CDATA",
                Integer.toOctalString(doc.getPermissions().getPermissions()));

        // be careful when accessing document metadata: it is stored in a different place than the
        // main document info and could thus be damaged
        DocumentMetadata metadata = null;
        try {
            metadata = doc.getMetadata();
        } catch (Exception e) {
            LOG.warn(e.getMessage(), e);
        }

        try {
            String created;
            String modified;
            // metadata could be damaged
            if (metadata != null) {
                created = new DateTimeValue(new Date(metadata.getCreated())).getStringValue();
                modified = new DateTimeValue(new Date(metadata.getLastModified())).getStringValue();
            } else {
                created = new DateTimeValue().getStringValue();
                modified = created;
            }
            attr.addAttribute(Namespaces.EXIST_NS, "created", "created", "CDATA", created);
            attr.addAttribute(Namespaces.EXIST_NS, "modified", "modified", "CDATA", modified);
        } catch (XPathException e) {
            LOG.warn(e.getMessage(), e);
        }

        attr.addAttribute(Namespaces.EXIST_NS, "filename", "filename", "CDATA",
                Backup.encode(URIUtils.urlDecodeUtf8(doc.getFileURI())));
        String mimeType = "text/xml";
        if (metadata != null && metadata.getMimeType() != null)
            mimeType = Backup.encode(metadata.getMimeType());
        attr.addAttribute(Namespaces.EXIST_NS, "mimetype", "mimetype", "CDATA", mimeType);
        if (doc.getResourceType() == DocumentImpl.XML_FILE && metadata != null && doc.getDoctype() != null) {
            if (doc.getDoctype().getName() != null)
                attr.addAttribute(Namespaces.EXIST_NS, "namedoctype", "namedoctype", "CDATA", doc.getDoctype().getName());
            if (doc.getDoctype().getPublicId() != null)
                attr.addAttribute(Namespaces.EXIST_NS, "publicid", "publicid", "CDATA", doc.getDoctype().getPublicId());
            if (doc.getDoctype().getSystemId() != null)
                attr.addAttribute(Namespaces.EXIST_NS, "systemid", "systemid", "CDATA", doc.getDoctype().getSystemId());
        }
        serializer.startElement(Namespaces.EXIST_NS, "resource", "resource", attr);
        serializer.endElement(Namespaces.EXIST_NS, "resource", "resource");
    }

    /**
     * Serialize a document to XML, based on {@link XMLStreamReader}.
     *
     * @param doc the document to serialize
     * @param receiver the output handler
     */
    private void writeXML(DocumentImpl doc, Receiver receiver) {
        try {
            EmbeddedXMLStreamReader reader;
            char ch[];
            int nsdecls;
            NamespaceSupport nsSupport = new NamespaceSupport();
            NodeList children = doc.getChildNodes();
            for (int i = 0; i < children.getLength(); i++) {
                reader = doc.getBroker().getXMLStreamReader((StoredNode) children.item(i), false);
                while (reader.hasNext()) {
                    int status = reader.next();
                    switch (status) {
                        case XMLStreamReader.START_DOCUMENT:
                        case XMLStreamReader.END_DOCUMENT:
                            break;
                        case XMLStreamReader.START_ELEMENT :
                            nsdecls = reader.getNamespaceCount();
                            for (int ni = 0; ni < nsdecls; ni++) {
                                receiver.startPrefixMapping(reader.getNamespacePrefix(ni), reader.getNamespaceURI(ni));
                            }

                            AttrList attribs = new AttrList();
                            for (int j = 0; j < reader.getAttributeCount(); j++) {
                                final QName qn = new QName(reader.getAttributeLocalName(j), reader.getAttributeNamespace(j),
                                        reader.getAttributePrefix(j));
                                attribs.addAttribute(qn, reader.getAttributeValue(j));
                            }
                            receiver.startElement(new QName(reader.getLocalName(), reader.getNamespaceURI(), reader.getPrefix()),
                                    attribs);
                            break;
                        case XMLStreamReader.END_ELEMENT :
                            receiver.endElement(new QName(reader.getLocalName(), reader.getNamespaceURI(), reader.getPrefix()));
                            nsdecls = reader.getNamespaceCount();
                            for (int ni = 0; ni < nsdecls; ni++) {
                                receiver.endPrefixMapping(reader.getNamespacePrefix(ni));
                            }
                            break;
                        case XMLStreamReader.CHARACTERS :
                            receiver.characters(reader.getText());
                            break;
                        case XMLStreamReader.CDATA :
                            ch = reader.getTextCharacters();
                            receiver.cdataSection(ch, 0, ch.length);
                            break;
                        case XMLStreamReader.COMMENT :
                            ch = reader.getTextCharacters();
                            receiver.comment(ch, 0, ch.length);
                            break;
                        case XMLStreamReader.PROCESSING_INSTRUCTION :
                            receiver.processingInstruction(reader.getPITarget(), reader.getPIData());
                            break;
                    }
                }
                nsSupport.reset();
            }
        } catch (IOException e) {
            e.printStackTrace();
        } catch (XMLStreamException e) {
            e.printStackTrace();
        } catch (SAXException e) {
            e.printStackTrace();
        }
    }

    public static File getUniqueFile(String base, String extension, String dir) {
        String filename = base + '-' + dateFormat.format(new Date());
        File file = new File(dir, filename + extension);
        int version = 0;
        while (file.exists()) {
            file = new File(dir, filename + '_' + version++ + extension);
        }
        return file;
    }

    public static interface StatusCallback {

        public void startCollection(String path);

        public void startDocument(String name, int current, int count);
        
        public void error(String message, Throwable exception);
    }

    private class CollectionCallback implements BTreeCallback {

        private BackupWriter writer;
        private List errors;
        private MutableDocumentSet docs = new DefaultDocumentSet();
        
        private CollectionCallback(BackupWriter writer, List errorList) {
            this.writer = writer;
            this.errors = errorList;
        }

        public boolean indexInfo(Value value, long pointer) throws TerminatedException {
            String uri = null;
            try {
                CollectionStore store = (CollectionStore) ((NativeBroker)broker).getStorage(NativeBroker.COLLECTIONS_DBX_ID);
                uri = UTF8.decode(value.data(), value.start() + CollectionStore.CollectionKey.OFFSET_VALUE,
                        value.getLength() - CollectionStore.CollectionKey.OFFSET_VALUE).toString();
                if (CollectionStore.NEXT_COLLECTION_ID_KEY.equals(uri) || CollectionStore.NEXT_DOC_ID_KEY.equals(uri))
                    return true;
                if (callback != null)
                    callback.startCollection(uri);
                Collection collection = new Collection(XmldbURI.createInternal(uri));
                VariableByteInput istream = store.getAsStream(pointer);
                collection.read(broker, istream);
                export(collection, writer, errors, docs);
            } catch (Exception e) {
                reportError("Caught exception while scanning collections: " + uri, e);
            }
            return true;
        }

        public DocumentSet getDocs() {
            return docs;
        }
    }

    private class DocumentCallback implements BTreeCallback {

        private DocumentSet exportedDocs;
        private SAXSerializer serializer;
        private BackupWriter output;

        private DocumentCallback(BackupWriter output, SAXSerializer serializer, DocumentSet exportedDocs) {
            this.exportedDocs = exportedDocs;
            this.serializer = serializer;
            this.output = output;
        }

        public boolean indexInfo(Value key, long pointer) throws TerminatedException {
            CollectionStore store = (CollectionStore) ((NativeBroker)broker).getStorage(NativeBroker.COLLECTIONS_DBX_ID);
            int collectionId = CollectionStore.DocumentKey.getCollectionId(key);
            int docId = CollectionStore.DocumentKey.getDocumentId(key);

            if (!exportedDocs.contains(docId)) {
                try {
                    byte type = key.data()[key.start() + Collection.LENGTH_COLLECTION_ID + DocumentImpl.LENGTH_DOCUMENT_TYPE];
                    VariableByteInput istream = store.getAsStream(pointer);
                    DocumentImpl doc = null;
                    if (type == DocumentImpl.BINARY_FILE)
                        doc = new BinaryDocument(broker);
                    else
                        doc = new DocumentImpl(broker);
                    doc.read(istream);
                    reportError("Found an orphaned document: " + doc.getFileURI().toString(), null);
                    exportDocument(output, serializer, 0, 0, doc);
                } catch (Exception e) {
                    reportError("Caught an exception while scanning documents: " + e.getMessage(), e);
                }
            }
            return true;
        }
    }
}<|MERGE_RESOLUTION|>--- conflicted
+++ resolved
@@ -25,24 +25,18 @@
 import org.exist.Namespaces;
 import org.exist.collections.Collection;
 import org.exist.dom.BinaryDocument;
-import org.exist.dom.DefaultDocumentSet;
 import org.exist.dom.DocumentImpl;
 import org.exist.dom.DocumentMetadata;
 import org.exist.dom.DocumentSet;
-import org.exist.dom.MutableDocumentSet;
 import org.exist.dom.QName;
 import org.exist.dom.StoredNode;
 import org.exist.stax.EmbeddedXMLStreamReader;
 import org.exist.storage.DBBroker;
 import org.exist.storage.NativeBroker;
-<<<<<<< HEAD
-import org.exist.storage.repair.ErrorReport;
-=======
 import org.exist.storage.btree.BTreeCallback;
 import org.exist.storage.btree.Value;
 import org.exist.storage.index.CollectionStore;
 import org.exist.storage.io.VariableByteInput;
->>>>>>> bb03f369
 import org.exist.storage.serializers.EXistOutputKeys;
 import org.exist.util.UTF8;
 import org.exist.util.serializer.AttrList;
@@ -128,17 +122,6 @@
         this.callback = callback;
     }
 
-<<<<<<< HEAD
-    private void reportError(String message, Throwable e) {
-        LOG.warn(message, e);
-        if (callback != null)
-            callback.error(message, e);
-    }
-
-    public void export(List errorList) {
-        try {
-            Collection root = broker.getCollection(XmldbURI.ROOT_COLLECTION_URI);
-=======
     /**
      * Export the contents of the database, trying to preserve
      * as much data as possible. To be effective, this method
@@ -152,21 +135,16 @@
      */
     public void export(String target, List errorList) {
         try {
->>>>>>> bb03f369
             BackupWriter output;
             if (target.endsWith(".zip"))
                 output = new ZipWriter(target, "/db");
             else
                 output = new FileSystemWriter(target + "/db");
-<<<<<<< HEAD
-            export(root, output, errorList);
-=======
             CollectionCallback cb = new CollectionCallback(output, errorList);
             broker.getCollectionsFailsafe(cb);
 
             exportOrphans(output, cb.getDocs(), errorList);
 
->>>>>>> bb03f369
             output.close();
         } catch (IOException e) {
             reportError("A write error occurred while exporting data: '" + e.getMessage() +
@@ -174,16 +152,6 @@
         }
     }
 
-<<<<<<< HEAD
-    private static boolean isDamaged(DocumentImpl doc, List errorList) {
-        if (errorList == null)
-            return false;
-        ErrorReport report;
-        for (int i = 0; i < errorList.size(); i++) {
-            report = (ErrorReport) errorList.get(i);
-            if (report.getErrcode() == ErrorReport.RESOURCE_ACCESS_FAILED &&
-                    report.getDocumentId() == doc.getDocId())
-=======
     private void reportError(String message, Throwable e) {
         if (callback != null) {
             callback.error("EXPORT: " + message, e);
@@ -211,32 +179,11 @@
             report = (ErrorReport) errorList.get(i);
             if (report.getErrcode() == org.exist.backup.ErrorReport.CHILD_COLLECTION &&
                     ((ErrorReport.CollectionError)report).getCollectionId() == collection.getId())
->>>>>>> bb03f369
                 return true;
         }
         return false;
     }
 
-<<<<<<< HEAD
-    private void export(Collection current, BackupWriter output, List errorList) throws IOException, SAXException {
-        if (callback != null)
-            callback.startCollection(current.getURI().toString());
-        Writer contents = output.newContents();
-		// serializer writes to __contents__.xml
-		SAXSerializer serializer = (SAXSerializer) SerializerPool.getInstance().borrowObject(SAXSerializer.class);
-		serializer.setOutput(contents, contentsOutputProps);
-
-		serializer.startDocument();
-		serializer.startPrefixMapping("", Namespaces.EXIST_NS);
-        XmldbURI uri = current.getURI();
-        AttributesImpl attr = new AttributesImpl();
-        attr.addAttribute(Namespaces.EXIST_NS, "name", "name", "CDATA", uri.toString());
-        attr.addAttribute(Namespaces.EXIST_NS, "version", "version", "CDATA", String.valueOf(currVersion));
-        attr.addAttribute(Namespaces.EXIST_NS, "owner", "owner", "CDATA", current.getPermissions().getOwner());
-		attr.addAttribute(Namespaces.EXIST_NS, "group", "group", "CDATA", current.getPermissions().getOwnerGroup());
-        attr.addAttribute(Namespaces.EXIST_NS, "mode", "mode", "CDATA",
-                Integer.toOctalString(current.getPermissions().getPermissions()));
-=======
     private static boolean isDamagedChild(XmldbURI uri, List errorList) {
         if (errorList == null)
             return false;
@@ -262,7 +209,6 @@
      */
     private void exportOrphans(BackupWriter output, DocumentSet docs, List errorList) {
         output.newCollection("/db/__lost_and_found__");
->>>>>>> bb03f369
         try {
             Writer contents = output.newContents();
             // serializer writes to __contents__.xml
@@ -288,25 +234,6 @@
             output.closeContents();
         } catch (Exception e) {
             e.printStackTrace();
-<<<<<<< HEAD
-        }
-        serializer.startElement(Namespaces.EXIST_NS, "collection", "collection", attr);
-
-        OutputStream os;
-        BufferedWriter writer;
-        SAXSerializer contentSerializer;
-        int docsCount = current.getDocumentCount();
-        int count = 0;
-        for (Iterator i = current.iterator(broker); i.hasNext(); count++) {
-            DocumentImpl doc = (DocumentImpl) i.next();
-            if (isDamaged(doc, errorList)) {
-                reportError("Skipping damaged document " + doc.getFileURI(), null);
-                continue;
-            }
-            if (doc.getFileURI().equalsInternal(CONTENTS_URI))
-                continue; // skip __contents__.xml documents
-=======
->>>>>>> bb03f369
             if (callback != null)
                 callback.error(e.getMessage(), e);
         } finally {
@@ -326,7 +253,7 @@
      * @throws IOException
      * @throws SAXException
      */
-    private void export(Collection current, BackupWriter output, List errorList, MutableDocumentSet docs) throws IOException, SAXException {
+    private void export(Collection current, BackupWriter output, List errorList, DocumentSet docs) throws IOException, SAXException {
         if (callback != null)
             callback.startCollection(current.getURI().toString());
         
@@ -371,38 +298,6 @@
                 docs.add(doc, false);
             }
 
-<<<<<<< HEAD
-        for (Iterator i = current.collectionIterator(); i.hasNext(); ) {
-            XmldbURI childUri = (XmldbURI) i.next();
-            if (childUri.equalsInternal(TEMP_COLLECTION))
-                continue;
-            Collection child = broker.getCollection(uri.append(childUri));
-			attr.clear();
-			attr.addAttribute(Namespaces.EXIST_NS, "name", "name", "CDATA", childUri.toString());
-			attr.addAttribute(Namespaces.EXIST_NS, "filename", "filename", "CDATA",
-                    Backup.encode(URIUtils.urlDecodeUtf8(childUri.toString())));
-			serializer.startElement(Namespaces.EXIST_NS, "subcollection", "subcollection", attr);
-			serializer.endElement(Namespaces.EXIST_NS, "subcollection", "subcollection");
-		}
-		// close <collection>
-		serializer.endElement(Namespaces.EXIST_NS, "collection", "collection");
-		serializer.endPrefixMapping("");
-		serializer.endDocument();
-		output.closeContents();
-
-        for (Iterator i = current.collectionIterator(); i.hasNext(); ) {
-            XmldbURI childUri = (XmldbURI) i.next();
-            if (childUri.equalsInternal(TEMP_COLLECTION))
-                continue;
-            Collection child = broker.getCollection(uri.append(childUri));
-            try {
-                output.newCollection(Backup.encode(URIUtils.urlDecodeUtf8(childUri.toString())));
-                export(child, output, errorList);
-            } catch (Exception e) {
-                reportError("An error occurred while writing collection " + child.getURI() +
-                    ". Continuing with next collection.", e);
-            } finally {
-=======
             for (Iterator i = current.collectionIterator(); i.hasNext(); ) {
                 XmldbURI childUri = (XmldbURI) i.next();
                 if (childUri.equalsInternal(TEMP_COLLECTION))
@@ -425,7 +320,6 @@
             output.closeContents();
         } finally {
             if (!current.getURI().equalsInternal(XmldbURI.ROOT_COLLECTION_URI)) {
->>>>>>> bb03f369
                 output.closeCollection();
             }
         }
@@ -602,7 +496,7 @@
 
         private BackupWriter writer;
         private List errors;
-        private MutableDocumentSet docs = new DefaultDocumentSet();
+        private DocumentSet docs = new DocumentSet();
         
         private CollectionCallback(BackupWriter writer, List errorList) {
             this.writer = writer;
