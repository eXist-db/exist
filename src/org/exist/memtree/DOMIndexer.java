--- conflicted
+++ resolved
@@ -26,14 +26,13 @@
 import java.util.Stack;
 
 import org.exist.EXistException;
-import org.exist.dom.AttrImpl;
+import org.exist.dom.*;
 import org.exist.dom.CommentImpl;
-import org.exist.dom.DocumentTypeImpl;
 import org.exist.dom.ElementImpl;
 import org.exist.dom.NodeProxy;
 import org.exist.dom.ProcessingInstructionImpl;
-import org.exist.dom.QName;
 import org.exist.dom.TextImpl;
+import org.exist.numbering.NodeId;
 import org.exist.storage.DBBroker;
 import org.exist.storage.NodePath;
 import org.exist.storage.serializers.Serializer;
@@ -46,7 +45,7 @@
  * The class directly accesses the in-memory document structure and writes
  * it into a temporary doc on the database. This is much faster than first serializing the
  * document tree to SAX and passing it to 
- * {@link org.exist.collections.Collection#store(DBBroker, IndexInfo, InputSource, boolean)}. 
+ * {@link org.exist.collections.Collection#store(org.exist.storage.txn.Txn, org.exist.storage.DBBroker, org.exist.collections.IndexInfo, org.xml.sax.InputSource, boolean)}.
  * 
  * As the in-memory document fragment may not be a well-formed XML doc (having more
  * than one root element), a wrapper element is put around the content nodes.
@@ -63,9 +62,11 @@
     private org.exist.dom.DocumentImpl targetDoc;
     private Stack stack = new Stack();
     private TextImpl text = new TextImpl();
+    private StoredNode prevNode = null;
+    
     private CommentImpl comment = new CommentImpl();
     private ProcessingInstructionImpl pi = new ProcessingInstructionImpl();
-   
+
     public DOMIndexer(DBBroker broker, Txn transaction, DocumentImpl doc, org.exist.dom.DocumentImpl targetDoc) {
         this.broker = broker;
         this.transaction = transaction;
@@ -81,20 +82,7 @@
     public void scan() throws EXistException {
         //Creates a dummy DOCTYPE
         final DocumentTypeImpl dt = new DocumentTypeImpl("temp", null, "");
-        targetDoc.setDocumentType(dt);        
-        targetDoc.setTreeLevelOrder(1, doc.getChildCount());
-        for (int i = 1; i < doc.size; i++) {
-            if (doc.treeLevel[i] + 1 > targetDoc.getMaxDepth())
-                targetDoc.setMaxDepth(doc.treeLevel[i] + 1);
-            if (doc.nodeKind[i] == Node.ELEMENT_NODE) {
-                int length = doc.getChildCountFor(i) + doc.getAttributesCountFor(i);
-                if (length > targetDoc.getTreeLevelOrder(doc.treeLevel[i] + 1))
-                    targetDoc.setTreeLevelOrder(doc.treeLevel[i] + 1, length);
-            }
-        }
-        // increase computed max depth by one
-        targetDoc.setMaxDepth(targetDoc.getMaxDepth() + 1);
-        targetDoc.calculateTreeLevelStartPoints(true);
+        targetDoc.setDocumentType(dt);
     }
     
     /**
@@ -103,7 +91,8 @@
      */
     public void store() {
     	// create a wrapper element as root node
-    	ElementImpl elem = new ElementImpl(1, ROOT_QNAME);
+    	ElementImpl elem = new ElementImpl(ROOT_QNAME);
+        elem.setNodeId(broker.getBrokerPool().getNodeFactory().createInstance());
     	elem.setOwnerDocument(targetDoc);
         elem.setChildCount(doc.getChildCount());
         elem.addNamespaceMapping("exist", Serializer.EXIST_NS);
@@ -158,8 +147,9 @@
     	ElementImpl last;
     	switch (doc.nodeKind[nodeNr]) {
     	case Node.ELEMENT_NODE :
-            ElementImpl elem = new ElementImpl(NodeProxy.DOCUMENT_ELEMENT_GID);
+            ElementImpl elem = new ElementImpl();
             if(stack.empty()) {
+                elem.setNodeId(broker.getBrokerPool().getNodeFactory().createInstance());
                 initElement(nodeNr, elem);
                 stack.push(elem);
                 broker.storeNode(transaction, elem, currentPath);
@@ -168,11 +158,12 @@
             } else {
                 last = (ElementImpl) stack.peek();
                 initElement(nodeNr, elem);
-                last.appendChildInternal(elem);
+                last.appendChildInternal(prevNode, elem);
                 stack.push(elem);
                 broker.storeNode(transaction, elem, currentPath);
                 elem.setChildCount(0);
             }
+            setPrevious(null);
             currentPath.addComponent(elem.getQName());
             storeAttributes(nodeNr, elem, currentPath);
             break;
@@ -180,30 +171,23 @@
             last = (ElementImpl) stack.peek();
             text.setData(new String(doc.characters, doc.alpha[nodeNr], doc.alphaLen[nodeNr]));
             text.setOwnerDocument(targetDoc);
-            last.appendChildInternal(text);
+            last.appendChildInternal(prevNode, text);
+            setPrevious(text);
             broker.storeNode(transaction, text, null);
-            text.clear();
             break;
     	case Node.COMMENT_NODE :            
             comment.setData(doc.characters, doc.alpha[nodeNr], doc.alphaLen[nodeNr]);
             comment.setOwnerDocument(targetDoc);
             if (stack.empty()) {
-                comment.setGID(NodeProxy.DOCUMENT_ELEMENT_GID);
+                comment.setNodeId(NodeId.DOCUMENT_NODE);
                 targetDoc.appendChild(comment);
                 broker.storeNode(transaction, comment, null);
             } else {
                 last = (ElementImpl) stack.peek();
-<<<<<<< HEAD
                 last.appendChildInternal(prevNode, comment);
                 broker.storeNode(transaction, comment, null);
                 setPrevious(comment);
             }
-=======
-                last.appendChildInternal(comment);
-            }
-            broker.storeNode(transaction, comment, null);
-            comment.clear();
->>>>>>> 8fdf97bf
             break;
     	case Node.PROCESSING_INSTRUCTION_NODE :
             QName qn = (QName)doc.namePool.get(doc.nodeName[nodeNr]);
@@ -211,14 +195,14 @@
             pi.setData(new String(doc.characters, doc.alpha[nodeNr], doc.alphaLen[nodeNr]));
             pi.setOwnerDocument(targetDoc);
             if (stack.empty()) {
-                pi.setGID(NodeProxy.DOCUMENT_ELEMENT_GID);
+                pi.setNodeId(NodeId.DOCUMENT_NODE);
                 targetDoc.appendChild(pi);
             } else {
                 last = (ElementImpl) stack.peek();
-                last.appendChildInternal(pi);
+                last.appendChildInternal(prevNode, pi);
+                setPrevious(pi);
             }
             broker.storeNode(transaction, pi, null);
-            pi.clear();
             break;
         default:
         	System.out.println("Skipped indexing of in-memory node of type " + doc.nodeKind[nodeNr]);
@@ -268,7 +252,8 @@
                 QName qn = (QName)doc.namePool.get(doc.attrName[attr]);
                 AttrImpl attrib = new AttrImpl(qn, doc.attrValue[attr]);
                 attrib.setOwnerDocument(targetDoc);
-                elem.appendChildInternal(attrib);
+                elem.appendChildInternal(prevNode, attrib);
+                setPrevious(attrib);
                 broker.storeNode(transaction, attrib, path);
                 ++attr;
             }
@@ -283,6 +268,17 @@
             ElementImpl last = (ElementImpl) stack.pop();
             broker.endElement(last, currentPath, null);
             currentPath.removeLastComponent();
-        }
+            setPrevious(last);
+        }
+    }
+    
+    private void setPrevious(StoredNode previous) {
+        if (prevNode != null) {
+            if (prevNode.getNodeType() == Node.TEXT_NODE ||
+                    prevNode.getNodeType() == Node.COMMENT_NODE ||
+                    prevNode.getNodeType() == Node.PROCESSING_INSTRUCTION_NODE)
+                    prevNode.clear();
+        }
+        prevNode = previous;
     }
 }