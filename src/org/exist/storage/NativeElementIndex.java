/*
 * Meier (wolfgang@exist-db.org)
 * 
 * This library is free software; you can redistribute it and/or modify it under
 * the terms of the GNU Library General Public License as published by the Free
 * Software Foundation; either version 2 of the License, or (at your option) any
 * later version.
 * 
 * This library is distributed in the hope that it will be useful, but WITHOUT
 * ANY WARRANTY; without even the implied warranty of MERCHANTABILITY or FITNESS
 * FOR A PARTICULAR PURPOSE. See the GNU Library General Public License for more
 * details.
 * 
 * You should have received a copy of the GNU Library General Public License
 * along with this program; if not, write to the Free Software Foundation, Inc.,
 * 59 Temple Place - Suite 330, Boston, MA 02111-1307, USA.
 * 
 * $Id$
 */
package org.exist.storage;

import java.io.EOFException;
import java.io.IOException;
import java.util.ArrayList;
import java.util.Iterator;
import java.util.List;
import java.util.Map;
import java.util.TreeMap;

import org.apache.log4j.Logger;
import org.exist.EXistException;
import org.exist.collections.Collection;
import org.exist.dom.AttrImpl;
import org.exist.dom.DocumentImpl;
import org.exist.dom.DocumentSet;
import org.exist.dom.ElementImpl;
import org.exist.dom.ExtArrayNodeSet;
import org.exist.dom.NodeProxy;
import org.exist.dom.NodeSet;
import org.exist.dom.NodeSetHelper;
import org.exist.dom.QName;
import org.exist.dom.StoredNode;
import org.exist.dom.SymbolTable;
import org.exist.dom.TextImpl;
import org.exist.security.Permission;
import org.exist.security.PermissionDeniedException;
import org.exist.security.User;
import org.exist.security.xacml.AccessContext;
import org.exist.storage.btree.BTreeException;
import org.exist.storage.btree.DBException;
import org.exist.storage.btree.IndexQuery;
import org.exist.storage.btree.Value;
import org.exist.storage.index.BFile;
import org.exist.storage.io.VariableByteArrayInput;
import org.exist.storage.io.VariableByteInput;
import org.exist.storage.io.VariableByteOutputStream;
import org.exist.storage.lock.Lock;
import org.exist.util.ByteConversion;
import org.exist.util.FastQSort;
import org.exist.util.LockException;
import org.exist.util.Occurrences;
import org.exist.util.ProgressIndicator;
import org.exist.util.ReadOnlyException;
import org.exist.xquery.NodeSelector;
import org.exist.xquery.TerminatedException;
import org.exist.xquery.XQueryContext;
import org.w3c.dom.Node;

/** The indexing occurs in this class. That is, during the loading of a document
 * into the database, the process of associating a long gid with each element,
 * and the subsequent storing of the {@link NodeProxy} on disk.
 */
public class NativeElementIndex extends ElementIndex implements ContentLoadingObserver {
    
    private static Logger LOG = Logger.getLogger(NativeElementIndex.class.getName());

    /** The datastore for this node index */
    protected BFile dbNodes;

    /** Work output Stream taht should be cleared before every use */
    private VariableByteOutputStream os = new VariableByteOutputStream();

    public NativeElementIndex(DBBroker broker, BFile dbNodes) {
        super(broker);
        this.dbNodes = dbNodes;
    }

    /** Store the given node in the node index.
     * @param qname The node's identity
     * @param proxy     The node's proxy
     */
    public void addNode(QName qname, NodeProxy p) {      
    	if (doc.getDocId() != p.getDocument().getDocId()) {
    		throw new IllegalArgumentException("Document id ('" + doc.getDocId() + "') and proxy id ('" + 
    				p.getDocument().getDocId() + "') differ !");
    	}
        //Is this qname already pending ?
        ArrayList buf = (ArrayList) pending.get(qname);
        if (buf == null) {
            //Create a node list
            buf = new ArrayList(50);
            pending.put(qname, buf);
        }
        //Add node's proxy to the list
        buf.add(p);
    }
    
    public void storeAttribute(AttrImpl node, NodePath currentPath, boolean fullTextIndexSwitch) {
        // TODO Auto-generated method stub      
    }

    public void storeText(TextImpl node, NodePath currentPath, boolean fullTextIndexSwitch) {
        // TODO Auto-generated method stub      
    }

    public void startElement(ElementImpl impl, NodePath currentPath, boolean index) {
        // TODO Auto-generated method stub      
    }

    public void endElement(int xpathType, ElementImpl node, String content) {
        // TODO Auto-generated method stub      
    }

    public void removeElement(ElementImpl node, NodePath currentPath, String content) {
        // TODO Auto-generated method stub      
    }    
    
    /* (non-Javadoc)
     * @see org.exist.storage.ContentLoadingObserver#sync()
     */
    public void sync() {
        final Lock lock = dbNodes.getLock();
        try {
            lock.acquire(Lock.WRITE_LOCK);
            dbNodes.flush();
        } catch (LockException e) {
            LOG.warn("Failed to acquire lock for '" + dbNodes.getFile().getName() + "'", e);
            //TODO : throw an exception ? -pb
        } catch (DBException e) {
            LOG.error(e.getMessage(), e); 
            //TODO : throw an exception ? -pb
        } finally {
            lock.release();
        }
    }    


    /* (non-Javadoc)
     * @see org.exist.storage.ContentLoadingObserver#flush()
     */
    public void flush() {
        //TODO : return if doc == null? -pb
        if (pending.size() == 0) 
            return;        
        final ProgressIndicator progress = new ProgressIndicator(pending.size(), 5);        
        final short collectionId = this.doc.getCollection().getId(); 
        final Lock lock = dbNodes.getLock();   
        int count = 0;
        for (Iterator i = pending.entrySet().iterator(); i.hasNext(); count++) {
            Map.Entry entry = (Map.Entry) i.next();
            QName qname = (QName) entry.getKey();
            //TODO : NativeValueIndex uses LongLinkedLists -pb
            ArrayList proxies = (ArrayList) entry.getValue();            
            int gidsCount = proxies.size();
            //Don't forget this one
            FastQSort.sort(proxies, 0, gidsCount - 1);
            os.clear();
            os.writeInt(this.doc.getDocId());
            os.writeInt(gidsCount);
            //TOUNDERSTAND -pb
            int lenOffset = os.position();
            os.writeFixedInt(0);  
            //Compute the GIDs list
            long previousGID = 0;
            for (int j = 0; j < gidsCount; j++) {
                NodeProxy proxy = (NodeProxy) proxies.get(j);
            	if (doc.getDocId() != proxy.getDocument().getDocId()) {
            		throw new IllegalArgumentException("Document id ('" + doc.getDocId() + "') and proxy id ('" + 
            				proxy.getDocument().getDocId() + "') differ !");
            	}
                long delta = proxy.getGID() - previousGID;                
                os.writeLong(delta);
                StorageAddress.write(proxy.getInternalAddress(), os);
                previousGID = proxy.getGID();
            }            
            os.writeFixedInt(lenOffset, os.position() - lenOffset - 4);
            try {
                lock.acquire(Lock.WRITE_LOCK);
                //Store the data
                final Value key = computeKey(collectionId, qname);
                if (dbNodes.append(key, os.data()) == BFile.UNKNOWN_ADDRESS) {
                    LOG.error("Could not put index data for node '" +  qname + "'"); 
                }
            } catch (LockException e) {
                LOG.warn("Failed to acquire lock for '" + dbNodes.getFile().getName() + "'", e);
                //TODO : return ?
            } catch (IOException e) {
                LOG.error(e.getMessage(), e);   
                //TODO : return ?
            } catch (ReadOnlyException e) {
                LOG.warn("Read-only error on '" + dbNodes.getFile().getName() + "'", e);
                //Return without clearing the pending entries
                return;                 
            } finally {
                lock.release();
            }
            progress.setValue(count);
            if (progress.changed()) {
                setChanged();
                notifyObservers(progress);
            }            
        }
        //TODO : flush dbNodes ?
        progress.finish();
        setChanged();
        notifyObservers(progress);
        pending.clear();
    }    
    
    public void remove() {      
        //TODO : return if doc == null? -pb  
        if (pending.size() == 0) 
            return;      
        final short collectionId = this.doc.getCollection().getId();
        final Lock lock = dbNodes.getLock();
        for (Iterator i = pending.entrySet().iterator(); i.hasNext();) {
            final Map.Entry entry = (Map.Entry) i.next();
            final List storedProxies = (ArrayList) entry.getValue();
            final List newProxies = new ArrayList();
            final QName qname = (QName) entry.getKey();            
            final Value key = computeKey(collectionId, qname);     
            os.clear(); 
            try {
                lock.acquire(Lock.WRITE_LOCK);
                Value value = dbNodes.get(key);
                //Does the node already exist in the index ?
                if (value != null) {
                    //Add its data to the new list                    
                    VariableByteArrayInput is = new VariableByteArrayInput(value.getData());
                    while (is.available() > 0) {
                        int storedDocId = is.readInt();
                        int proxyCount = is.readInt();
                        //TOUNDERSTAND -pb
                        int size = is.readFixedInt();
                        if (storedDocId != this.doc.getDocId()) {
                            // data are related to another document:
                            // append them to any existing data
                            os.writeInt(storedDocId);
                            os.writeInt(proxyCount);
                            os.writeFixedInt(size);
                            try {
                                is.copyRaw(os, size);                                 
                            } catch(EOFException e) {
                            	//TODO : data will be saved although os is probably corrupted ! -pb                                	
                                LOG.error(e.getMessage(), e);                                    
                            }
                        } else {
                            // data are related to our document:
                            // feed the new list with the GIDs
                            long previousGID = 0;
                            for (int j = 0; j < proxyCount; j++) {
                                long delta = is.readLong();
                                long storedGID = previousGID + delta;                                        
                                long address = StorageAddress.read(is);
                                // add the node to the new list if it is not 
                                // in the list of removed nodes
                                if (!containsNode(storedProxies, storedGID)) {
                                	newProxies.add(new NodeProxy(doc, storedGID, address));
                                }
                                previousGID = storedGID;
                            }
                        }
                    }
                    //append the data from the new list
                    if (newProxies.size() > 0 ) {                        
                        int proxyCount = newProxies.size();
                        //Don't forget this one
                        FastQSort.sort(newProxies, 0, proxyCount - 1);                
                        os.writeInt(this.doc.getDocId());
                        os.writeInt(proxyCount);
                        //TOUNDERSTAND -pb
                        int lenOffset = os.position();
                        os.writeFixedInt(0);
                        long previousGID = 0;
                        for (int j = 0; j < proxyCount; j++) {
                            NodeProxy proxy = (NodeProxy) newProxies.get(j);
                        	if (doc.getDocId() != proxy.getDocument().getDocId()) {
                        		throw new IllegalArgumentException("Document id ('" + doc.getDocId() + "') and proxy id ('" + 
                        				proxy.getDocument().getDocId() + "') differ !");
                        	}
                            long delta = proxy.getGID() - previousGID;                        
                            os.writeLong(delta);
                            StorageAddress.write(proxy.getInternalAddress(), os);
                            previousGID = proxy.getGID();
                        }                
                        os.writeFixedInt(lenOffset, os.position() - lenOffset - 4);    
                    }
                }                
                //Store the data
                if (value == null) {
                    if (dbNodes.put(key, os.data()) == BFile.UNKNOWN_ADDRESS) {
                        LOG.error("Could not put index data for node '" +  qname + "'");  
                    }                    
                } else {
                    if (dbNodes.update(value.getAddress(), key, os.data()) == BFile.UNKNOWN_ADDRESS) {
                        LOG.error("Could not put index data for node '" +  qname + "'");  
                    }                    
                }
            } catch (LockException e) {
                LOG.warn("Failed to acquire lock for '" + dbNodes.getFile().getName() + "'", e);                
            } catch (ReadOnlyException e) {
                LOG.warn("Read-only error on '" + dbNodes.getFile().getName() + "'", e);   
            } catch (IOException e) {
                LOG.error(e.getMessage(), e);
            } finally {
                lock.release();
            }
        }        
        //TODO : flush dbNodes ?
        pending.clear();
    } 
    
    /* Drop all index entries for the given collection.
     * @see org.exist.storage.ContentLoadingObserver#dropIndex(org.exist.collections.Collection)
     */
    public void dropIndex(Collection collection) {        
        final Value searchKey = new ElementValue(collection.getId());
        final IndexQuery query = new IndexQuery(IndexQuery.TRUNC_RIGHT, searchKey);
        final Lock lock = dbNodes.getLock();
        try {
            lock.acquire(Lock.WRITE_LOCK);
            dbNodes.removeAll(query);
        } catch (LockException e) {
            LOG.warn("Failed to acquire lock for '" + dbNodes.getFile().getName() + "'", e);
        } catch (BTreeException e) {
            LOG.error(e.getMessage(), e);
        } catch (IOException e) {
            LOG.error(e.getMessage(), e);
        } finally {
            lock.release();
        }
    }    
    
    /* Drop all index entries for the given document.
     * @see org.exist.storage.ContentLoadingObserver#dropIndex(org.exist.dom.DocumentImpl)
     */
    //TODO : note that this is *not* this.doc -pb
    public void dropIndex(DocumentImpl document) throws ReadOnlyException {              
        final short collectionId = document.getCollection().getId();
        final Value searchKey = new ElementValue(collectionId);
        final IndexQuery query = new IndexQuery(IndexQuery.TRUNC_RIGHT, searchKey);
        final Lock lock = dbNodes.getLock();
        try {
            lock.acquire(Lock.WRITE_LOCK);
            ArrayList elements = dbNodes.findKeys(query);  
            for (int i = 0; i < elements.size(); i++) {
                boolean changed = false;
                Value key = (Value) elements.get(i);                
                VariableByteInput is = dbNodes.getAsStream(key);
                os.clear();  
                while (is.available() > 0) {
                    int storedDocId = is.readInt();
                    int gidsCount = is.readInt();
                    //TOUNDERSTAND -pb
                    int size = is.readFixedInt();
                    if (storedDocId != document.getDocId()) {
                        // data are related to another document:
                        // copy them to any existing data
                        os.writeInt(storedDocId);
                        os.writeInt(gidsCount);
                        os.writeFixedInt(size);
                        is.copyRaw(os, size);
                    } else {
                        // data are related to our document:
                        // skip them                           
                        changed = true;                        
                        is.skipBytes(size);
                    }
                }
                if (changed) {  
                    //TODO : no call to dbNodes.remove if no data ? -pb
                    //TODO : why not use the same construct as above :
                    //dbNodes.update(value.getAddress(), ref, os.data()) -pb
                    if (dbNodes.put(key, os.data()) == BFile.UNKNOWN_ADDRESS) {
                        LOG.error("Could not put index data for key '" +  key + "'");
                    }                    
                }
            }
        } catch (LockException e) {
            LOG.warn("Failed to acquire lock for '" + dbNodes.getFile().getName() + "'", e);
        } catch (TerminatedException e) {
            LOG.warn(e.getMessage(), e);  
        } catch (BTreeException e) {
            LOG.error(e.getMessage(), e);
        } catch (IOException e) {
            LOG.error(e.getMessage(), e);
        } finally {
            lock.release();
        }
        if (os.size() > 512000)
            // garbage collect the output stream if it is larger than 512k, otherwise reuse it
            os = new VariableByteOutputStream();
    }

    /* (non-Javadoc)
     * @see org.exist.storage.ContentLoadingObserver#reindex(org.exist.dom.DocumentImpl, org.exist.dom.NodeImpl)
     */
    //TODO : note that this is *not* this.doc -pb
    public void reindex(DocumentImpl document, StoredNode node) {
<<<<<<< HEAD
        if (pending.size() == 0) 
            return;
        final short collectionId = document.getCollection().getId();
=======
    }

    /**
     * Lookup elements or attributes in the index matching a given {@link QName} and
     * {@link NodeSelector}. The NodeSelector argument is optional. If selector is
     * null, all elements or attributes matching qname will be returned.
     * 
     * @param type either {@link ElementValue#ATTRIBUTE}, {@link ElementValue#ELEMENT}
     *      or {@link ElementValue#ATTRIBUTE_ID}
     * @param docs the set of documents to look up in the index
     * @param qname the QName of the attribute or element
     * @param selector an (optional) NodeSelector
     */
    public NodeSet findElementsByTagName(byte type, DocumentSet docs, QName qname, NodeSelector selector) {
        short nodeType = getIndexType(type);
        final ExtArrayNodeSet result = new ExtArrayNodeSet(docs.getLength(), 256);
>>>>>>> d5f17c34
        final Lock lock = dbNodes.getLock();
        for (Iterator i = pending.entrySet().iterator(); i.hasNext();) {
            try {
                lock.acquire(Lock.WRITE_LOCK);            
                os.clear();
                //TODO : NativeValueIndex uses LongLinkedLists -pb
                List newGIDList =  new ArrayList();
                //Compute a key for the node
                Map.Entry entry = (Map.Entry) i.next();
                //TODO : NativeValueIndex uses LongLinkedLists -pb
                List proxies = (ArrayList) entry.getValue();
                final QName qname = (QName) entry.getKey();
                final Value key = computeKey(collectionId, qname);                
                final VariableByteInput is = dbNodes.getAsStream(key);
                //Does the node already exist in the index ?
                if (is != null) {
                    //Add its data to the new list
                    while (is.available() > 0) {
                        int storedDocId = is.readInt();
                        int gidsCount = is.readInt();
                        //TOUNDERSTAND -pb
                        int size = is.readFixedInt();
                        if (storedDocId != document.getDocId()) {
                            // data are related to another document:
                            // append them to any existing data                                
                            os.writeInt(storedDocId);
                            os.writeInt(gidsCount);
                            os.writeFixedInt(size);
                            is.copyTo(os, gidsCount * 4);
                        } else {
                            // data are related to our document:
                            // feed the new list with the GIDs
                            long previousGID = 0;
                            for (int j = 0; j < gidsCount; j++) {
                                long delta = is.readLong();
                                long storedGID = previousGID + delta;                                        
                                long address = StorageAddress.read(is);
                                if (node == null) {
                                    if (document.getTreeLevel(storedGID) < document.getMetadata().reindexRequired()) {
                                        //TOUNDERSTAND : given what is below, why not use newGIDList ? -pb
                                        proxies.add(new NodeProxy(document, storedGID, address));
                                    }
                                } else {
                                    if (!NodeSetHelper.isDescendant(document, node.getGID(), storedGID)) {
                                        //TOUNDERSTAND : given what is below, why not use storedGIDList ? -pb
                                        newGIDList.add(new NodeProxy(document, storedGID, address));
                                    }
                                }
                                previousGID = storedGID;
                            }
                        }
                    }
                }  
                // TOUNDERSTAND : given what is above :-), why not rationalize ? -pb
                // append the new list to any existing data
                if (node != null) 
                    proxies.addAll(newGIDList);
                // append the data
                if (proxies.size() > 0) {
                    int gidsCount = proxies.size();
                    //Don't forget this one
                    FastQSort.sort(proxies, 0, gidsCount - 1);               
                    os.writeInt(document.getDocId());
                    os.writeInt(gidsCount);
                    //TOUNDERSTAND -pb       
                    int lenOffset = os.position();
                    os.writeFixedInt(0);
                    long previousGID = 0;
                    for (int j = 0; j < gidsCount; j++) {
                        NodeProxy proxy = (NodeProxy) proxies.get(j);
                    	if (doc.getDocId() != proxy.getDocument().getDocId()) {
                    		throw new IllegalArgumentException("Document id ('" + doc.getDocId() + "') and proxy id ('" + 
                    				proxy.getDocument().getDocId() + "') differ !");
                    	}
                        long delta = proxy.getGID() - previousGID;                        
                        os.writeLong(delta);
                        StorageAddress.write(proxy.getInternalAddress(), os);
                        previousGID = proxy.getGID();
                    }                
                    os.writeFixedInt(lenOffset, os.position() - lenOffset - 4);
                }                
                if (is == null) {
                    //TOUNDERSTAND : Should is be null, what will there be in os.data() ? -pb
                    if (dbNodes.put(key, os.data()) == BFile.UNKNOWN_ADDRESS) {
                        LOG.error("Could not put index data for node '" +  qname + "'");
                    }
                } else {
                    long address = ((BFile.PageInputStream) is).getAddress();
                    if (dbNodes.update(address, key, os.data()) == BFile.UNKNOWN_ADDRESS) {
                        LOG.error("Could not update index data for node '" +  qname + "'");
                    }
                }                
            } catch (LockException e) {
                LOG.warn("Failed to acquire lock for '" + dbNodes.getFile().getName() + "'", e);
                return;
            } catch (IOException e) {
                LOG.error(e.getMessage(), e);                
                //TODO : return ?
            } catch (ReadOnlyException e) {
                LOG.warn("database is read only");
                //TODO : return ?
            } finally {
                lock.release(Lock.WRITE_LOCK);
            }
        }
        pending.clear();
    }
    
    public NodeSet getAttributesByName(DocumentSet docs, QName qname, NodeSelector selector) {
        //TODO : should we consider ElementValue.ATTRIBUTE_ID as well ? -pb
        return findElementsByTagName(ElementValue.ATTRIBUTE, docs, qname, selector);       
    }

    /**
     * Find elements by their tag name. This method is comparable to the DOM's
     * method call getElementsByTagName. All elements matching tagName and
     * belonging to one of the documents in the DocumentSet docs are returned.
     */
    public NodeSet findElementsByTagName(byte type, DocumentSet docs, QName qname, NodeSelector selector) {
        short nodeType;
        switch (type) {   
            case ElementValue.ATTRIBUTE_ID : //is this correct ? -pb
            case ElementValue.ATTRIBUTE :
                nodeType = Node.ATTRIBUTE_NODE;
                break;            
            case ElementValue.ELEMENT :
                nodeType = Node.ELEMENT_NODE;
                 break;            
            default :
                throw new IllegalArgumentException("Invalid type");
        }        
        final ExtArrayNodeSet result = new ExtArrayNodeSet(docs.getLength(), 256);        
        final Lock lock = dbNodes.getLock();
        // true if the output document set is the same as the input document set
        boolean sameDocSet = true;
        for (Iterator i = docs.getCollectionIterator(); i.hasNext();) {
            final short collectionId = ((Collection) i.next()).getId();            
            final Value key = computeTypedKey((byte) type, collectionId, qname);
            try {
                lock.acquire(Lock.READ_LOCK);
                VariableByteInput is = null;
                /*
                //TODO : uncomment an implement properly
                //TODO : bewere of null NS prefix : it looks to be polysemic (none vs. all)
                //Test for "*" prefix
                if (qname.getPrefix() == null) {
                	try {
	                    final IndexQuery query = new IndexQuery(IndexQuery.TRUNC_RIGHT, key);
	                    ArrayList elements = dbNodes.findKeys(query);	                     
                    } catch (BTreeException e) {
                        LOG.error(e.getMessage(), e);
                        //TODO : throw an exception ? -pb
                    } catch (TerminatedException e) {
                        LOG.warn(e.getMessage(), e);                        
                    }
                    //TODO : iterate over the keys 
                } else */                
                	is = dbNodes.getAsStream(key); 
                //Does the node already has data in the index ?
                if (is == null) {
                	sameDocSet = false;
                    continue;
                }
                while (is.available() > 0) {
                    int storedDocId = is.readInt();
                    int gidsCount = is.readInt();
                    //TOUNDERSTAND -pb
                    int size = is.readFixedInt();
                    DocumentImpl storedDocument = docs.getDoc(storedDocId);
                    //Exit if the document is not concerned
                    if (storedDocument == null) {
                        is.skipBytes(size);
                        continue;
                    }               
                    //Process the nodes
                    long previousGID = 0;
                    for (int k = 0; k < gidsCount; k++) {
                        long delta = is.readLong();
                        long storedGID = previousGID + delta; 
                        long address = StorageAddress.read(is);
                        StoredNode storedNode = new StoredNode(storedDocument, storedGID, nodeType, address);
                        if (selector == null) {                        	
                            result.add(new NodeProxy(storedNode), gidsCount);                        
                        } else {                        	
                            //Filter out the node if requested to do so
                            NodeProxy proxy = selector.match(new NodeProxy(storedNode));
                            if (proxy != null) {
                            	proxy.setInternalAddress(address);
                            	proxy.setNodeType(nodeType);
                                result.add(proxy, gidsCount);
                            } else
                            	sameDocSet = false;
                        }
                        previousGID = storedGID;                        
                    }
                }
            } catch (LockException e) {
                LOG.warn("Failed to acquire lock for '" + dbNodes.getFile().getName() + "'", e);
            } catch (IOException e) {
                LOG.error(e.getMessage(), e);               
                //TODO : return ?
            } finally {
                lock.release();
            }
        }
        if (sameDocSet) {
        	result.setDocumentSet(docs);
        }
        return result;
    }

    public Occurrences[] scanIndexedElements(Collection collection, boolean includeDescendants) 
            throws PermissionDeniedException {
        final User user = broker.getUser();
        if (!collection.getPermissions().validate(user, Permission.READ))
            throw new PermissionDeniedException("User '" + user.getName() + 
                    "' has no permission to read collection '" + collection.getURI() + "'");        
        List collections;
        if (includeDescendants) 
            collections = collection.getDescendants(broker, broker.getUser());
        else
            collections = new ArrayList();
        collections.add(collection);
        final SymbolTable symbols = broker.getSymbols();
        final TreeMap map = new TreeMap();        
        final Lock lock = dbNodes.getLock();
        for (Iterator i = collections.iterator(); i.hasNext();) {        
            final short collectionId = ((Collection) i.next()).getId();
            final ElementValue searchKey = new ElementValue(ElementValue.ELEMENT, collectionId);
            final IndexQuery query = new IndexQuery(IndexQuery.TRUNC_RIGHT, searchKey);
            try {
                lock.acquire();
                //TODO : NativeValueIndex uses LongLinkedLists -pb
                ArrayList values = dbNodes.findEntries(query);
                for (Iterator j = values.iterator(); j.hasNext();) {
                    //TOUNDERSTAND : what's in there ?
                    Value val[] = (Value[]) j.next();
                    final short sym = ByteConversion.byteToShort(val[0].getData(), 3);
                    final short nsSymbol = ByteConversion.byteToShort(val[0].getData(), 5);
                    String name = symbols.getName(sym);
                    String namespace;
                    if (nsSymbol == 0) {
                        namespace = "";
                    } else {
                        namespace = symbols.getNamespace(nsSymbol);
                    }                    
                    QName qname = new QName(name, namespace);
                    Occurrences oc = (Occurrences) map.get(qname);
                    if (oc == null) {
                        // required for namespace lookups
                        final XQueryContext context = new XQueryContext(broker, AccessContext.INTERNAL_PREFIX_LOOKUP);                        
                        qname.setPrefix(context.getPrefixForURI(namespace));
                        oc = new Occurrences(qname);
                        map.put(qname, oc);
                    }
                    VariableByteArrayInput is = new VariableByteArrayInput(val[1].data(), val[1].start(), val[1].getLength());
                    while (is.available() > 0) { 
                        is.readInt();
                        int gidsCount = is.readInt();
                        //TOUNDERSTAND -pb
                        int size = is.readFixedInt();                            
                        is.skipBytes(size);
                        oc.addOccurrences(gidsCount);
                    }                    
                }
            } catch (LockException e) {
                LOG.warn("Failed to acquire lock for '" + dbNodes.getFile().getName() + "'", e);                
            } catch (BTreeException e) {
                LOG.error(e.getMessage(), e);
                //TODO : return ?
            } catch (IOException e) {
                LOG.error(e.getMessage(), e);
                //TODO : return ?           
            } catch (TerminatedException e) {
                LOG.warn(e.getMessage(), e);
            } finally {
                lock.release();
            }
        }
        Occurrences[] result = new Occurrences[map.size()];
        return (Occurrences[]) map.values().toArray(result);
    }   

    //TODO : note that this is *not* this.doc -pb
    public void consistencyCheck(DocumentImpl document) throws EXistException {
        final SymbolTable symbols = broker.getSymbols();
        final short collectionId = document.getCollection().getId();
        final Value searchKey = new ElementValue(collectionId);
        final IndexQuery query = new IndexQuery(IndexQuery.TRUNC_RIGHT, searchKey);
        final StringBuffer msg = new StringBuffer();    
        final Lock lock = dbNodes.getLock();
        try {
            lock.acquire(Lock.WRITE_LOCK);
            //TODO : NativeValueIndex uses LongLinkedLists -pb
            ArrayList elements = dbNodes.findKeys(query);           
            for (int i = 0; i < elements.size(); i++) {
                Value key = (Value) elements.get(i);
                Value value = dbNodes.get(key);
                short sym = ByteConversion.byteToShort(key.data(), key.start() + 3);
                String nodeName = symbols.getName(sym);
                msg.setLength(0);
                msg.append("Checking ").append(nodeName).append(": ");                
                VariableByteArrayInput is = new VariableByteArrayInput(value.getData());
                while (is.available() > 0) {
                    int storedDocId = is.readInt();
                    int gidsCount = is.readInt();
                    //TOUNDERSTAND -pb
                    /*int size = */is.readFixedInt(); //unused                       
                    if (storedDocId != document.getDocId()) {
                        // data are related to another document:
                        // ignore them 
                        is.skip(gidsCount * 4);
                    } else {
                        // data are related to our document:
                        // check   
                        long previousGID = 0;
                        for (int j = 0; j < gidsCount; j++) {
                            long delta = is.readLong();
                            long storedGID = previousGID + delta;                                
                            long address = StorageAddress.read(is);
                            Node storedNode = broker.objectWith(new NodeProxy(doc, storedGID, address));
                            if (storedNode == null) {
                                throw new EXistException("Node " + storedGID + " in document " + document.getFileURI() + " not found.");
                            }
                            if (storedNode.getNodeType() != Node.ELEMENT_NODE && storedNode.getNodeType() != Node.ATTRIBUTE_NODE) {
                                LOG.error("Node " + storedGID + " in document " +  document.getFileURI() + " is not an element or attribute node.");
                                LOG.error("Type = " + storedNode.getNodeType() + "; name = " + storedNode.getNodeName() + "; value = " + storedNode.getNodeValue());
                                throw new EXistException("Node " + storedGID + " in document " + document.getFileURI() + " is not an element or attribute node.");
                            }
                            if(!storedNode.getLocalName().equals(nodeName)) {
                                LOG.error("Node name does not correspond to index entry. Expected " + nodeName + "; found " + storedNode.getLocalName());
                                //TODO : also throw an exception here ?
                            }
                            //TODO : better message (see above) -pb
                            msg.append(StorageAddress.toString(address)).append(" ");
                            previousGID = storedGID;
                        }
                    }                            
                }                
                LOG.debug(msg.toString());
            }
        } catch (LockException e) {
            LOG.warn("Failed to acquire lock for '" + dbNodes.getFile().getName() + "'", e);   
            //TODO : throw an exception ? -pb
        } catch (BTreeException e) {
            LOG.error(e.getMessage(), e);
            //TODO : throw an exception ? -pb
        } catch (IOException e) {
            LOG.error(e.getMessage(), e);
            //TODO : throw an exception ? -pb
        } catch (TerminatedException e) {
            LOG.warn(e.getMessage(), e);
            //TODO : throw an exception ? -pb
        } finally {
            lock.release();
        }
    } 
    
    private Value computeKey(short collectionId, QName qname) {
        return computeTypedKey(qname.getNameType(), collectionId, qname);        
    }
   
    private Value computeTypedKey(byte type, short collectionId, QName qname) {    
        if (type == ElementValue.ATTRIBUTE_ID) {
            return new ElementValue(type, collectionId, qname.getLocalName());
        } else {
            final SymbolTable symbols = broker.getSymbols();
            short sym = symbols.getSymbol(qname.getLocalName());
            //TODO : should we truncate the key ?
            //TODO : beware of the polysemy for getPrefix == null
            //if (qname.getPrefix() == null)
            //    return new ElementValue(type, collectionId, sym); 
            short nsSym = symbols.getNSSymbol(qname.getNamespaceURI());            
            return new ElementValue(type, collectionId, sym, nsSym);
        }
    }
    
    private final static boolean containsNode(List list, long gid) {
        for (int i = 0; i < list.size(); i++) {
            if (((NodeProxy) list.get(i)).getGID() == gid) 
                return true;
        }
        return false;
    }    
    
    public boolean close() throws DBException {
        return dbNodes.close();
    }
    
    public void printStatistics() {
        dbNodes.printStatistics();
    }
    
    public String toString() {
        return this.getClass().getName() + " at "+ dbNodes.getFile().getName() +
        " owned by " + broker.toString();
    }

}<|MERGE_RESOLUTION|>--- conflicted
+++ resolved
@@ -87,7 +87,7 @@
 
     /** Store the given node in the node index.
      * @param qname The node's identity
-     * @param proxy     The node's proxy
+     * @param p     The node's proxy
      */
     public void addNode(QName qname, NodeProxy p) {      
     	if (doc.getDocId() != p.getDocument().getDocId()) {
@@ -329,7 +329,7 @@
         final Lock lock = dbNodes.getLock();
         try {
             lock.acquire(Lock.WRITE_LOCK);
-            dbNodes.removeAll(query);
+            dbNodes.removeAll(null, query);
         } catch (LockException e) {
             LOG.warn("Failed to acquire lock for '" + dbNodes.getFile().getName() + "'", e);
         } catch (BTreeException e) {
@@ -407,28 +407,9 @@
      */
     //TODO : note that this is *not* this.doc -pb
     public void reindex(DocumentImpl document, StoredNode node) {
-<<<<<<< HEAD
         if (pending.size() == 0) 
             return;
         final short collectionId = document.getCollection().getId();
-=======
-    }
-
-    /**
-     * Lookup elements or attributes in the index matching a given {@link QName} and
-     * {@link NodeSelector}. The NodeSelector argument is optional. If selector is
-     * null, all elements or attributes matching qname will be returned.
-     * 
-     * @param type either {@link ElementValue#ATTRIBUTE}, {@link ElementValue#ELEMENT}
-     *      or {@link ElementValue#ATTRIBUTE_ID}
-     * @param docs the set of documents to look up in the index
-     * @param qname the QName of the attribute or element
-     * @param selector an (optional) NodeSelector
-     */
-    public NodeSet findElementsByTagName(byte type, DocumentSet docs, QName qname, NodeSelector selector) {
-        short nodeType = getIndexType(type);
-        final ExtArrayNodeSet result = new ExtArrayNodeSet(docs.getLength(), 256);
->>>>>>> d5f17c34
         final Lock lock = dbNodes.getLock();
         for (Iterator i = pending.entrySet().iterator(); i.hasNext();) {
             try {
