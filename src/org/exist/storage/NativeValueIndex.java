/*
 *  eXist Open Source Native XML Database
 *  Copyright (C) 2001-04 The eXist Project
 *  http://exist-db.org
 *  
 *  This program is free software; you can redistribute it and/or
 *  modify it under the terms of the GNU Lesser General Public License
 *  as published by the Free Software Foundation; either version 2
 *  of the License, or (at your option) any later version.
 *  
 *  This program is distributed in the hope that it will be useful,
 *  but WITHOUT ANY WARRANTY; without even the implied warranty of
 *  MERCHANTABILITY or FITNESS FOR A PARTICULAR PURPOSE.  See the
 *  GNU Lesser General Public License for more details.
 *  
 *  You should have received a copy of the GNU Lesser General Public License
 *  along with this program; if not, write to the Free Software
 *  Foundation, Inc., 675 Mass Ave, Cambridge, MA 02139, USA.
 *  
 *  $Id$
 */
package org.exist.storage;

//import java.io.EOFException;
import java.io.File;
import java.io.IOException;
import java.util.*;

import org.apache.log4j.Logger;
import org.exist.EXistException;
<<<<<<< HEAD
import org.exist.collections.Collection;
import org.exist.dom.AttrImpl;
import org.exist.dom.DocumentImpl;
import org.exist.dom.DocumentSet;
import org.exist.dom.ElementImpl;
import org.exist.dom.NewArrayNodeSet;
import org.exist.dom.NodeProxy;
import org.exist.dom.NodeSet;
import org.exist.dom.QName;
import org.exist.dom.StoredNode;
import org.exist.dom.SymbolTable;
import org.exist.dom.TextImpl;
=======
>>>>>>> 301869f8
import org.exist.indexing.AbstractStreamListener;
import org.exist.indexing.IndexWorker;
import org.exist.indexing.IndexUtils;
import org.exist.indexing.StreamListener;
import org.exist.collections.Collection;
import org.exist.dom.AttrImpl;
import org.exist.dom.DocumentImpl;
import org.exist.dom.DocumentSet;
import org.exist.dom.ElementImpl;
import org.exist.dom.NodeProxy;
import org.exist.dom.NodeSet;
import org.exist.dom.QName;
import org.exist.dom.StoredNode;
import org.exist.dom.SymbolTable;
import org.exist.dom.TextImpl;
import org.exist.dom.NewArrayNodeSet;
import org.exist.numbering.NodeId;
import org.exist.storage.btree.BTreeCallback;
import org.exist.storage.btree.BTreeException;
import org.exist.storage.btree.DBException;
import org.exist.storage.btree.IndexQuery;
import org.exist.storage.btree.Value;
import org.exist.storage.index.BFile;
import org.exist.storage.io.VariableByteArrayInput;
import org.exist.storage.io.VariableByteInput;
import org.exist.storage.io.VariableByteOutputStream;
import org.exist.storage.lock.Lock;
import org.exist.storage.txn.Txn;
import org.exist.util.ByteConversion;
import org.exist.util.Configuration;
import org.exist.util.FastQSort;
import org.exist.util.LockException;
import org.exist.util.ReadOnlyException;
import org.exist.util.UTF8;
import org.exist.util.ValueOccurrences;
import org.exist.util.XMLString;
import org.exist.xquery.Constants;
import org.exist.xquery.TerminatedException;
import org.exist.xquery.XPathException;
import org.exist.xquery.value.AtomicValue;
import org.exist.xquery.value.StringValue;
import org.exist.xquery.value.Type;
import org.w3c.dom.Node;
import java.io.File;
import java.io.IOException;
import java.util.ArrayList;
import java.util.Iterator;
import java.util.LinkedList;
import java.util.List;
import java.util.Map;
import java.util.Stack;
import java.util.StringTokenizer;
import java.util.TreeMap;

/**
 * Maintains an index on typed node values.
 * 
 * TODO: Check correct types during validation.
 * 
 * In the BTree single BFile, the keys are :
 * (collectionId, indexType, indexData)
 * and the values are : gid1, gid2-gid1, ...
 * <b></b>
 * <p>Algorithm:</p>
 * When a node is stored, an entry is added or updated in the {@link #pending} map, 
 * with given String content and basic type as key.
 * This way, the index entries are easily put in the persistent BFile storage by 
 * {@link #flush()} .
 * 
 * @author wolf
 */
public class NativeValueIndex implements ContentLoadingObserver {

    private final static Logger LOG = Logger.getLogger(NativeValueIndex.class);
    
    public static final String FILE_NAME = "values.dbx";
    public static final String  FILE_KEY_IN_CONFIG = "db-connection.values";
    
    //TODO : find the real semantics
    public static final int WITH_PATH = 1;
    public static final int WITHOUT_PATH = 2;
    
    public static final double DEFAULT_VALUE_CACHE_GROWTH = 1.25;
    public static final double DEFAULT_VALUE_KEY_THRESHOLD = 0.01;
    public static final double DEFAULT_VALUE_VALUE_THRESHOLD = 0.04;
    
	public static final int LENGTH_VALUE_TYPE = 1; //sizeof byte
	public static final int LENGTH_NODE_IDS = 4; //sizeof int

	public static final int OFFSET_COLLECTION_ID = 0;	
	public static final int OFFSET_VALUE_TYPE = OFFSET_COLLECTION_ID + Collection.LENGTH_COLLECTION_ID; //2
	public static final int OFFSET_DATA = OFFSET_VALUE_TYPE + NativeValueIndex.LENGTH_VALUE_TYPE; //3

    public final static byte IDX_GENERIC = 0;
    public final static byte IDX_QNAME = 1;

    /** The broker that is using this value index */
	DBBroker broker;
	
	/** The datastore for this value index */
    protected BFile dbValues;
    protected Configuration config;  
    
	/** A collection of key-value pairs that pending modifications for this value index.  
     * The keys are {@link org.exist.xquery.value.AtomicValue atomic values}
     * that implement {@link Indexable Indexable}.
	 * The values are {@link org.exist.util.LongLinkedList lists} containing
	 * the nodes GIDs (global identifiers.
     */
    protected Map[] pending = new Map[2];
    
	/** The current document */
    private DocumentImpl doc;
    
	/** Work output Stream taht should be cleared before every use */
    private VariableByteOutputStream os = new VariableByteOutputStream();
    
    //TODO : reconsider this. Case sensitivity have nothing to do with atomic values -pb
    protected boolean caseSensitive = true;
    
    public final static String INDEX_CASE_SENSITIVE_ATTRIBUTE = "caseSensitive";
    public final static String PROPERTY_INDEX_CASE_SENSITIVE = "indexer.case-sensitive";
    
    public NativeValueIndex(DBBroker broker, byte id, String dataDir, Configuration config) throws DBException {
        this.broker = broker;
        this.config = config;
        this.pending[IDX_GENERIC] = new TreeMap();
        this.pending[IDX_QNAME] = new TreeMap();
        //use inheritance if necessary !
    	//TODO : read from configuration (key ?)
    	double cacheGrowth = NativeValueIndex.DEFAULT_VALUE_CACHE_GROWTH;
    	double cacheKeyThresdhold = NativeValueIndex.DEFAULT_VALUE_KEY_THRESHOLD;
    	double cacheValueThresHold = NativeValueIndex.DEFAULT_VALUE_VALUE_THRESHOLD;
        BFile nativeFile = (BFile) config.getProperty(getConfigKeyForFile());        
        if (nativeFile == null) {
        	//use inheritance
            File file = new File(dataDir + File.separatorChar + getFileName());
            LOG.debug("Creating '" + file.getName() + "'...");
            nativeFile = new BFile(broker.getBrokerPool(), id, false, 
            		file, broker.getBrokerPool().getCacheManager(), cacheGrowth, cacheKeyThresdhold, cacheValueThresHold);            
            config.setProperty(getConfigKeyForFile(), nativeFile);          
           
        }        
        dbValues = nativeFile;
        //TODO : reconsider this. Case sensitivity have nothing to do with atomic values -pb
        Boolean caseOpt = (Boolean) config.getProperty(NativeValueIndex.PROPERTY_INDEX_CASE_SENSITIVE);
        if (caseOpt != null)
            caseSensitive = caseOpt.booleanValue();
        broker.addContentLoadingObserver(getInstance());
    }
    
    public String getFileName() {
    	return FILE_NAME;      
    }
    
    public String getConfigKeyForFile() {
    	return FILE_KEY_IN_CONFIG;
    }
    
    public NativeValueIndex getInstance() {
    	return this;
    }    
    
    /* (non-Javadoc)
     * @see org.exist.storage.ContentLoadingObserver#setDocument(org.exist.dom.DocumentImpl)
     */
    public void setDocument(DocumentImpl document) {
        this.doc = document;
    }    
    
    /** Store the given element's value in the value index.
     * @param xpathType The value type
     * @param node The element
     * @param content The string representation of the value
     */
    public void storeElement(ElementImpl node, String content, int xpathType, byte indexType, boolean remove) {
    	if (doc.getDocId() != node.getDocId()) {
    		throw new IllegalArgumentException("Document id ('" + doc.getDocId() + "') and proxy id ('" + 
    				node.getDocId() + "') differ !");
    	}
        AtomicValue atomic = convertToAtomic(xpathType, content);
        //Ignore if the value can't be successfully atomized
        //(this is logged elsewhere)
        if (atomic == null)
            return;
        Object key;
        if (indexType == IDX_QNAME) {
            key = new QNameKey(node.getQName(), atomic);
        } else
            key = atomic;

        if (!remove) {
            ArrayList buf;
            //Is this indexable value already pending ?
            if (pending[indexType].containsKey(key))
                buf = (ArrayList) pending[indexType].get(key);
            else {
                //Create a NodeId list
                buf = new ArrayList(8);
                pending[indexType].put(key, buf);
            }
            //Add node's NodeId to the list
            buf.add(node.getNodeId());
        } else {
            if (!pending[indexType].containsKey(key))
                pending[indexType].put(key, null);
        }
    }
    

    /** Store the given attribute's value in the value index.
     * @param spec The index specification
     * @param node The attribute
     */
    public void storeAttribute(AttrImpl node, NodePath currentPath, int indexingHint, RangeIndexSpec spec, boolean remove) {
        //Return early
    	if (indexingHint != WITHOUT_PATH)
    		return;
        if (doc != null && doc.getDocId() != node.getDocId()) {
    		throw new IllegalArgumentException("Document id ('" + doc.getDocId() + "') and proxy id ('" + 
    				node.getDocId() + "') differ !");
    	}
    	
        AtomicValue atomic = convertToAtomic(spec.getType(), node.getValue());
        //Ignore if the value can't be successfully atomized
        //(this is logged elsewhere)
        if(atomic == null)
            return;
        int indexType = spec.getQName() == null ? IDX_GENERIC : IDX_QNAME;
        Object key;
        if (indexType == IDX_QNAME) {
            key = new QNameKey(node.getQName(), atomic);
        } else
            key = atomic;
        if (!remove) {
            ArrayList buf;
            //Is this indexable value already pending ?
            if (pending[indexType].containsKey(key))
                //Reuse the existing NodeId list
                buf = (ArrayList) pending[indexType].get(key);
            else {
                //Create a NodeId list
                buf = new ArrayList(8);
                pending[indexType].put(key, buf);
            }
            //Add node's GID to the list
            buf.add(node.getNodeId());
        } else {
            if (!pending[indexType].containsKey(key))
                pending[indexType].put(key, null);
        }
    }

    public StoredNode getReindexRoot(StoredNode node, NodePath nodePath) {
        doc = node.getDocument();
        NodePath path = new NodePath(nodePath);
        StoredNode root = null;
        StoredNode currentNode = (StoredNode) ((node.getNodeType() == Node.ELEMENT_NODE || node.getNodeType() == Node.ATTRIBUTE_NODE)
                        ? node : node.getParentNode());
        while (currentNode != null) {
            GeneralRangeIndexSpec rSpec = doc.getCollection().getIndexByPathConfiguration(broker, path);
            QNameRangeIndexSpec qSpec = doc.getCollection().getIndexByQNameConfiguration(broker, currentNode.getQName());
            if (rSpec != null || qSpec != null)
                root = currentNode;
            if (doc.getCollection().isTempCollection() && currentNode.getNodeId().getTreeLevel() == 2)
                break;
            currentNode = (StoredNode) currentNode.getParentNode();
            path.removeLastComponent();
        }
        return root;
    }

    public void reindex(StoredNode node) {
        if (node == null)
            return;
        StreamListener listener = new ValueIndexStreamListener();
        IndexUtils.scanNode(null, node, listener);
    }

    public void storeText(TextImpl node, NodePath currentPath, int indexingHint) {
        // TODO Auto-generated method stub      
    }
    
    public void removeNode(StoredNode node, NodePath currentPath, String content) {
        // TODO Auto-generated method stub      
    }    
    
    /* (non-Javadoc)
     * @see org.exist.storage.IndexGenerator#sync()
     */
    public void sync() {
        final Lock lock = dbValues.getLock();
        try {
            lock.acquire(Lock.WRITE_LOCK);
            dbValues.flush();            
        } catch (LockException e) {
            LOG.warn("Failed to acquire lock for '" + dbValues.getFile().getName() + "'", e);
            //TODO : throw an exception ? -pb
        } catch (DBException e) {
            LOG.error(e.getMessage(), e); 
            //TODO : throw an exception ? -pb
        } finally {
            lock.release(Lock.WRITE_LOCK);
        }
    }    
    
	/* (non-Javadoc)
	 * @see org.exist.storage.IndexGenerator#flush()
	 */
    public void flush() {
        //TODO : return if doc == null? -pb
        int keyCount = pending[IDX_GENERIC].size() + pending[IDX_QNAME].size();
        if (keyCount == 0)
            return;
        final int collectionId = this.doc.getCollection().getId();
        final Lock lock = dbValues.getLock();
        for (byte section = 0; section <= IDX_QNAME; section++) {
            for (Iterator i = pending[section].entrySet().iterator(); i.hasNext();) {
                Map.Entry entry = (Map.Entry) i.next();
                Object key = entry.getKey();
                //TODO : NativeElementIndex uses ArrayLists -pb
                ArrayList gids = (ArrayList) entry.getValue();
                int gidsCount = gids.size();
                //Don't forget this one
                FastQSort.sort(gids, 0, gidsCount - 1);
                os.clear();
                os.writeInt(this.doc.getDocId());
                os.writeInt(gidsCount);
                //Mark position
                int nodeIDsLength = os.position();
                //Dummy value : actual one will be written below
                os.writeFixedInt(0);
                //Compute the GID list
                NodeId previous = null;
                for (int j = 0; j < gidsCount; j++) {
                	NodeId nodeId = (NodeId) gids.get(j);
                    try {
                        previous = nodeId.write(previous, os);
//                        nodeId.write(os);
                    } catch (IOException e) {
                        LOG.warn("IO error while writing range index: " + e.getMessage(), e);
                        //TODO : throw exception?
                    }
                }
                //Write (variable) length of node IDs
                os.writeFixedInt(nodeIDsLength, os.position() - nodeIDsLength - LENGTH_NODE_IDS);
                try {
                    lock.acquire(Lock.WRITE_LOCK);
                    Value v;
                    if (section == IDX_GENERIC)
                        v = new SimpleValue(collectionId, (Indexable) key);
                    else {
                        QNameKey qnk = (QNameKey) key;
                        v = new QNameValue(collectionId, qnk.qname, qnk.value, broker.getSymbols());
                    }
                    if (dbValues.append(v, os.data()) == BFile.UNKNOWN_ADDRESS) {
                        LOG.warn("Could not append index data for key '" +  key + "'");
                        //TODO : throw exception ?
                    }
                } catch (EXistException e) {
                    LOG.error(e.getMessage(), e);
                } catch (LockException e) {
                    LOG.warn("Failed to acquire lock for '" + dbValues.getFile().getName() + "'", e);
                   //TODO : return ?
                } catch (IOException e) {
                    LOG.error(e.getMessage(), e);
                    //TODO : return ?
                } catch (ReadOnlyException e) {
                    LOG.warn(e.getMessage(), e);
                    //Return without clearing the pending entries
                    return;
                } finally {
                    lock.release(Lock.WRITE_LOCK);
                    os.clear();
                }
            }
            pending[section].clear();
        }
    }
    
    /* (non-Javadoc)
     * @see org.exist.storage.IndexGenerator#remove()
     */
    public void remove() { 
        //TODO : return if doc == null? -pb
        int keyCount = pending[IDX_GENERIC].size() + pending[IDX_QNAME].size();
        if (keyCount == 0)
            return;
        final int collectionId = this.doc.getCollection().getId();
        final Lock lock = dbValues.getLock();
        for (byte section = 0; section <= IDX_QNAME; section++) {
            for (Iterator i = pending[section].entrySet().iterator(); i.hasNext();) {
                Map.Entry entry = (Map.Entry) i.next();
                Object key = entry.getKey();
                ArrayList storedGIDList = (ArrayList) entry.getValue();
                ArrayList newGIDList = new ArrayList();
                os.clear();
                try {
                    lock.acquire(Lock.WRITE_LOCK);
                    //Compute a key for the value
                    Value searchKey;
                    if (section == IDX_GENERIC)
                        searchKey = new SimpleValue(collectionId, (Indexable) key);
                    else {
                        QNameKey qnk = (QNameKey) key;
                        searchKey = new QNameValue(collectionId, qnk.qname, qnk.value, broker.getSymbols());
                    }
                    Value value = dbValues.get(searchKey);
                    //Does the value already has data in the index ?
                    if (value != null) {
                        //Add its data to the new list
                        VariableByteArrayInput is = new VariableByteArrayInput(value.getData());
                        while (is.available() > 0) {
                            int storedDocId = is.readInt();
                            int gidsCount = is.readInt();
                            int size = is.readFixedInt();
                            if (storedDocId != this.doc.getDocId()) {
                                // data are related to another document:
                                // append them to any existing data
                                os.writeInt(storedDocId);
                                os.writeInt(gidsCount);
                                os.writeFixedInt(size);
                                is.copyRaw(os, size);
                            } else {
                                // data are related to our document:
                                // feed the new list with the GIDs
                                NodeId previous = null;
                                for (int j = 0; j < gidsCount; j++) {
                                    NodeId nodeId = broker.getBrokerPool().getNodeFactory().createFromStream(previous, is);
                                    previous = nodeId;
                                    // add the node to the new list if it is not
                                    // in the list of removed nodes
                                    if (!containsNode(storedGIDList, nodeId)) {
                                        newGIDList.add(nodeId);
                                    }
                                }
                            }
                        }
                        //append the data from the new list
                        if (newGIDList.size() > 0) {
                            int gidsCount = newGIDList.size();
                            //Don't forget this one
                            FastQSort.sort(newGIDList, 0, gidsCount - 1);
                            os.writeInt(this.doc.getDocId());
                            os.writeInt(gidsCount);
                            //Mark position
                            int nodeIDsLength = os.position();
                            //Dummy value : actual one will be written below
                            os.writeFixedInt(0);
                            NodeId previous = null;
                            for (int j = 0; j < gidsCount; j++) {
                                NodeId nodeId = (NodeId) newGIDList.get(j);
                                try {
                                    previous = nodeId.write(previous, os);
                                } catch (IOException e) {
                                    LOG.warn("IO error while writing range index: " + e.getMessage(), e);
                                    //TODO : throw exception ?
                                }
                            }
                            //Write (variable) length of node IDs
                            os.writeFixedInt(nodeIDsLength, os.position() - nodeIDsLength - LENGTH_NODE_IDS);
                        }
//                        if(os.data().size() == 0)
//                            dbValues.remove(value);
                        if (dbValues.update(value.getAddress(), searchKey, os.data()) == BFile.UNKNOWN_ADDRESS) {
                            LOG.error("Could not update index data for value '" +  searchKey + "'");
                            //TODO: throw exception ?
                        }
                    } else {
                        if (dbValues.put(searchKey, os.data()) == BFile.UNKNOWN_ADDRESS) {
                            LOG.error("Could not put index data for value '" +  searchKey + "'");
                            //TODO : throw exception ?
                        }
                    }
                } catch (EXistException e) {
                    LOG.error(e.getMessage(), e);
                } catch (LockException e) {
                    LOG.warn("Failed to acquire lock for '" + dbValues.getFile().getName() + "'", e);
                    //TODO : return ?
                } catch (ReadOnlyException e) {
                    LOG.warn("Read-only error on '" + dbValues.getFile().getName() + "'", e);
                } catch (IOException e) {
                    LOG.error(e.getMessage(), e);
                } finally {
                    lock.release(Lock.WRITE_LOCK);
                    os.clear();
                }
            }
            pending[section].clear();
        }
    }    
    
    private static boolean containsNode(List list, NodeId nodeId) {
        for (int i = 0; i < list.size(); i++) {
            if (((NodeId) list.get(i)).equals(nodeId)) 
                return true;
        }
        return false;
    }
    
    /* Drop all index entries for the given collection.
	 * @see org.exist.storage.IndexGenerator#dropIndex(org.exist.collections.Collection)
	 */
    public void dropIndex(Collection collection) {
        final Lock lock = dbValues.getLock();
        try {
            lock.acquire(Lock.WRITE_LOCK);
            //TODO : flush ? -pb
            // remove generic index
            Value ref = new SimpleValue(collection.getId());
            dbValues.removeAll(null, new IndexQuery(IndexQuery.TRUNC_RIGHT, ref));
            // remove QName index
            ref = new QNameValue(collection.getId());
            dbValues.removeAll(null, new IndexQuery(IndexQuery.TRUNC_RIGHT, ref));
        } catch (LockException e) {
            LOG.warn("Failed to acquire lock for '" + dbValues.getFile().getName() + "'", e);
        } catch (BTreeException e) {
            LOG.error(e.getMessage(), e);
        } catch (IOException e) {
            LOG.error(e.getMessage(), e);
        } finally {
            lock.release(Lock.WRITE_LOCK);
        }
    }
    
    /* Drop all index entries for the given document.
	 * @see org.exist.storage.IndexGenerator#dropIndex(org.exist.dom.DocumentImpl)
	 */
    //TODO : note that this is *not* this.doc -pb
    public void dropIndex(DocumentImpl document) throws ReadOnlyException {
        final int collectionId = document.getCollection().getId();
        final Lock lock = dbValues.getLock();
        try {
            lock.acquire(Lock.WRITE_LOCK);
            for (int section = 0; section <= IDX_QNAME; section++) {
                for (Iterator i = pending[section].entrySet().iterator(); i.hasNext();) {
                    Map.Entry entry = (Map.Entry) i.next();
                    Object key = entry.getKey();
                    //Compute a key for the indexed value in the collection
                    Value v;
                    if (section == IDX_GENERIC)
                        v = new SimpleValue(collectionId, (Indexable) key);
                    else {
                        QNameKey qnk = (QNameKey) key;
                        v = new QNameValue(collectionId, qnk.qname, qnk.value, broker.getSymbols());
                    }
                    Value value = dbValues.get(v);
                    if (value == null)
                        continue;
                    VariableByteArrayInput is = new VariableByteArrayInput(value.getData());
                    boolean changed = false;
                    os.clear();
                    while (is.available() > 0) {
                        int storedDocId = is.readInt();
                        int gidsCount = is.readInt();
                        int size = is.readFixedInt();
                        if (storedDocId != document.getDocId()) {
                            // data are related to another document:
                            // copy them (keep them)
                            os.writeInt(storedDocId);
                            os.writeInt(gidsCount);
                            os.writeFixedInt(size);
                            is.copyRaw(os, size);
                        } else {
                            // data are related to our document:
                            // skip them (remove them)
                            is.skipBytes(size);
                            changed = true;
                        }
                    }
                    //Store new data, if relevant
                    if (changed) {
                        if (os.data().size() == 0) {
                            // nothing to store:
                            // remove the existing key/value pair
                            dbValues.remove(v);
                        } else {
                            // still something to store:
                            // modify the existing value for the key
                            if (dbValues.put(v, os.data()) == BFile.UNKNOWN_ADDRESS) {
                                LOG.error("Could not put index data for key '" +  v + "'");
                                //TODO : throw exception ?
                            }
                        }
                    }
                }
                pending[section].clear();
            }
        } catch (LockException e) {
            LOG.warn("Failed to acquire lock for '" + dbValues.getFile().getName() + "'", e);
        } catch (IOException e) {
            LOG.error(e.getMessage(), e);    
        } catch (EXistException e) {
            LOG.warn("Exception while removing range index: " + e.getMessage(), e);
        } finally {
            os.clear();
            lock.release(Lock.WRITE_LOCK);
        }
    }

    public NodeSet find(int relation, DocumentSet docs, NodeSet contextSet, int axis, QName qname, Indexable value)
            throws TerminatedException {
        final NodeSet result = new NewArrayNodeSet();
        if (qname == null)
            findAll(relation, docs, contextSet, axis, null, value, result);
        else {
            List qnames = new LinkedList();
            qnames.add(qname);
            return findAll(relation, docs, contextSet, axis, qnames, value, result);
        }
        return result;
    }

    public NodeSet findAll(int relation, DocumentSet docs, NodeSet contextSet, int axis, Indexable value) throws TerminatedException {
        final NodeSet result = new NewArrayNodeSet();
        findAll(relation, docs, contextSet, axis, getDefinedIndexes(docs), value, result);
        findAll(relation, docs, contextSet, axis, null, value, result);
        return result;
    }

    /** find
	 * @param relation binary operator used for the comparison
	 * @param value right hand comparison value */
    private NodeSet findAll(int relation, DocumentSet docs, NodeSet contextSet, int axis, List qnames,
                            Indexable value, NodeSet result)
            throws TerminatedException {
        final SearchCallback cb = new SearchCallback(docs, contextSet, result, axis == NodeSet.ANCESTOR);
        final Lock lock = dbValues.getLock();
        for (Iterator iter = docs.getCollectionIterator(); iter.hasNext();) {
            final int collectionId = ((Collection) iter.next()).getId();
            final int idxOp = checkRelationOp(relation);
            Value searchKey, prefixKey;
            if (qnames == null) {
                try {
                    lock.acquire(Lock.READ_LOCK);
                    searchKey = new SimpleValue(collectionId, value);
                    prefixKey = new SimplePrefixValue(collectionId, value.getType());
                    final IndexQuery query = new IndexQuery(idxOp, searchKey);
                    if (idxOp == IndexQuery.EQ)
                        dbValues.query(query, cb);
                    else
                        dbValues.query(query, prefixKey, cb);
                } catch (EXistException e) {
                    LOG.error(e.getMessage(), e);
                } catch (LockException e) {
                    LOG.warn("Failed to acquire lock for '" + dbValues.getFile().getName() + "'", e);
                } catch (IOException e) {
                    LOG.error(e.getMessage(), e);
                } catch (BTreeException e) {
                    LOG.error(e.getMessage(), e);
                } finally {
                    lock.release(Lock.READ_LOCK);
                }
            } else {
                for (int i = 0; i < qnames.size(); i++) {
                    QName qname = (QName) qnames.get(i);
                    try {
                        lock.acquire(Lock.READ_LOCK);

                        //Compute a key for the value in the collection
                        searchKey = new QNameValue(collectionId, qname, value,
<<<<<<< HEAD
                                broker.getBrokerPool().getSymbols());
                        prefixKey = new QNamePrefixValue(collectionId, qname, value.getType(),
                                broker.getBrokerPool().getSymbols());
=======
                                broker.getSymbols());
                        prefixKey = new QNamePrefixValue(collectionId, qname, value.getType(),
                                broker.getSymbols());
>>>>>>> 301869f8

                        final IndexQuery query = new IndexQuery(idxOp, searchKey);
                        if (idxOp == IndexQuery.EQ)
                            dbValues.query(query, cb);
                        else
                            dbValues.query(query, prefixKey, cb);
                    } catch (EXistException e) {
                        LOG.error(e.getMessage(), e);
                    } catch (LockException e) {
                        LOG.warn("Failed to acquire lock for '" + dbValues.getFile().getName() + "'", e);
                    } catch (IOException e) {
                        LOG.error(e.getMessage(), e);
                    } catch (BTreeException e) {
                        LOG.error(e.getMessage(), e);
                    } finally {
                        lock.release(Lock.READ_LOCK);
                    }
                }
            }
        }
        return result;
    }

    public NodeSet match(DocumentSet docs, NodeSet contextSet, int axis, String expr, QName qname, int type)
            throws TerminatedException, EXistException {
        return match(docs, contextSet, axis, expr, qname, type, 0, true);
    }

    public NodeSet match(DocumentSet docs, NodeSet contextSet, int axis, String expr, QName qname, int type,
                         int flags, boolean caseSensitiveQuery)
            throws TerminatedException, EXistException {
        final NodeSet result = new NewArrayNodeSet();
        if (qname == null)
            matchAll(docs, contextSet, axis, expr, null, type, flags, caseSensitiveQuery, result);
        else {
            List qnames = new LinkedList();
            qnames.add(qname);
            matchAll(docs, contextSet, axis, expr, qnames, type, flags, caseSensitiveQuery, result);
        }
        return result;
    }

    public NodeSet matchAll(DocumentSet docs, NodeSet contextSet, int axis, String expr, int type, int flags,
                            boolean caseSensitiveQuery)
            throws TerminatedException, EXistException {
        final NodeSet result = new NewArrayNodeSet();
        matchAll(docs, contextSet, axis, expr, getDefinedIndexes(docs), type, flags, caseSensitiveQuery, result);
        matchAll(docs, contextSet, axis, expr, null, type, flags, caseSensitiveQuery, result);
        return result;
    }

    /** Regular expression search
	 * @param type  like type argument for {@link org.exist.storage.RegexMatcher} constructor
	 * @param flags like flags argument for {@link org.exist.storage.RegexMatcher} constructor
	 *  */
    public NodeSet matchAll(DocumentSet docs, NodeSet contextSet, int axis, String expr, List qnames, int type, int flags,
                            boolean caseSensitiveQuery, NodeSet result)
        throws TerminatedException, EXistException {        
    	// if the regexp starts with a char sequence, we restrict the index scan to entries starting with
    	// the same sequence. Otherwise, we have to scan the whole index.
        StringValue startTerm = null;
        if (expr.startsWith("^") && caseSensitiveQuery == caseSensitive) {
        	StringBuffer term = new StringBuffer();
    		for (int j = 1; j < expr.length(); j++)
    			if (Character.isLetterOrDigit(expr.charAt(j)))
    				term.append(expr.charAt(j));
    			else
    				break;
    		if(term.length() > 0) {
                startTerm = new StringValue(term.toString());
                LOG.debug("Match will begin index scan at '" + startTerm + "'");
    		}
        }
		final TermMatcher comparator = new RegexMatcher(expr, type, flags);
        final RegexCallback cb = new RegexCallback(docs, contextSet, result, comparator, axis == NodeSet.ANCESTOR);
        final Lock lock = dbValues.getLock();
        for (Iterator iter = docs.getCollectionIterator(); iter.hasNext();) {
            final int collectionId = ((Collection) iter.next()).getId();
            Value searchKey;
            if (qnames == null) {
                try {
                    lock.acquire(Lock.READ_LOCK);

                    if (startTerm != null) {
                        //Compute a key for the start term in the collection
                        searchKey = new SimpleValue(collectionId, startTerm);
                    } else {
                        //Compute a key for an arbitrary string in the collection
                        searchKey = new SimplePrefixValue(collectionId, Type.STRING);
                    }
                    final IndexQuery query = new IndexQuery(IndexQuery.TRUNC_RIGHT, searchKey);
                    dbValues.query(query, cb);
                } catch (LockException e) {
                    LOG.warn("Failed to acquire lock for '" + dbValues.getFile().getName() + "'", e);
                } catch (IOException e) {
                    LOG.error(e.getMessage(), e);
                } catch (BTreeException e) {
                    LOG.error(e.getMessage(), e);
                } finally {
                    lock.release(Lock.READ_LOCK);
                }
            } else {
                for (int i = 0; i < qnames.size(); i++) {
                    QName qname = (QName) qnames.get(i);
                    try {
                        lock.acquire(Lock.READ_LOCK);
                        if (startTerm != null) {
                            searchKey = new QNameValue(collectionId, qname, startTerm,
<<<<<<< HEAD
                                    broker.getBrokerPool().getSymbols());
                        } else {
                            LOG.debug("Searching with QName prefix");
                            searchKey = new QNamePrefixValue(collectionId, qname, Type.STRING,
                                    broker.getBrokerPool().getSymbols());
=======
                                    broker.getSymbols());
                        } else {
                            LOG.debug("Searching with QName prefix");
                            searchKey = new QNamePrefixValue(collectionId, qname, Type.STRING,
                                    broker.getSymbols());
>>>>>>> 301869f8
                        }
                        final IndexQuery query = new IndexQuery(IndexQuery.TRUNC_RIGHT, searchKey);
                        dbValues.query(query, cb);
                    } catch (LockException e) {
                        LOG.warn("Failed to acquire lock for '" + dbValues.getFile().getName() + "'", e);
                    } catch (IOException e) {
                        LOG.error(e.getMessage(), e);
                    } catch (BTreeException e) {
                        LOG.error(e.getMessage(), e);
                    } finally {
                        lock.release(Lock.READ_LOCK);
                    }
                }
            }
        }
        return result;
    }
    
    public ValueOccurrences[] scanIndexKeys(DocumentSet docs, NodeSet contextSet, Indexable start) {
        final int type = start.getType();
        final boolean stringType = Type.subTypeOf(type, Type.STRING);
        final IndexScanCallback cb = new IndexScanCallback(docs, contextSet, type, false);
        final Lock lock = dbValues.getLock();
        for (Iterator i = docs.getCollectionIterator(); i.hasNext();) {
            try {
                lock.acquire(Lock.READ_LOCK);
                final Collection c = (Collection) i.next();
                final  int collectionId = c.getId();
                //Compute a key for the start value in the collection
                if (stringType) {
                    final Value startKey = new SimpleValue(collectionId, start);
                	IndexQuery query = new IndexQuery(IndexQuery.TRUNC_RIGHT, startKey);
                    dbValues.query(query, cb);
                } else {
                    final Value startKey = new SimpleValue(collectionId, start);
                    final Value prefixKey = new SimplePrefixValue(collectionId, start.getType());
                    final IndexQuery query = new IndexQuery(IndexQuery.GEQ, startKey);
                	dbValues.query(query, prefixKey, cb);
                }
			} catch (EXistException e) {
                LOG.error(e.getMessage(), e);                
            } catch (LockException e) {
                LOG.warn("Failed to acquire lock for '" + dbValues.getFile().getName() + "'", e);
            } catch (IOException e) {
                LOG.error(e.getMessage(), e);
            } catch (BTreeException e) {
                LOG.error(e.getMessage(), e);
            } catch (TerminatedException e) {
                LOG.warn(e.getMessage(), e);
            } finally {
                lock.release(Lock.READ_LOCK);
            }
        }
        Map map = cb.map;
        ValueOccurrences[] result = new ValueOccurrences[map.size()];        
        return (ValueOccurrences[]) map.values().toArray(result);
    }

    /**
     * Scan all index keys indexed by the given QName. Return {@link org.exist.util.ValueOccurrences}
     * for those index entries pointing to descendants of the specified context set. The first argument specifies
     * the set of documents to include in the scan. Nodes which are not in this document set will be ignored.
     *
     * @param docs set of documents to scan
     * @param contextSet if != null, return only index entries pointing to nodes which are descendants of nodes in the context set
     * @param qnames an array of QNames: defines the index entries to be scanned.
     * @param start an optional start value: only index keys starting with or being greater than this start value
     *  (depends on the type of the index key) will be scanned
     * @return a list of ValueOccurrences
     */
    public ValueOccurrences[] scanIndexKeys(DocumentSet docs, NodeSet contextSet, QName[] qnames, Indexable start) {
        if (qnames == null) {
            List qnlist = getDefinedIndexes(docs);
            qnames = new QName[qnlist.size()];
            qnames = (QName[]) qnlist.toArray(qnames);
        }
        final int type = start.getType();
        final boolean stringType = Type.subTypeOf(type, Type.STRING);
        final IndexScanCallback cb = new IndexScanCallback(docs, contextSet, type, true);
        final Lock lock = dbValues.getLock();
        for (int j = 0; j < qnames.length; j++) {
            for (Iterator i = docs.getCollectionIterator(); i.hasNext();) {
                try {
                    lock.acquire(Lock.READ_LOCK);
                    final  int collectionId = ((Collection) i.next()).getId();
                    //Compute a key for the start value in the collection
                    if (stringType) {
                        final Value startKey = new QNameValue(collectionId, qnames[j], start, broker.getSymbols());
                        IndexQuery query = new IndexQuery(IndexQuery.TRUNC_RIGHT, startKey);
                        dbValues.query(query, cb);
                    } else {
                        final Value startKey = new QNameValue(collectionId, qnames[j], start, broker.getSymbols());
                        final Value prefixKey = new QNamePrefixValue(collectionId, qnames[j], start.getType(), broker.getSymbols());
                        final IndexQuery query = new IndexQuery(IndexQuery.GEQ, startKey);
                        dbValues.query(query, prefixKey, cb);
                    }
                } catch (EXistException e) {
                    LOG.error(e.getMessage(), e);
                } catch (LockException e) {
                    LOG.warn("Failed to acquire lock for '" + dbValues.getFile().getName() + "'", e);
                } catch (IOException e) {
                    LOG.error(e.getMessage(), e);
                } catch (BTreeException e) {
                    LOG.error(e.getMessage(), e);
                } catch (TerminatedException e) {
                    LOG.warn(e.getMessage(), e);
                } finally {
                    lock.release(Lock.READ_LOCK);
                }
            }
        }
        Map map = cb.map;
        ValueOccurrences[] result = new ValueOccurrences[map.size()];
        return (ValueOccurrences[]) map.values().toArray(result);
    }

    protected List getDefinedIndexes(DocumentSet docs) {
        List qnames = new ArrayList();
        for (Iterator i = docs.getCollectionIterator(); i.hasNext(); ) {
            Collection collection = (Collection) i.next();
            IndexSpec idxConf = collection.getIndexConfiguration(broker);
            if (idxConf != null)
                qnames.addAll(idxConf.getIndexedQNames());
        }
        return qnames;
    }

    protected int checkRelationOp(int relation) {
        int indexOp;
        switch(relation) {
        	case Constants.LT:
        	    indexOp = IndexQuery.LT;
        		break;
        	case Constants.LTEQ:
        	    indexOp = IndexQuery.LEQ;
        		break;
        	case Constants.GT:
        	    indexOp = IndexQuery.GT;
        		break;
        	case Constants.GTEQ:
        	    indexOp = IndexQuery.GEQ;
        		break;
        	case Constants.NEQ:
        	    indexOp = IndexQuery.NEQ;
        		break;
        	case Constants.EQ:
        	default:
        	    indexOp = IndexQuery.EQ;
        		break;
        }
        return indexOp;
    }    
    
    /**
     * @param xpathType
     * @param value
     * @return <code>null</null> if atomization fails or if the atomic value is not indexable.
     * Should we throw an exception instead ? -pb
     */
    private AtomicValue convertToAtomic(int xpathType, String value) {
        AtomicValue atomic;
        if (Type.subTypeOf(xpathType, Type.STRING)) {
            atomic = new StringValue(value);
        } else {
            try {
                atomic = new StringValue(value).convertTo(xpathType);
            } catch (XPathException e) {
                LOG.warn("Node value '" + value + "' cannot be converted to " + 
                        Type.getTypeName(xpathType));
                return null;
            }
        }
        if (atomic == null) {
            LOG.warn("Node value '" + Type.getTypeName(xpathType) + "(" + value + ")'" +
            " cannot be used as index key. It is null.");
            return null;
        }            
        if (!(atomic instanceof Indexable)) {
            LOG.warn("Node value '" + Type.getTypeName(xpathType) + "(" + value + ")'" +
            " cannot be used as index key. It does not implement " + Indexable.class.getName());
            return null;
        }
        return atomic;        
    }

    public void closeAndRemove() {
    	//Use inheritance if necessary ;-)
    	config.setProperty(getConfigKeyForFile(), null);       	
    	dbValues.closeAndRemove();
    }
    
    public boolean close() throws DBException {
    	//Use inheritance if necessary ;-)
    	config.setProperty(getConfigKeyForFile(), null);  
        return dbValues.close();        
    }
    
    public void printStatistics() {
        dbValues.printStatistics();
    }
    
    public String toString() {
        return this.getClass().getName() + " at "+ dbValues.getFile().getName() +
        " owned by " + broker.toString() + " (case sensitive = " + caseSensitive + ")";
    }
    
	/** TODO document */
    class SearchCallback implements BTreeCallback {
        
        DocumentSet docs;
        NodeSet contextSet;
        NodeSet result;
        boolean returnAncestor;
        
        public SearchCallback(DocumentSet docs, NodeSet contextSet, NodeSet result, boolean returnAncestor) {
            this.docs = docs;
            this.contextSet = contextSet;
            this.result = result;
            this.returnAncestor = returnAncestor;
        }
        
        /* (non-Javadoc)
         * @see org.dbxml.core.filer.BTreeCallback#indexInfo(org.dbxml.core.data.Value, long)
         */
        public boolean indexInfo(Value value, long pointer) throws TerminatedException {
            VariableByteInput is;
			try {
				is = dbValues.getAsStream(pointer);
			} catch (IOException e) {
				LOG.error(e.getMessage(), e);
                return true;
			}         
			try {                
                while (is.available() > 0) {
                    int storedDocId = is.readInt();
                    int gidsCount = is.readInt();
                    int size = is.readFixedInt();
                    DocumentImpl storedDocument = docs.getDoc(storedDocId);
                    //Exit if the document is not concerned
                	if (storedDocument == null) {
                        is.skipBytes(size);
                        continue;                        
                    }
                	//Process the nodes
                    NodeId previous = null;
                    NodeId nodeId;
                    NodeProxy storedNode;
                    for (int j = 0; j < gidsCount; j++) {
                        nodeId = broker.getBrokerPool().getNodeFactory().createFromStream(previous, is);
                        previous = nodeId;
                        storedNode = new NodeProxy(storedDocument, nodeId);
                        // if a context set is specified, we can directly check if the
                		// matching node is a descendant of one of the nodes
                		// in the context set.
                		if (contextSet != null) {
                            int sizeHint = contextSet.getSizeHint(storedDocument);
                            if (returnAncestor) {
                                NodeProxy parentNode = contextSet.parentWithChild(storedNode, false, true, NodeProxy.UNKNOWN_NODE_LEVEL);
                                if (parentNode != null) 
                                    result.add(parentNode, sizeHint);
                			} else
                                result.add(storedNode, sizeHint);
                		// otherwise, we add all nodes without check
                		} else {
                			result.add(storedNode, Constants.NO_SIZE_HINT);
                		}
                	}
                }
            } catch (IOException e) {                
                LOG.error(e.getMessage(), e);
            }
            return false;
        }
    }
    
	/** TODO document */
    private class RegexCallback extends SearchCallback {
    	
    	private TermMatcher matcher;
    	private XMLString key = new XMLString(128);
        
    	public RegexCallback(DocumentSet docs, NodeSet contextSet, NodeSet result, TermMatcher matcher, boolean returnAncestor) {
    		super(docs, contextSet, result, returnAncestor);
    		this.matcher = matcher;
    	}

		public boolean indexInfo(Value value, long pointer) throws TerminatedException {
            int offset;
            if (value.data()[value.start()] == IDX_GENERIC)
                offset = SimpleValue.OFFSET_VALUE + NativeValueIndex.LENGTH_VALUE_TYPE;
            else
                offset = QNameValue.OFFSET_VALUE + NativeValueIndex.LENGTH_VALUE_TYPE;
            key.reuse();
            UTF8.decode(value.data(), value.start() + offset,
            		value.getLength() - offset, key);
			if(matcher.matches(key)) {
				super.indexInfo(value, pointer);
			}
			return true;
		}
    }
    
    private final class IndexScanCallback implements BTreeCallback{
        
        private DocumentSet docs;
        private NodeSet contextSet;
        private Map map = new TreeMap();
        private int type;
        private boolean byQName;

        IndexScanCallback(DocumentSet docs, NodeSet contextSet, int type, boolean byQName) {
            this.docs = docs;
            this.contextSet = contextSet;
            this.type = type;
            this.byQName = byQName;
        }
        
        /* (non-Javadoc)
         * @see org.dbxml.core.filer.BTreeCallback#indexInfo(org.dbxml.core.data.Value, long)
         */
        public boolean indexInfo(Value key, long pointer) throws TerminatedException {            
            AtomicValue atomic;
            try {
                if (byQName)
                    atomic = (AtomicValue) QNameValue.deserialize(key.data(), key.start(), key.getLength());
                else
                    atomic = (AtomicValue) SimpleValue.deserialize(key.data(), key.start(), key.getLength());
                if (atomic.getType() != type)
                    return false;
            } catch (EXistException e) {
                LOG.error(e.getMessage(), e);
                return true;
            }
            VariableByteInput is;
            try {
                is = dbValues.getAsStream(pointer);
            } catch (IOException e) {
                LOG.error(e.getMessage(), e);
                return true;
            }
            
            ValueOccurrences oc = (ValueOccurrences) map.get(atomic);                        
            try {
                while (is.available() > 0) {
                    boolean docAdded = false;
                    int storedDocId = is.readInt();
                    int gidsCount = is.readInt();
                    int size = is.readFixedInt();
                    DocumentImpl storedDocument = docs.getDoc(storedDocId); 
                    //Exit if the document is not concerned
                    if (storedDocument == null) {
                        is.skipBytes(size);
                        continue;
                    }                    
                    NodeId lastParentId = null;
                    NodeId previous = null;
                    NodeId nodeId;
                    NodeProxy parentNode;
                    for (int j = 0; j < gidsCount; j++) {
                        nodeId = broker.getBrokerPool().getNodeFactory().createFromStream(previous, is);
                        previous = nodeId;
                        if (contextSet != null)
                            parentNode = contextSet.parentWithChild(storedDocument, nodeId, false, true);
                        else
                            parentNode = new NodeProxy(storedDocument, nodeId);

                        if (parentNode != null) {
                            if (oc == null) {
                                oc = new ValueOccurrences(atomic);
                                map.put(atomic, oc);
                            }
                            //Handle this very special case : /item[foo = "bar"] vs. /item[@foo = "bar"]
                            //Same value, same parent but different nodes !
                            //Not sure if we should track the contextSet's parentId... (just like we do)
                            //... or the way the contextSet is created (thus keeping track of the NodeTest)
                            if (lastParentId == null || !lastParentId.equals(parentNode.getNodeId()))
                                oc.addOccurrences(1);
                            if (!docAdded) {
                                oc.addDocument(storedDocument);
                                docAdded = true;
                            }
                            lastParentId = parentNode.getNodeId();
                        }
                        //TODO : what if contextSet == null ? -pb
                        //See above where we have this behaviour :
                        //otherwise, we add all nodes without check    
                    }
                }
            } catch(IOException e) {
                LOG.error(e.getMessage(), e);
            }
            return true;
        }
    }

    private static class QNameKey implements Comparable {

        private QName qname;
        private AtomicValue value;

        public QNameKey(QName qname, AtomicValue atomic) {
            this.qname = qname;
            this.value = atomic;
        }

        public int compareTo(Object o) {
            QNameKey other = (QNameKey) o;
            int cmp = qname.compareTo(other.qname);
            if (cmp == 0)
                return value.compareTo(other.value);
            else
                return cmp;
        }
    }

    private static class SimpleValue extends Value {

        public static int OFFSET_IDX_TYPE = 0;
        public static int LENGTH_IDX_TYPE = 1; //sizeof byte
        public static int OFFSET_COLLECTION_ID = OFFSET_IDX_TYPE + LENGTH_IDX_TYPE; //1
        public static int OFFSET_VALUE = OFFSET_COLLECTION_ID + Collection.LENGTH_COLLECTION_ID; // 3

        public SimpleValue(int collectionId) {
            len = LENGTH_IDX_TYPE + Collection.LENGTH_COLLECTION_ID;
            data = new byte[len];
            data[OFFSET_IDX_TYPE] = IDX_GENERIC;
            ByteConversion.intToByte(collectionId, data, OFFSET_COLLECTION_ID);
            pos = OFFSET_IDX_TYPE;
        }

        public SimpleValue(int collectionId, Indexable atomic) throws EXistException {
            data = atomic.serializeValue(OFFSET_VALUE);
            len = data.length;
            pos = OFFSET_IDX_TYPE;
            data[OFFSET_IDX_TYPE] = IDX_GENERIC;
            ByteConversion.intToByte(collectionId, data, OFFSET_COLLECTION_ID);
        }

        public static Indexable deserialize(byte[] data, int start, int len) throws EXistException {
            return ValueIndexFactory.deserialize(data, start + OFFSET_VALUE, len - OFFSET_VALUE);
        }
    }

    private static class SimplePrefixValue extends Value {

        public static int LENGTH_VALUE_TYPE = 1; //sizeof byte

        public SimplePrefixValue(int collectionId, int type) {
            len = SimpleValue.LENGTH_IDX_TYPE + Collection.LENGTH_COLLECTION_ID + LENGTH_VALUE_TYPE;
            data = new byte[len];
            data[SimpleValue.OFFSET_IDX_TYPE] = IDX_GENERIC;
            ByteConversion.intToByte(collectionId, data, SimpleValue.OFFSET_COLLECTION_ID);
            data[SimpleValue.OFFSET_VALUE] = (byte) type;
            pos = SimpleValue.OFFSET_IDX_TYPE;
        }
    }

    private static class QNameValue extends Value {

    	public static int LENGTH_IDX_TYPE = 1; //sizeof byte
    	public static int LENGTH_QNAME_TYPE = 1; //sizeof byte
    	
    	public static int OFFSET_IDX_TYPE = 0;		
		public static int OFFSET_COLLECTION_ID = OFFSET_IDX_TYPE + LENGTH_IDX_TYPE; //1
		public static int OFFSET_QNAME_TYPE = OFFSET_COLLECTION_ID + Collection.LENGTH_COLLECTION_ID; //3        
		public static int OFFSET_NS_URI = OFFSET_QNAME_TYPE + LENGTH_QNAME_TYPE; //4
		public static int OFFSET_LOCAL_NAME = OFFSET_NS_URI + SymbolTable.LENGTH_NS_URI; //6
		public static int OFFSET_VALUE = OFFSET_LOCAL_NAME + SymbolTable.LENGTH_LOCAL_NAME; //8

        public QNameValue(int collectionId) {
            len = LENGTH_IDX_TYPE + Collection.LENGTH_COLLECTION_ID;
            data = new byte[len];
            data[OFFSET_IDX_TYPE] = IDX_QNAME;
            ByteConversion.intToByte(collectionId, data, OFFSET_COLLECTION_ID);
            pos = OFFSET_IDX_TYPE;
        }

        public QNameValue(int collectionId, QName qname, Indexable atomic, SymbolTable symbols) throws EXistException {
            data = atomic.serializeValue(OFFSET_VALUE);
            len = data.length;
            pos = OFFSET_IDX_TYPE;
            final short namespaceId = symbols.getNSSymbol(qname.getNamespaceURI());
            final short localNameId = symbols.getSymbol(qname.getLocalName());
            data[OFFSET_IDX_TYPE] = IDX_QNAME;
            ByteConversion.intToByte(collectionId, data, OFFSET_COLLECTION_ID);
            data[OFFSET_QNAME_TYPE] = qname.getNameType();
            ByteConversion.shortToByte(namespaceId, data, OFFSET_NS_URI);
            ByteConversion.shortToByte(localNameId, data, OFFSET_LOCAL_NAME);
        }

        public static Indexable deserialize(byte[] data, int start, int len) throws EXistException {
            return ValueIndexFactory.deserialize(data, start + OFFSET_VALUE, len - OFFSET_VALUE);
        }

        public static byte getType(byte[] data, int start) {
            return data[start + OFFSET_QNAME_TYPE];
        }
    }

    private static class QNamePrefixValue extends Value {

        public static int LENGTH_VALUE_TYPE = 1; //sizeof byte

        public QNamePrefixValue(int collectionId, QName qname, int type, SymbolTable symbols) {
            len = QNameValue.OFFSET_VALUE + LENGTH_VALUE_TYPE;
            data = new byte[len];
            data[QNameValue.OFFSET_IDX_TYPE] = IDX_QNAME;
            ByteConversion.intToByte(collectionId, data, QNameValue.OFFSET_COLLECTION_ID);
            final short namespaceId = symbols.getNSSymbol(qname.getNamespaceURI());
            final short localNameId = symbols.getSymbol(qname.getLocalName());
            data[QNameValue.OFFSET_QNAME_TYPE] = qname.getNameType();
            ByteConversion.shortToByte(namespaceId, data, QNameValue.OFFSET_NS_URI);
            ByteConversion.shortToByte(localNameId, data, QNameValue.OFFSET_LOCAL_NAME);
            data[QNameValue.OFFSET_VALUE] = (byte) type;
            pos = QNameValue.OFFSET_IDX_TYPE;
        }
    }

    private class ValueIndexStreamListener extends AbstractStreamListener {

        private Stack contentStack = null;

        public ValueIndexStreamListener() {
            super();
        }

        public void startElement(Txn transaction, ElementImpl element, NodePath path) {
            GeneralRangeIndexSpec rSpec = doc.getCollection().getIndexByPathConfiguration(broker, path);
            QNameRangeIndexSpec qSpec = doc.getCollection().getIndexByQNameConfiguration(broker, element.getQName());
            if (rSpec != null || qSpec != null) {
                if (contentStack == null) contentStack = new Stack();
                XMLString contentBuf = new XMLString();
                contentStack.push(contentBuf);
            }
            super.startElement(transaction, element, path);
        }

        public void attribute(Txn transaction, AttrImpl attrib, NodePath path) {
            GeneralRangeIndexSpec rSpec = doc.getCollection().getIndexByPathConfiguration(broker, path);
            QNameRangeIndexSpec qSpec = doc.getCollection().getIndexByQNameConfiguration(broker, attrib.getQName());
            if (rSpec != null)
                storeAttribute(attrib, path, NativeValueIndex.WITHOUT_PATH, rSpec, false);
            if (qSpec != null)
                storeAttribute(attrib, path, NativeValueIndex.WITHOUT_PATH, qSpec, false);
            super.attribute(transaction, attrib, path);
        }

        public void endElement(Txn transaction, ElementImpl element, NodePath path) {
            GeneralRangeIndexSpec rSpec = doc.getCollection().getIndexByPathConfiguration(broker, path);
            QNameRangeIndexSpec qSpec = doc.getCollection().getIndexByQNameConfiguration(broker, element.getQName());
            if (rSpec != null || qSpec != null) {
                XMLString content = (XMLString) contentStack.pop();
                if (rSpec != null)
                    storeElement(element, content.toString(), RangeIndexSpec.indexTypeToXPath(rSpec.getIndexType()), NativeValueIndex.IDX_GENERIC, false);
                if (qSpec != null)
                    storeElement(element, content.toString(), RangeIndexSpec.indexTypeToXPath(qSpec.getIndexType()), NativeValueIndex.IDX_QNAME, false);
            }
            super.endElement(transaction, element, path);
        }

        public void characters(Txn transaction, TextImpl text, NodePath path) {
            if (contentStack != null && !contentStack.isEmpty()) {
                for (int i = 0; i < contentStack.size(); i++) {
                    XMLString next = (XMLString) contentStack.get(i);
                    next.append(text.getXMLString());
                }
            }
            super.characters(transaction, text, path);
        }

        public IndexWorker getWorker() {
            return null;
        }
    }
}<|MERGE_RESOLUTION|>--- conflicted
+++ resolved
@@ -22,13 +22,9 @@
 package org.exist.storage;
 
 //import java.io.EOFException;
-import java.io.File;
-import java.io.IOException;
-import java.util.*;
 
 import org.apache.log4j.Logger;
 import org.exist.EXistException;
-<<<<<<< HEAD
 import org.exist.collections.Collection;
 import org.exist.dom.AttrImpl;
 import org.exist.dom.DocumentImpl;
@@ -41,24 +37,10 @@
 import org.exist.dom.StoredNode;
 import org.exist.dom.SymbolTable;
 import org.exist.dom.TextImpl;
-=======
->>>>>>> 301869f8
 import org.exist.indexing.AbstractStreamListener;
+import org.exist.indexing.IndexUtils;
 import org.exist.indexing.IndexWorker;
-import org.exist.indexing.IndexUtils;
 import org.exist.indexing.StreamListener;
-import org.exist.collections.Collection;
-import org.exist.dom.AttrImpl;
-import org.exist.dom.DocumentImpl;
-import org.exist.dom.DocumentSet;
-import org.exist.dom.ElementImpl;
-import org.exist.dom.NodeProxy;
-import org.exist.dom.NodeSet;
-import org.exist.dom.QName;
-import org.exist.dom.StoredNode;
-import org.exist.dom.SymbolTable;
-import org.exist.dom.TextImpl;
-import org.exist.dom.NewArrayNodeSet;
 import org.exist.numbering.NodeId;
 import org.exist.storage.btree.BTreeCallback;
 import org.exist.storage.btree.BTreeException;
@@ -86,6 +68,7 @@
 import org.exist.xquery.value.StringValue;
 import org.exist.xquery.value.Type;
 import org.w3c.dom.Node;
+
 import java.io.File;
 import java.io.IOException;
 import java.util.ArrayList;
@@ -258,6 +241,10 @@
      * @param node The attribute
      */
     public void storeAttribute(AttrImpl node, NodePath currentPath, int indexingHint, RangeIndexSpec spec, boolean remove) {
+   	 storeAttribute(node, node.getValue(), currentPath, indexingHint, spec.getType(), spec.getQName() == null ? IDX_GENERIC : IDX_QNAME, remove);
+    }
+    
+    public void storeAttribute(AttrImpl node, String value, NodePath currentPath, int indexingHint, int xpathType, byte indexType, boolean remove) {
         //Return early
     	if (indexingHint != WITHOUT_PATH)
     		return;
@@ -266,12 +253,11 @@
     				node.getDocId() + "') differ !");
     	}
     	
-        AtomicValue atomic = convertToAtomic(spec.getType(), node.getValue());
+        AtomicValue atomic = convertToAtomic(xpathType, value);
         //Ignore if the value can't be successfully atomized
         //(this is logged elsewhere)
         if(atomic == null)
             return;
-        int indexType = spec.getQName() == null ? IDX_GENERIC : IDX_QNAME;
         Object key;
         if (indexType == IDX_QNAME) {
             key = new QNameKey(node.getQName(), atomic);
@@ -300,8 +286,8 @@
         doc = node.getDocument();
         NodePath path = new NodePath(nodePath);
         StoredNode root = null;
-        StoredNode currentNode = (StoredNode) ((node.getNodeType() == Node.ELEMENT_NODE || node.getNodeType() == Node.ATTRIBUTE_NODE)
-                        ? node : node.getParentNode());
+        StoredNode currentNode = ((node.getNodeType() == Node.ELEMENT_NODE || node.getNodeType() == Node.ATTRIBUTE_NODE)
+                        ? node : node.getParentStoredNode());
         while (currentNode != null) {
             GeneralRangeIndexSpec rSpec = doc.getCollection().getIndexByPathConfiguration(broker, path);
             QNameRangeIndexSpec qSpec = doc.getCollection().getIndexByQNameConfiguration(broker, currentNode.getQName());
@@ -309,7 +295,7 @@
                 root = currentNode;
             if (doc.getCollection().isTempCollection() && currentNode.getNodeId().getTreeLevel() == 2)
                 break;
-            currentNode = (StoredNode) currentNode.getParentNode();
+            currentNode = currentNode.getParentStoredNode();
             path.removeLastComponent();
         }
         return root;
@@ -396,7 +382,8 @@
                         v = new SimpleValue(collectionId, (Indexable) key);
                     else {
                         QNameKey qnk = (QNameKey) key;
-                        v = new QNameValue(collectionId, qnk.qname, qnk.value, broker.getSymbols());
+                        v = new QNameValue(collectionId, qnk.qname, qnk.value,
+                                broker.getBrokerPool().getSymbols());
                     }
                     if (dbValues.append(v, os.data()) == BFile.UNKNOWN_ADDRESS) {
                         LOG.warn("Could not append index data for key '" +  key + "'");
@@ -448,7 +435,7 @@
                         searchKey = new SimpleValue(collectionId, (Indexable) key);
                     else {
                         QNameKey qnk = (QNameKey) key;
-                        searchKey = new QNameValue(collectionId, qnk.qname, qnk.value, broker.getSymbols());
+                        searchKey = new QNameValue(collectionId, qnk.qname, qnk.value, broker.getBrokerPool().getSymbols());
                     }
                     Value value = dbValues.get(searchKey);
                     //Does the value already has data in the index ?
@@ -587,7 +574,8 @@
                         v = new SimpleValue(collectionId, (Indexable) key);
                     else {
                         QNameKey qnk = (QNameKey) key;
-                        v = new QNameValue(collectionId, qnk.qname, qnk.value, broker.getSymbols());
+                        v = new QNameValue(collectionId, qnk.qname, qnk.value,
+                                broker.getBrokerPool().getSymbols());
                     }
                     Value value = dbValues.get(v);
                     if (value == null)
@@ -704,15 +692,9 @@
 
                         //Compute a key for the value in the collection
                         searchKey = new QNameValue(collectionId, qname, value,
-<<<<<<< HEAD
                                 broker.getBrokerPool().getSymbols());
                         prefixKey = new QNamePrefixValue(collectionId, qname, value.getType(),
                                 broker.getBrokerPool().getSymbols());
-=======
-                                broker.getSymbols());
-                        prefixKey = new QNamePrefixValue(collectionId, qname, value.getType(),
-                                broker.getSymbols());
->>>>>>> 301869f8
 
                         final IndexQuery query = new IndexQuery(idxOp, searchKey);
                         if (idxOp == IndexQuery.EQ)
@@ -821,19 +803,11 @@
                         lock.acquire(Lock.READ_LOCK);
                         if (startTerm != null) {
                             searchKey = new QNameValue(collectionId, qname, startTerm,
-<<<<<<< HEAD
                                     broker.getBrokerPool().getSymbols());
                         } else {
                             LOG.debug("Searching with QName prefix");
                             searchKey = new QNamePrefixValue(collectionId, qname, Type.STRING,
                                     broker.getBrokerPool().getSymbols());
-=======
-                                    broker.getSymbols());
-                        } else {
-                            LOG.debug("Searching with QName prefix");
-                            searchKey = new QNamePrefixValue(collectionId, qname, Type.STRING,
-                                    broker.getSymbols());
->>>>>>> 301869f8
                         }
                         final IndexQuery query = new IndexQuery(IndexQuery.TRUNC_RIGHT, searchKey);
                         dbValues.query(query, cb);
@@ -921,12 +895,12 @@
                     final  int collectionId = ((Collection) i.next()).getId();
                     //Compute a key for the start value in the collection
                     if (stringType) {
-                        final Value startKey = new QNameValue(collectionId, qnames[j], start, broker.getSymbols());
+                        final Value startKey = new QNameValue(collectionId, qnames[j], start, broker.getBrokerPool().getSymbols());
                         IndexQuery query = new IndexQuery(IndexQuery.TRUNC_RIGHT, startKey);
                         dbValues.query(query, cb);
                     } else {
-                        final Value startKey = new QNameValue(collectionId, qnames[j], start, broker.getSymbols());
-                        final Value prefixKey = new QNamePrefixValue(collectionId, qnames[j], start.getType(), broker.getSymbols());
+                        final Value startKey = new QNameValue(collectionId, qnames[j], start, broker.getBrokerPool().getSymbols());
+                        final Value prefixKey = new QNamePrefixValue(collectionId, qnames[j], start.getType(), broker.getBrokerPool().getSymbols());
                         final IndexQuery query = new IndexQuery(IndexQuery.GEQ, startKey);
                         dbValues.query(query, prefixKey, cb);
                     }
@@ -992,11 +966,16 @@
      * @param value
      * @return <code>null</null> if atomization fails or if the atomic value is not indexable.
      * Should we throw an exception instead ? -pb
+    * @throws XPathException 
      */
     private AtomicValue convertToAtomic(int xpathType, String value) {
         AtomicValue atomic;
         if (Type.subTypeOf(xpathType, Type.STRING)) {
-            atomic = new StringValue(value);
+            try {
+					atomic = new StringValue(value, xpathType);
+				} catch (XPathException e) {
+					return null;
+				}
         } else {
             try {
                 atomic = new StringValue(value).convertTo(xpathType);
@@ -1378,6 +1357,23 @@
                 storeAttribute(attrib, path, NativeValueIndex.WITHOUT_PATH, rSpec, false);
             if (qSpec != null)
                 storeAttribute(attrib, path, NativeValueIndex.WITHOUT_PATH, qSpec, false);
+
+				 switch(attrib.getType()) {
+					 case AttrImpl.ID:
+						 storeAttribute(attrib, attrib.getValue(), path, NativeValueIndex.WITHOUT_PATH, Type.ID, NativeValueIndex.IDX_GENERIC, false);
+						 break;
+					 case AttrImpl.IDREF:
+						 storeAttribute(attrib, attrib.getValue(), path, NativeValueIndex.WITHOUT_PATH, Type.IDREF, NativeValueIndex.IDX_GENERIC, false);
+						 break;
+					 case AttrImpl.IDREFS:
+						 StringTokenizer tokenizer = new StringTokenizer(attrib.getValue(), " ");
+						 while (tokenizer.hasMoreTokens()) {
+							 storeAttribute(attrib, tokenizer.nextToken(), path, NativeValueIndex.WITHOUT_PATH, Type.IDREF, NativeValueIndex.IDX_GENERIC, false);
+						 }
+						 break;
+					 default:
+						 // do nothing special
+				 }
             super.attribute(transaction, attrib, path);
         }
 
