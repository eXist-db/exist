--- conflicted
+++ resolved
@@ -840,14 +840,12 @@
 
     public abstract void readCollectionEntry(SubCollectionEntry entry);
 
-<<<<<<< HEAD
+    @Override
     public void close() throws Exception {
         pool.release(this);
     }
     
     @Deprecated //use close() method instead
-=======
->>>>>>> 7a62f8dc
     public void release() {
         pool.release(this);
     }
