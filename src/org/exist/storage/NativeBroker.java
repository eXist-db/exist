--- conflicted
+++ resolved
@@ -202,10 +202,10 @@
         }
 
         dataDir = (String) config.getProperty(BrokerPool.PROPERTY_DATA_DIR);
-<<<<<<< HEAD
-        if (dataDir == null)
-            {dataDir = DEFAULT_DATA_DIR;}
-        
+        if(dataDir == null) {
+            dataDir = DEFAULT_DATA_DIR;
+        }
+
         fsDataDir = new File(dataDir);
         if (!fsDataDir.exists()) {
             if (!fsDataDir.mkdirs()) {
@@ -214,33 +214,16 @@
          }
 
         fsDir = new File(fsDataDir,"fs");
-        if (!fsDir.exists()) {
-           if (!fsDir.mkdir()) {
-              throw new EXistException("Cannot make collection filesystem directory: "+fsDir);
-           }
-        }
-        fsBackupDir = new File(fsDataDir,"fs.journal");
-        if (!fsBackupDir.exists()) {
-           if (!fsBackupDir.mkdir()) {
-              throw new EXistException("Cannot make collection filesystem directory: "+fsBackupDir);
-           }
-=======
-        if(dataDir == null) {
-            dataDir = DEFAULT_DATA_DIR;
-        }
-
-        fsDir = new File(new File(dataDir), "fs");
         if(!fsDir.exists()) {
             if(!fsDir.mkdir()) {
                 throw new EXistException("Cannot make collection filesystem directory: " + fsDir);
             }
         }
-        fsBackupDir = new File(new File(dataDir), "fs.journal");
+        fsBackupDir = new File(fsDataDir, "fs.journal");
         if(!fsBackupDir.exists()) {
             if(!fsBackupDir.mkdir()) {
                 throw new EXistException("Cannot make collection filesystem directory: " + fsBackupDir);
             }
->>>>>>> 97bbbdd0
         }
 
         nodesCountThreshold = config.getInteger(BrokerPool.PROPERTY_NODES_BUFFER);
@@ -297,7 +280,7 @@
             throw new EXistException(e);
         }
     }
-    
+
     public File getDataFolder() {
         return fsDataDir;
     }
@@ -881,17 +864,10 @@
 
                     //read the entry details
                     entry.read(is);
-<<<<<<< HEAD
-                    
-                } catch (final UnsupportedEncodingException e) {
-                    LOG.error("Unable to encode '" + uri + "' in UTF-8", e);
-                } catch (final LockException e) {
-=======
 
                 } catch(final UnsupportedEncodingException e) {
                     LOG.error("Unable to encode '" + uri + "' in UTF-8");
                 } catch(final LockException e) {
->>>>>>> 97bbbdd0
                     LOG.warn("Failed to acquire lock on " + collectionsDb.getFile().getName());
                 } catch(final IOException e) {
                     LOG.error(e.getMessage(), e);
@@ -944,20 +920,12 @@
                     collection = new Collection(this, uri);
                     collection.read(this, is);
                     //TODO : manage this from within the cache -pb
-<<<<<<< HEAD
-                    if(!pool.isInitializing())
-                        {collectionsCache.add(collection);}
-                //TODO : rethrow exceptions ? -pb
-                } catch (final UnsupportedEncodingException e) {
-                    LOG.error("Unable to encode '" + uri + "' in UTF-8", e);
-=======
                     if(!pool.isInitializing()) {
                         collectionsCache.add(collection);
                     }
                     //TODO : rethrow exceptions ? -pb
                 } catch(final UnsupportedEncodingException e) {
                     LOG.error("Unable to encode '" + uri + "' in UTF-8");
->>>>>>> 97bbbdd0
                     return null;
                 } catch(final LockException e) {
                     LOG.warn("Failed to acquire lock on " + collectionsDb.getFile().getName());
@@ -1116,10 +1084,6 @@
             newName = collection.getURI().lastSegment();
         }
         newName = destination.getURI().append(newName);
-<<<<<<< HEAD
-        
-=======
->>>>>>> 97bbbdd0
 
         if(LOG.isDebugEnabled()) {
             LOG.debug("Copying collection to '" + newName + "'");
@@ -1134,12 +1098,8 @@
             }
 
             //TODO The code below seems quite different to that in NativeBroker#copyResource presumably should be the same?
-<<<<<<< HEAD
-            
-=======
-
-
->>>>>>> 97bbbdd0
+
+
             final XmldbURI newUri = destCollection.getURI().append(child.getFileURI());
             trigger.beforeCopyDocument(this, transaction, child, newUri);
 
@@ -1280,11 +1240,7 @@
 
             // Need to move each collection in the source tree individually, so recurse.
             moveCollectionRecursive(transaction, trigger, collection, destination, newName, false);
-<<<<<<< HEAD
-            
-=======
-
->>>>>>> 97bbbdd0
+
             // For binary resources, though, just move the top level directory and all descendants come with it.
             moveBinaryFork(transaction, fsSourceDir, destination, newName);
 
@@ -1327,10 +1283,6 @@
         }
     }
 
-<<<<<<< HEAD
-    private void moveCollectionRecursive(Txn transaction, CollectionTrigger trigger, Collection collection, Collection destination, XmldbURI newName, boolean fireTrigger) throws PermissionDeniedException, IOException, LockException, TriggerException {
-        
-=======
     //TODO bug the trigger param is reused as this is a recursive method, but in the current design triggers
     // are only meant to be called once for each action and then destroyed!
     /**
@@ -1346,7 +1298,6 @@
      */
     private void moveCollectionRecursive(final Txn transaction, final CollectionTrigger trigger, final Collection collection, final Collection destination, final XmldbURI newName, final boolean fireTrigger) throws PermissionDeniedException, IOException, LockException, TriggerException {
 
->>>>>>> 97bbbdd0
         final XmldbURI uri = collection.getURI();
         final CollectionCache collectionsCache = pool.getCollectionsCache();
         synchronized(collectionsCache) {
@@ -1354,16 +1305,10 @@
             final XmldbURI srcURI = collection.getURI();
             final XmldbURI dstURI = destination.getURI().append(newName);
 
-<<<<<<< HEAD
-            if (fireTrigger)
-                trigger.beforeMoveCollection(this, transaction, collection, dstURI);
-	
-=======
             if(fireTrigger) {
                 trigger.beforeMoveCollection(this, transaction, collection, dstURI);
             }
 
->>>>>>> 97bbbdd0
             final XmldbURI parentName = collection.getParentURI();
             final Collection parent = openCollection(parentName, Lock.WRITE_LOCK);
 
@@ -1398,18 +1343,11 @@
             } finally {
                 lock.release(Lock.WRITE_LOCK);
             }
-<<<<<<< HEAD
-            
-            if (fireTrigger)
-                trigger.afterMoveCollection(this, transaction, collection, srcURI);
-            
-=======
 
             if(fireTrigger) {
                 trigger.afterMoveCollection(this, transaction, collection, srcURI);
             }
 
->>>>>>> 97bbbdd0
             for(final Iterator<XmldbURI> i = collection.collectionIterator(this); i.hasNext(); ) {
                 final XmldbURI childName = i.next();
                 //TODO : resolve URIs !!! name.resolve(childName)
@@ -1433,26 +1371,15 @@
      * We first traverse down the Collection tree to ensure that the Permissions
      * enable the Collection Tree to be removed. We then return back up the Collection
      * tree, removing each child as we progresses upwards.
-<<<<<<< HEAD
-     * 
+     *
      * @param txn the transaction to use
-     * @param collection the collection to remove
-=======
-     *
-     * @param transaction the transaction to use
      * @param collection  the collection to remove
->>>>>>> 97bbbdd0
      * @return true if the collection was removed, false otherwise
      * @throws TriggerException
      */
     @Override
-<<<<<<< HEAD
-    public boolean removeCollection(final Txn txn, Collection collection) throws PermissionDeniedException, IOException, TriggerException {
-        
-=======
-    public boolean removeCollection(final Txn transaction, final Collection collection) throws PermissionDeniedException, IOException, TriggerException {
-
->>>>>>> 97bbbdd0
+    public boolean removeCollection(final Txn txn, final Collection collection) throws PermissionDeniedException, IOException, TriggerException {
+
         if(pool.isReadOnly()) {
             throw new PermissionDeniedException(DATABASE_IS_READ_ONLY);
         }
@@ -1490,15 +1417,9 @@
             pool.getProcessMonitor().startJob(ProcessMonitor.ACTION_REMOVE_COLLECTION, collection.getURI());
 
             final CollectionTrigger colTrigger = new CollectionTriggers(this, parent);
-<<<<<<< HEAD
-            
+
             colTrigger.beforeDeleteCollection(this, txn, collection);
-            
-=======
-
-            colTrigger.beforeDeleteCollection(this, transaction, collection);
-
->>>>>>> 97bbbdd0
+
             final long start = System.currentTimeMillis();
             final CollectionCache collectionsCache = pool.getCollectionsCache();
 
@@ -1522,15 +1443,9 @@
                     //TODO : resolve URIs !!! (uri.resolve(childName))
                     final Collection childCollection = openCollection(uri.append(childName), Lock.WRITE_LOCK);
                     try {
-<<<<<<< HEAD
                         removeCollection(txn, childCollection);
-		            } catch (NullPointerException npe) {
-			            LOG.error("childCollection '" + childName + "' is corrupted. Caught NPE to be able to actually remove the parent.");
-=======
-                        removeCollection(transaction, childCollection);
                     } catch(NullPointerException npe) {
                         LOG.error("childCollection '" + childName + "' is corrupted. Caught NPE to be able to actually remove the parent.");
->>>>>>> 97bbbdd0
                     } finally {
                         if(childCollection != null) {
                             childCollection.getLock().release(Lock.WRITE_LOCK);
@@ -1560,22 +1475,12 @@
                             LOG.debug("Removing collection '" + collName + "' from its parent...");
                             //TODO : resolve from collection's base URI
                             parentCollection.removeCollection(this, uri.lastSegment());
-<<<<<<< HEAD
                             saveCollection(txn, parentCollection);
-                            
-                        } catch(final LockException e) {
-                            LOG.warn("LockException while removing collection '" + collName + "'");
-                        }
-                        finally {
-                            if(txn == null){
-=======
-                            saveCollection(transaction, parentCollection);
 
                         } catch(final LockException e) {
                             LOG.warn("LockException while removing collection '" + collName + "'");
                         } finally {
-                            if(transaction == null) {
->>>>>>> 97bbbdd0
+                            if(txn == null) {
                                 parentCollection.getLock().release(Lock.WRITE_LOCK);
                             }
                         }
@@ -1655,73 +1560,27 @@
                         @Override
                         public Object start() {
                             if(doc.getResourceType() == DocumentImpl.BINARY_FILE) {
-<<<<<<< HEAD
-                                final long page = ((BinaryDocument)doc).getPage();
-                                if (page > Page.NO_PAGE)
-                                    {domDb.removeOverflowValue(txn, page);}
-                            } else {
-                                final StoredNode node = (StoredNode)doc.getFirstChild();
-                                domDb.removeAll(txn, node.getInternalAddress());
-=======
                                 final long page = ((BinaryDocument) doc).getPage();
                                 if(page > Page.NO_PAGE) {
-                                    domDb.removeOverflowValue(transaction, page);
+                                    domDb.removeOverflowValue(txn, page);
                                 }
                             } else {
                                 final StoredNode node = (StoredNode) doc.getFirstChild();
-                                domDb.removeAll(transaction, node.getInternalAddress());
->>>>>>> 97bbbdd0
+                                domDb.removeAll(txn, node.getInternalAddress());
                             }
                             return null;
                         }
                     }.run();
-<<<<<<< HEAD
-                    
+
                     docTrigger.afterDeleteDocument(this, txn, doc.getURI());
-                    
-=======
-
-                    docTrigger.afterDeleteDocument(this, transaction, doc.getURI());
-
->>>>>>> 97bbbdd0
+
                     //Make doc's id available again
                     collectionsDb.freeResourceId(doc.getDocId());
                 }
 
                 //now that the database has been updated, update the binary collections on disk
-<<<<<<< HEAD
-                final File fsSourceDir = getCollectionFile(fsDir,collection.getURI(),false);
-                final File fsTargetDir = getCollectionFile(fsBackupDir,txn,collection.getURI(),true);
-
-                // remove child binary collections
-                if (fsSourceDir.exists()) {
-                   fsTargetDir.getParentFile().mkdirs();
-                   
-                   //XXX: log first, rename second ??? -shabanovd
-                   // DW: not sure a Fatal is required here. Copy and delete
-                   // maybe?
-                   if(fsSourceDir.renameTo(fsTargetDir)) {
-                     final Loggable loggable = new RenameBinaryLoggable(this,txn,fsSourceDir,fsTargetDir);
-                     try {
-                        logManager.writeToLog(loggable);
-                     } catch (final TransactionException e) {
-                         LOG.warn(e.getMessage(), e);
-                     }
-                   } else {
-                       //XXX: throw IOException -shabanovd
-                       LOG.fatal("Cannot rename "+fsSourceDir+" to "+fsTargetDir);
-                   }
-                }
-                
-                
-                if(LOG.isDebugEnabled()) {
-                    LOG.debug("Removing collection '" + collName + "' took " + (System.currentTimeMillis() - start));
-                }
-                
-                colTrigger.afterDeleteCollection(this, txn, collection.getURI());
-=======
                 final File fsSourceDir = getCollectionFile(fsDir, collection.getURI(), false);
-                final File fsTargetDir = getCollectionFile(fsBackupDir, transaction, collection.getURI(), true);
+                final File fsTargetDir = getCollectionFile(fsBackupDir, txn, collection.getURI(), true);
 
                 // remove child binary collections
                 if(fsSourceDir.exists()) {
@@ -1731,7 +1590,7 @@
                     // DW: not sure a Fatal is required here. Copy and delete
                     // maybe?
                     if(fsSourceDir.renameTo(fsTargetDir)) {
-                        final Loggable loggable = new RenameBinaryLoggable(this, transaction, fsSourceDir, fsTargetDir);
+                        final Loggable loggable = new RenameBinaryLoggable(this, txn, fsSourceDir, fsTargetDir);
                         try {
                             logManager.writeToLog(loggable);
                         } catch(final TransactionException e) {
@@ -1747,9 +1606,8 @@
                 if(LOG.isDebugEnabled()) {
                     LOG.debug("Removing collection '" + collName + "' took " + (System.currentTimeMillis() - start));
                 }
-
-                colTrigger.afterDeleteCollection(this, transaction, collection.getURI());
->>>>>>> 97bbbdd0
+                
+                colTrigger.afterDeleteCollection(this, txn, collection.getURI());
 
                 return true;
 
@@ -2145,27 +2003,15 @@
         }
     }
 
-<<<<<<< HEAD
     public void storeMetadata(final Txn txn, final DocumentImpl doc) throws TriggerException {
-    	final Collection col = doc.getCollection();
-    	final DocumentTrigger trigger = new DocumentTriggers(this, col);
-    	
+        final Collection col = doc.getCollection();
+        final DocumentTrigger trigger = new DocumentTriggers(this, col);
+
     	trigger.beforeUpdateDocumentMetadata(this, txn, doc);
 
     	storeXMLResource(txn, doc);
     	
     	trigger.afterUpdateDocumentMetadata(this, txn, doc);
-=======
-    public void storeMetadata(final Txn transaction, final DocumentImpl doc) throws TriggerException {
-        final Collection col = doc.getCollection();
-        final DocumentTrigger trigger = new DocumentTriggers(this, col);
-
-        trigger.beforeUpdateDocumentMetadata(this, transaction, doc);
-
-        storeXMLResource(transaction, doc);
-
-        trigger.afterUpdateDocumentMetadata(this, transaction, doc);
->>>>>>> 97bbbdd0
     }
 
     private File getCollectionFile(final File dir, final XmldbURI uri, final boolean create) throws IOException {
@@ -2805,16 +2651,10 @@
     }
 
     @Override
-<<<<<<< HEAD
     public void removeXMLResource(final Txn txn, final DocumentImpl document, boolean freeDocId) throws PermissionDeniedException {
-        if (pool.isReadOnly())
-            {throw new PermissionDeniedException(DATABASE_IS_READ_ONLY);}
-=======
-    public void removeXMLResource(final Txn transaction, final DocumentImpl document, boolean freeDocId) throws PermissionDeniedException {
         if(pool.isReadOnly()) {
             throw new PermissionDeniedException(DATABASE_IS_READ_ONLY);
         }
->>>>>>> 97bbbdd0
         try {
             if(LOG.isInfoEnabled()) {
                 LOG.info("Removing document " + document.getFileURI() +
@@ -2822,14 +2662,13 @@
             }
 
             final DocumentTrigger trigger = new DocumentTriggers(this);
-<<<<<<< HEAD
-            
-            if (freeDocId) {
+
+            if(freeDocId) {
                 trigger.beforeDeleteDocument(this, txn, document);
             }
-            
+
             dropIndex(txn, document);
-            if (LOG.isDebugEnabled()) {
+            if(LOG.isDebugEnabled()) {
                 LOG.debug("removeDocument() - removing dom");
             }
             if (!document.getMetadata().isReferenced()) {
@@ -2837,6 +2676,7 @@
                     @Override
                     public Object start() {
                         final StoredNode node = (StoredNode)document.getFirstChild();
+                        //Caught NPE to actually be able to remove the document.
                         if (node != null) {
                             domDb.removeAll(txn, node.getInternalAddress());
                         } else {
@@ -2846,45 +2686,14 @@
                     }
                 }.run();
             }
-=======
-
-            if(freeDocId) {
-                trigger.beforeDeleteDocument(this, transaction, document);
-            }
-
-            dropIndex(transaction, document);
-            if(LOG.isDebugEnabled()) {
-                LOG.debug("removeDocument() - removing dom");
-            }
-            try {
-                if(!document.getMetadata().isReferenced()) {
-                    new DOMTransaction(this, domDb, Lock.WRITE_LOCK) {
-                        @Override
-                        public Object start() {
-                            final StoredNode node = (StoredNode) document.getFirstChild();
-                            domDb.removeAll(transaction, node.getInternalAddress());
-                            return null;
-                        }
-                    }.run();
-                }
-            } catch(NullPointerException npe0) {
-                LOG.error("Caught NPE in DOMTransaction to actually be able to remove the document.");
-            }
-
->>>>>>> 97bbbdd0
             final NodeRef ref = new NodeRef(document.getDocId());
             final IndexQuery idx = new IndexQuery(IndexQuery.TRUNC_RIGHT, ref);
             new DOMTransaction(this, domDb, Lock.WRITE_LOCK) {
                 @Override
                 public Object start() {
                     try {
-<<<<<<< HEAD
                         domDb.remove(txn, idx, null);
-                    } catch (final BTreeException e) {
-=======
-                        domDb.remove(transaction, idx, null);
                     } catch(final BTreeException | IOException e) {
->>>>>>> 97bbbdd0
                         LOG.warn("start() - " + "error while removing doc", e);
                     } catch(final TerminatedException e) {
                         LOG.warn("method terminated", e);
@@ -2892,13 +2701,8 @@
                     return null;
                 }
             }.run();
-<<<<<<< HEAD
             removeResourceMetadata(txn, document);
-            if (freeDocId) {
-=======
-            removeResourceMetadata(transaction, document);
             if(freeDocId) {
->>>>>>> 97bbbdd0
                 collectionsDb.freeResourceId(document.getDocId());
 
                 trigger.afterDeleteDocument(this, txn, document.getURI());
@@ -2961,13 +2765,8 @@
         }
         removeResourceMetadata(transaction, blob);
 
-<<<<<<< HEAD
         indexController.removeIndex(blob);
         indexController.flush();
-=======
-        getIndexController().setDocument(blob, StreamListener.REMOVE_BINARY);
-        getIndexController().flush();
->>>>>>> 97bbbdd0
     }
 
     /**
@@ -3045,11 +2844,10 @@
      * descendant nodes of the passed node, or all nodes below some level of
      * the document if node is null.
      */
-<<<<<<< HEAD
-    private void reindexXMLResource(Txn txn, DocumentImpl doc, int mode) {
-        if(doc.isCollectionConfig())
-            {doc.getCollection().setCollectionConfigEnabled(false);}
-
+    private void reindexXMLResource(final Txn txn, final DocumentImpl doc, final int mode) {
+        if(doc.isCollectionConfig()) {
+            doc.getCollection().setCollectionConfigEnabled(false);
+        }
         indexController.setDocument(doc, StreamListener.STORE);
         
         if (doc instanceof BinaryDocument) {
@@ -3058,26 +2856,12 @@
         } else {
             final StreamListener listener = indexController.getStreamListener();
             final NodeList nodes = doc.getChildNodes();
-            for (int i = 0; i < nodes.getLength(); i++) {
+            for(int i = 0; i < nodes.getLength(); i++) {
                 final StoredNode node = (StoredNode) nodes.item(i);
                 final Iterator<StoredNode> iterator = getNodeIterator(node);
                 iterator.next();
                 scanNodes(txn, iterator, node, new NodePath(), mode, listener);
             }
-=======
-    private void reindexXMLResource(final Txn transaction, final DocumentImpl doc, final int mode) {
-        if(doc.isCollectionConfig()) {
-            doc.getCollection().setCollectionConfigEnabled(false);
-        }
-        indexController.setDocument(doc, StreamListener.STORE);
-        final StreamListener listener = indexController.getStreamListener();
-        final NodeList nodes = doc.getChildNodes();
-        for(int i = 0; i < nodes.getLength(); i++) {
-            final StoredNode node = (StoredNode) nodes.item(i);
-            final Iterator<StoredNode> iterator = getNodeIterator(node);
-            iterator.next();
-            scanNodes(transaction, iterator, node, new NodePath(), mode, listener);
->>>>>>> 97bbbdd0
         }
         flush();
         if(doc.isCollectionConfig()) {
@@ -3832,28 +3616,18 @@
                 }
                 notifySync();
                 pool.getIndexManager().sync();
-<<<<<<< HEAD
 
                 if (System.currentTimeMillis() > nextReportTS) {
                     final NumberFormat nf = NumberFormat.getNumberInstance();
-                    LOGSTATS.info("Memory: " + nf.format(run.totalMemory() / 1024) + "K total; " +
-                            nf.format(run.maxMemory() / 1024) + "K max; " +
-                            nf.format(run.freeMemory() / 1024) + "K free");
+                    LOG_STATS.info("Memory: " + nf.format(run.totalMemory() / 1024) + "K total; " +
+                        nf.format(run.maxMemory() / 1024) + "K max; " +
+                        nf.format(run.freeMemory() / 1024) + "K free");
                     domDb.printStatistics();
                     collectionsDb.printStatistics();
                     notifyPrintStatistics();
 
                     nextReportTS = System.currentTimeMillis() + interval10Mins;
                 }
-=======
-                final NumberFormat nf = NumberFormat.getNumberInstance();
-                LOG_STATS.info("Memory: " + nf.format(run.totalMemory() / 1024) + "K total; " +
-                    nf.format(run.maxMemory() / 1024) + "K max; " +
-                    nf.format(run.freeMemory() / 1024) + "K free");
-                domDb.printStatistics();
-                collectionsDb.printStatistics();
-                notifyPrintStatistics();
->>>>>>> 97bbbdd0
             }
         } catch(final DBException dbe) {
             dbe.printStackTrace();
