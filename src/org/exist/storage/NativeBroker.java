--- conflicted
+++ resolved
@@ -37,7 +37,6 @@
 import java.util.regex.Matcher;
 import java.util.regex.Pattern;
 
-import org.apache.log4j.Logger;
 import org.exist.EXistException;
 import org.exist.collections.Collection;
 import org.exist.collections.CollectionCache;
@@ -50,15 +49,13 @@
 import org.exist.dom.DocumentSet;
 import org.exist.dom.ElementImpl;
 import org.exist.dom.ExtArrayNodeSet;
-import org.exist.dom.NodeIndexListener;
-import org.exist.dom.NodeListImpl;
 import org.exist.dom.NodeProxy;
 import org.exist.dom.NodeSet;
-import org.exist.dom.NodeSetHelper;
 import org.exist.dom.QName;
 import org.exist.dom.StoredNode;
 import org.exist.dom.TextImpl;
 import org.exist.memtree.DOMIndexer;
+import org.exist.numbering.NodeId;
 import org.exist.security.MD5;
 import org.exist.security.Permission;
 import org.exist.security.PermissionDeniedException;
@@ -154,11 +151,6 @@
 	// private static final String TEMP_STORE_ERROR = "An error occurred while storing temporary data: ";
 	private static final String EXCEPTION_DURING_REINDEX = "exception during reindex";
 	private static final String DATABASE_IS_READ_ONLY = "database is read-only";
-	
-	/**
-     * Log4J Logger for this class
-     */
-    private static final Logger LOG = Logger.getLogger(NativeBroker.class);
     
     public static final String DEFAULT_DATA_DIR = "data";
     public static final int DEFAULT_PAGE_SIZE = 4096;
@@ -252,7 +244,6 @@
         
         readOnly = pool.isReadOnly();
 		try {
-
             // Initialize DOM storage     
             domDb = (DOMFile) config.getProperty("db-connection.dom");
 			if (domDb== null) {
@@ -354,6 +345,7 @@
     public void addContentLoadingObserver(ContentLoadingObserver observer) {
         contentLoadingObservers.add(observer);
     }
+    
     /** Observer Design Pattern: remove an observer. */
     public void removeContentLoadingObserver(ContentLoadingObserver observer) {
         contentLoadingObservers.remove(observer);
@@ -401,13 +393,6 @@
         for (int i = 0; i < contentLoadingObservers.size(); i++) {
             ContentLoadingObserver observer = (ContentLoadingObserver) contentLoadingObservers.get(i);
             observer.sync();
-        }
-    }
-
-    private void notifyReindex(final DocumentImpl oldDoc, final StoredNode node) {
-        for (int i = 0; i < contentLoadingObservers.size(); i++) {
-            ContentLoadingObserver observer = (ContentLoadingObserver) contentLoadingObservers.get(i);
-            observer.reindex(oldDoc, node);
         }
     }
 
@@ -480,11 +465,6 @@
             if (qnameValueIndex != null)
                 qnameValueIndex.endElement((ElementImpl) node, currentPath, content);
         }
-        
-        // TODO move_to NativeElementIndex; name change (See ContentLoadingObserver ): addRow() --> endElement()
-        // save element by calling ElementIndex
-        elementIndex.setDocument(doc);
-        elementIndex.addNode(node.getQName(), p);
     }    
     
     /** Takes care of actually remove entries from the indices;
@@ -563,7 +543,7 @@
     
     public Iterator getDOMIterator(StoredNode node) {
         try {
-            return new DOMFileIterator(this, domDb, node);
+            return new DOMFileIterator(this, domDb, new NodeProxy(node));
         } catch (BTreeException e) {
             LOG.debug("failed to create DOM iterator", e);
         } catch (IOException e) {
@@ -585,7 +565,7 @@
             LOG.debug("failed to create node iterator", e);
         }
         return null;
-    }    
+    }
     
     /** create temporary collection */  
     private Collection createTempCollection(Txn transaction) throws LockException, PermissionDeniedException {
@@ -1042,7 +1022,7 @@
                         	long page = ((BinaryDocument)doc).getPage();
                         	if (page > -1)
                         		domDb.removeOverflowValue(transaction, page);
-                        } else {                            
+                        } else {
                             StoredNode node = (StoredNode)doc.getFirstChild();
                             domDb.removeAll(transaction, node.getInternalAddress());
                         }
@@ -1362,7 +1342,7 @@
         }
         catch (Exception e)
         {
-            LOG.debug(e);
+            LOG.warn("Failed to store temporary fragment: " + e.getMessage(), e);
          
             //abort the transaction
             transact.abort(transaction);
@@ -1746,7 +1726,7 @@
         	StoredNode node = (StoredNode) nodes.item(i);
         	Iterator iterator = getNodeIterator(node);
             iterator.next();
-            copyNodes(transaction, iterator, node, new NodePath(), newDoc, true);
+            copyNodes(transaction, iterator, node, new NodePath(), newDoc, false, true);
         }
         flush();
         closeDocument();
@@ -1779,7 +1759,7 @@
         	newName = doc.getFileURI();
         }
         Lock lock = collectionsDb.getLock();
-        try {           
+        try {
             lock.acquire(Lock.WRITE_LOCK);
             // check if the move would overwrite a collection
             if(getCollection(destination.getURI().append(newName)) != null)
@@ -1818,7 +1798,7 @@
     
                 if(!renameOnly) {
                     // reindexing
-                    reindexXMLResource(transaction, doc, false);
+                    reindexXMLResource(transaction, doc, true);
                 }
             } else {
                 // binary resource
@@ -2038,76 +2018,6 @@
      * descendant nodes of the passed node, or all nodes below some level of
      * the document if node is null.
      */
-    public void reindexXMLResource(final Txn transaction, final DocumentImpl oldDoc, final DocumentImpl doc, 
-            final StoredNode node) {
-        int idxLevel = doc.getMetadata().reindexRequired();     
-        if (idxLevel == DocumentMetadata.REINDEX_ALL) {
-            flush();
-            return;
-        }
-        oldDoc.getMetadata().setReindexRequired(idxLevel);
-        if (node == null)
-            LOG.debug("reindexing level " + idxLevel + " of document " + doc.getDocId());
-        //checkTree(doc);
-        
-        final long start = System.currentTimeMillis();
-        //remove all old index keys from the btree 
-        new DOMTransaction(this, domDb, Lock.WRITE_LOCK) {
-            public Object start() throws ReadOnlyException {
-                try {
-                    Value ref = new NodeRef(doc.getDocId());
-                    IndexQuery query = new IndexQuery(IndexQuery.TRUNC_RIGHT, ref);
-                    final ArrayList nodes = domDb.findKeys(query);                  
-                    for (Iterator i = nodes.iterator(); i.hasNext();) {
-                        ref = (Value) i.next();
-                        long gid = ByteConversion.byteToLong(ref.data(), ref.start() + 4);
-                        if (oldDoc.getTreeLevel(gid) >= doc.getMetadata().reindexRequired()) {
-                            if (node != null) {
-                                if (NodeSetHelper.isDescendant(oldDoc, node.getGID(), gid)) {
-                                    domDb.removeValue(transaction, ref);
-                                }
-                            } else
-                                domDb.removeValue(transaction, ref);
-                        }
-                    }
-                } catch (BTreeException e) {
-                    LOG.debug("Exception while reindexing document: " + e.getMessage(), e);
-                } catch (IOException e) {
-                    LOG.debug("Exception while reindexing document: " + e.getMessage(), e);
-                }
-                return null;
-            }
-        }.run();
-        try {
-            // now reindex the nodes
-            Iterator iterator;
-            if (node == null) {
-                NodeList nodes = doc.getChildNodes();                
-                for (int i = 0; i < nodes.getLength(); i++) {
-                    StoredNode n = (StoredNode) nodes.item(i);
-                    iterator = getNodeIterator(n);
-                    iterator.next();
-                    scanNodes(transaction, iterator, n, new NodePath(), false, false);
-                }
-            } else {
-                iterator = getNodeIterator(node);
-                iterator.next();
-                scanNodes(transaction, iterator, node, node.getPath(), false, false);
-            }
-        } catch(Exception e) {
-            LOG.error("Error occured while reindexing document: " + e.getMessage(), e);
-        }
-        notifyReindex(oldDoc, node);
-        doc.getMetadata().setReindexRequired(DocumentMetadata.REINDEX_ALL);
-        //checkTree(doc);
-        LOG.debug("reindex took " + (System.currentTimeMillis() - start) + "ms.");
-    }
-    
-    /**
-     * Reindex the nodes in the document. This method will either reindex all
-     * descendant nodes of the passed node, or all nodes below some level of
-     * the document if node is null.
-     */
     private void reindexXMLResource(Txn transaction, DocumentImpl doc, boolean repairMode) {
         if(CollectionConfiguration.DEFAULT_COLLECTION_CONFIG_FILE.equals(doc.getFileURI()))
             doc.getCollection().setConfigEnabled(false);
@@ -2116,12 +2026,12 @@
         	StoredNode node = (StoredNode) nodes.item(i);
         	Iterator iterator = getNodeIterator(node);
             iterator.next();
-            scanNodes(transaction, iterator, node, new NodePath(), true, repairMode);
+            scanNodes(transaction, iterator, node, new NodePath(), repairMode);
         }
         flush();
         if(CollectionConfiguration.DEFAULT_COLLECTION_CONFIG_FILE.equals(doc.getFileURI()))
             doc.getCollection().setConfigEnabled(true);
-    }  
+    }
     
     public void defragXMLResource(final Txn transaction, final DocumentImpl doc) {
         //TODO : use dedicated function in XmldbURI
@@ -2190,9 +2100,9 @@
             	StoredNode node = (StoredNode) nodes.item(i);
             	Iterator iterator = getNodeIterator(node);
                 iterator.next();                
-                copyNodes(transaction, iterator, node, new NodePath(), tempDoc, false);
-            }
-            flush();            
+                copyNodes(transaction, iterator, node, new NodePath(), tempDoc, true, false);
+            }
+            flush();
             // checkTree(tempDoc);
             // remove the old nodes
             new DOMTransaction(this, domDb) {
@@ -2298,15 +2208,7 @@
         checkAvailableMemory();
         
         final DocumentImpl doc = (DocumentImpl)node.getOwnerDocument();
-//        final boolean isTemp = TEMP_COLLECTION.equals(doc.getCollection().getName());
         final IndexSpec idxSpec = doc.getCollection().getIdxConf(this);
-//        final FulltextIndexSpec ftIdx = idxSpec != null ? idxSpec.getFulltextIndexSpec() : null;
-        final long gid = node.getGID();        
-        if (gid < 0) {
-            LOG.debug("illegal node: " + gid + "; " + node.getNodeName());
-            Thread.dumpStack();
-            return;
-        }
         final short nodeType = node.getNodeType();
         final int depth = idxSpec == null ? defaultIndexDepth : idxSpec.getIndexDepth();
         new DOMTransaction(this, domDb, Lock.WRITE_LOCK, doc) {
@@ -2315,15 +2217,11 @@
                 final byte data[] = node.serialize();
                 if (nodeType == Node.TEXT_NODE
                     || nodeType == Node.ATTRIBUTE_NODE
-<<<<<<< HEAD
                     || nodeType == Node.CDATA_SECTION_NODE
                     || node.getNodeId().getTreeLevel() > depth + 1)
-=======
-                    || doc.getTreeLevel(gid) > depth)
->>>>>>> 70950308
                     address = domDb.add(transaction, data);
                 else {
-                    address = domDb.put(transaction, new NodeRef(doc.getDocId(), gid), data);
+                    address = domDb.put(transaction, new NodeRef(doc.getDocId(), node.getNodeId()), data);
                 }
                 if (address == BFile.UNKNOWN_ADDRESS)
                     LOG.warn("address is missing");
@@ -2350,7 +2248,7 @@
                     if (internalAddress != BFile.UNKNOWN_ADDRESS)
                         domDb.update(transaction, internalAddress, data);
                     else {
-                        domDb.update(transaction, new NodeRef(doc.getDocId(), node.getGID()), data);
+                        domDb.update(transaction, new NodeRef(doc.getDocId(), node.getNodeId()), data);
                     }
                     return null;
                 }
@@ -2366,7 +2264,7 @@
                 "Exception while storing "
                     + node.getNodeName()
                     + "; gid = "
-                    + node.getGID()
+                    + node.getNodeId()
                     + "; old = " + old.getNodeName(),
                 e);
         }
@@ -2384,7 +2282,7 @@
                 if (address != BFile.UNKNOWN_ADDRESS) {
                     address = domDb.insertAfter(transaction, doc, address, data);
                 } else {
-                    NodeRef ref = new NodeRef(doc.getDocId(), previous.getGID());
+                    NodeRef ref = new NodeRef(doc.getDocId(), previous.getNodeId());
                     address = domDb.insertAfter(transaction, doc, ref, data);
                 }
                 node.setInternalAddress(address);
@@ -2395,44 +2293,34 @@
     }
     
     private void copyNodes(Txn transaction, Iterator iterator, StoredNode node, NodePath currentPath, 
-            DocumentImpl newDoc, boolean fullTextIndex) {
+            DocumentImpl newDoc, boolean defrag, boolean index) {
         if (node.getNodeType() == Node.ELEMENT_NODE)
             currentPath.addComponent(node.getQName());
         final DocumentImpl doc = (DocumentImpl)node.getOwnerDocument();
         final long oldAddress = node.getInternalAddress();
         node.setOwnerDocument(newDoc);
         node.setInternalAddress(BFile.UNKNOWN_ADDRESS);
-        storeNode(transaction, node, currentPath, fullTextIndex);
+        storeNode(transaction, node, currentPath, index);
         if (node.getNodeType() == Node.ELEMENT_NODE)
             endElement(node, currentPath, null, oldAddress);
-        if (node.getGID() == NodeProxy.DOCUMENT_ELEMENT_GID) {
+        if (node.getNodeId().getTreeLevel() == 1)
             newDoc.appendChild(node);
-        }
         node.setOwnerDocument(doc);
         
         if (node.hasChildNodes()) {
-            final long firstChildId = NodeSetHelper.getFirstChildId(doc, node.getGID());            
-            if (firstChildId < 0) {
-                LOG.fatal(
-                    "no child found: expected = "
-                        + node.getChildCount()
-                        + "; node = "
-                        + node.getNodeName()
-                        + "; gid = "
-                        + node.getGID());
-                throw new IllegalStateException("Wrong node id");
-            }
-            final long lastChildId = firstChildId + node.getChildCount();
+            int count = node.getChildCount();
             StoredNode child;
-            for (long gid = firstChildId; gid < lastChildId; gid++) {
+            NodeId nodeId = node.getNodeId();
+            for (int i = 0; i < count; i++) {
                 child = (StoredNode) iterator.next();
-                if(child == null) {
-                    LOG.fatal("child " + gid + " not found for node: " + node.getNodeName() +
-                            "; last = " + lastChildId + "; children = " + node.getChildCount());
-                    throw new IllegalStateException("Wrong node id");
-                }
-                child.setGID(gid);
-                copyNodes(transaction, iterator, child, currentPath, newDoc, fullTextIndex);
+                if (defrag) {
+	                if (i == 0)
+	            		nodeId = nodeId.newChild();
+	            	else
+	            		nodeId = nodeId.nextSibling();
+	                child.setNodeId(nodeId);
+                }
+                copyNodes(transaction, iterator, child, currentPath, newDoc, defrag, index);
             }
         }
         if(node.getNodeType() == Node.ELEMENT_NODE) {
@@ -2455,9 +2343,9 @@
             public Object start() {
                 final long address = node.getInternalAddress();
                 if (address != BFile.UNKNOWN_ADDRESS)
-                    domDb.remove(transaction, new NodeRef(doc.getDocId(), node.getGID()), address);
+                    domDb.remove(transaction, new NodeRef(doc.getDocId(), node.getNodeId()), address);
                 else
-                    domDb.remove(transaction, new NodeRef(doc.getDocId(), node.getGID()));
+                    domDb.remove(transaction, new NodeRef(doc.getDocId(), node.getNodeId()));
                 return null;
             }
         }
@@ -2568,27 +2456,10 @@
                 stack.push(removed);
 
                 if (node.hasChildNodes()) {
-                    final long firstChildId = NodeSetHelper.getFirstChildId(doc, node.getGID());                    
-                    if (firstChildId < 0) {
-                        LOG.fatal(
-                            "no child found: expected = "
-                                + node.getChildCount()
-                                + "; node = "
-                                + node.getNodeName()
-                                + "; gid = "
-                                + node.getGID());
-                        throw new IllegalStateException("Wrong node id");
-                    }
-                    final long lastChildId = firstChildId + node.getChildCount();
                     StoredNode child;
-                    for (long gid = firstChildId; gid < lastChildId; gid++) {
+                    int childCount = node.getChildCount();
+                    for (int i = 0; i < childCount; i++) {
                         child = (StoredNode) iterator.next();
-                        if(child == null) {
-                            LOG.fatal("child " + gid + " not found for node: " + node.getNodeName() +
-                                    "; last = " + lastChildId + "; children = " + node.getChildCount());
-                            throw new IllegalStateException("Wrong node id");
-                        }
-                        child.setGID(gid);
                         if (child.getNodeType() == Node.ELEMENT_NODE)
                             currentPath.addComponent(((ElementImpl) child).getQName());
                         collectNodesForRemoval(stack, iterator, child, currentPath);
@@ -2615,46 +2486,23 @@
     }
     
     public void indexNode(final Txn transaction, final StoredNode node, NodePath currentPath, boolean repairMode) {
+        elementIndex.setInUpdateMode(true);
         nodeProcessor.reset(transaction, node, currentPath);
+        nodeProcessor.setRepairMode(repairMode);
         nodeProcessor.index();
-    }
-    
-    /**
-     * Reindex the given node after the DOM tree has been 
-     * modified by an XUpdate.
-     * 
-     * @param node
-     * @param currentPath
-     */
-    private void reindexNode(final Txn transaction, final StoredNode node, NodePath currentPath) {
-        nodeProcessor.reset(transaction, node, currentPath);
-        nodeProcessor.reindex();
     }
     
     private void checkNodeTree(Iterator iterator, StoredNode node) {
         if (node.hasChildNodes()) {
-            final long firstChildId = NodeSetHelper.getFirstChildId(
-            		(DocumentImpl)node.getOwnerDocument(), node.getGID());          
-            if (firstChildId < 0) {
-                LOG.fatal(
-                    "no child found: expected = "
-                        + node.getChildCount()
-                        + "; node = "
-                        + node.getNodeName()
-                        + "; gid = "
-                        + node.getGID());
-                throw new IllegalStateException("Wrong node id");
-            }
-            final long lastChildId = firstChildId + node.getChildCount();
+            int count = node.getChildCount();
             StoredNode child;
-            for (long gid = firstChildId; gid < lastChildId; gid++) {
+            for (int i = 0; i < count; i++) {
                 child = (StoredNode) iterator.next();
                 if(child == null) {
-                    LOG.fatal("child " + gid + " not found for node: " + node.getNodeName() +
-                            "; last = " + lastChildId + "; children = " + node.getChildCount());
+                    LOG.fatal("child " + i + " not found for node: " + node.getNodeName() +
+                            "; children = " + node.getChildCount());
                     throw new IllegalStateException("Wrong node id");
                 }
-                child.setGID(gid);
                 checkNodeTree(iterator, child);
             }
         }
@@ -2669,43 +2517,25 @@
      * @param currentPath
      */
     private void scanNodes(Txn transaction, Iterator iterator, StoredNode node, NodePath currentPath,
-            boolean fullReindex, boolean repairMode) {
+            boolean repairMode) {
         if (node.getNodeType() == Node.ELEMENT_NODE)
             currentPath.addComponent(node.getQName());
-        if(fullReindex)
-            indexNode(transaction, node, currentPath, repairMode);
-        else
-            reindexNode(transaction, node, currentPath);
-        final DocumentImpl doc = (DocumentImpl)node.getOwnerDocument();
+        indexNode(transaction, node, currentPath, repairMode);
         if (node.hasChildNodes()) {
-            final long firstChildId = NodeSetHelper.getFirstChildId(doc, node.getGID());            
-            if (firstChildId < 0) {
-                LOG.fatal(
-                    "no child found: expected = "
-                        + node.getChildCount()
-                        + "; node = "
-                        + node.getNodeName()
-                        + "; gid = "
-                        + node.getGID());
-                throw new IllegalStateException("Wrong node id");
-            }
-            final long lastChildId = firstChildId + node.getChildCount();
             StoredNode child;
-            for (long gid = firstChildId; gid < lastChildId; gid++) {
+            final int count = node.getChildCount();
+            for (int i = 0; i < count; i++) {
                 child = (StoredNode) iterator.next();
                 if(child == null) {
-                    LOG.fatal("child " + gid + " not found for node: " + node.getNodeName() +
-                            "; last = " + lastChildId + "; children = " + node.getChildCount());
+                    LOG.fatal("child " + i + " not found for node: " + node.getNodeName() +
+                            "; children = " + node.getChildCount());
                     throw new IllegalStateException("Wrong node id");
                 }
-                child.setGID(gid);
-                scanNodes(transaction, iterator, child, currentPath, fullReindex, repairMode);
+                scanNodes(transaction, iterator, child, currentPath, repairMode);
             }
         }
         if (node.getNodeType() == Node.ELEMENT_NODE) {
-            if((fullReindex || doc.getTreeLevel(node.getGID()) >= doc.getMetadata().reindexRequired())) {
-                endElement(node, currentPath, null);
-            }
+            endElement(node, currentPath, null);
             currentPath.removeLastComponent();
         }
     }
@@ -2817,23 +2647,16 @@
 			expr = expr.toLowerCase();
 		return scanNodesSequential(context, docs, relation, truncation, expr, collator);		
 	}
-
-    public NodeList getNodeRange(final Document doc, final long first, final long last) {
-		NodeListImpl result = new NodeListImpl((int) (last - first + 1));
-		for (long gid = first; gid <= last; gid++) {
-			result.add(objectWith(doc, gid));
-		}
-		return result;
-	}
-    
-    public StoredNode objectWith(final Document doc, final long gid) {    
+    
+    public StoredNode objectWith(final Document doc, final NodeId nodeId) {    
 		return (StoredNode) new DOMTransaction(this, domDb) {
 			public Object start() {
-				Value val = domDb.get(new NodeProxy((DocumentImpl) doc, gid));
-				if (val == null)
-					return null;				
+				Value val = domDb.get(new NodeProxy((DocumentImpl) doc, nodeId));
+				if (val == null) {
+                    LOG.warn("Node " + nodeId + " not found");
+					return null;
+                }
 				StoredNode node = StoredNode.deserialize(val.getData(),	0, val.getLength(),	(DocumentImpl) doc);
-				node.setGID(gid);
 				node.setOwnerDocument((DocumentImpl)doc);
 				node.setInternalAddress(val.getAddress());
 				return node;
@@ -2844,20 +2667,18 @@
 
 	public StoredNode objectWith(final NodeProxy p) {       
 		if (p.getInternalAddress() == StoredNode.UNKNOWN_NODE_IMPL_ADDRESS)
-			return objectWith(p.getOwnerDocument(), p.getGID());
+			return (StoredNode) objectWith(p.getDocument(), p.getNodeId());
 		return (StoredNode) new DOMTransaction(this, domDb) {
 			public Object start() {
 				Value val = domDb.get(p.getInternalAddress());
 				if (val == null) {
-					LOG.debug("Node " + p.getGID() + " not found in document " + ((DocumentImpl)p.getOwnerDocument()).getURI() +
-							"; docId = " + ((DocumentImpl)p.getOwnerDocument()).getDocId());
+					LOG.debug("Node " + p.getNodeId() + " not found in document " + p.getDocument().getURI() +
+							"; docId = " + p.getDocument().getDocId());
 //					LOG.debug(domDb.debugPages(p.doc, true));
 //					return null;
-					return objectWith(p.getOwnerDocument(), p.getGID()); // retry?
+					return objectWith(p.getDocument(), p.getNodeId()); // retry?
 				}
-				StoredNode node = StoredNode.deserialize(val.getData(), 0, val.getLength(), 
-                        (DocumentImpl) p.getOwnerDocument());
-				node.setGID(p.getGID());
+				StoredNode node = StoredNode.deserialize(val.getData(), 0, val.getLength(), p.getDocument());
 				node.setOwnerDocument((DocumentImpl)p.getOwnerDocument());
 				node.setInternalAddress(p.getInternalAddress());
 				return node;
@@ -3005,45 +2826,24 @@
 
 	public final static class NodeRef extends Value {
 
-        /*
-		public NodeRef() {
-			data = new byte[12];
-		}
-        */
-
         public NodeRef(int docId) {
             data = new byte[4];
             ByteConversion.intToByte(docId, data, 0);
             len = 4;
             pos = 0;
-        }        
-        
-        public NodeRef(int docId, long gid) {
-			data = new byte[12];
+        }
+        
+        public NodeRef(int docId, NodeId nodeId) {
+        	pos = 0;
+        	len = nodeId.size() + 4;
+			data = new byte[len];
 			ByteConversion.intToByte(docId, data, 0);
-			ByteConversion.longToByte(gid, data, 4);
-			len = 12;
-			pos = 0;
+			nodeId.serialize(data, 4);
 		}
 
 		int getDocId() {
 			return ByteConversion.byteToInt(data, 0);
 		}
-
-        /*
-		long getGid() {
-			return ByteConversion.byteToLong(data, 4);
-		}
-        */
-
-        /*
-		void set(int docId, long gid) {
-			ByteConversion.intToByte(docId, data, 0);
-			ByteConversion.longToByte(gid, data, 4);
-			len = 12;
-			pos = 0;
-		}
-        */
 	}
     
     private final static class RemovedNode {
@@ -3064,6 +2864,11 @@
         private Txn transaction;
         private StoredNode node;
         private NodePath currentPath;
+
+        /** work variables */
+        private DocumentImpl doc;
+        private long address;
+
         private IndexSpec idxSpec;
         private FulltextIndexSpec ftIdx;
         private int depth;
@@ -3076,16 +2881,20 @@
         }
 
         public void reset(Txn transaction, StoredNode node, NodePath currentPath) {            
-            if (node.getGID() < 0)
-                LOG.debug("illegal node: " + node.getGID() + "; " + node.getNodeName());
+            if (node.getNodeId() == null)
+                LOG.debug("illegal node: " + node.getNodeName());
                 //TODO : why continue processing ? return ? -pb
             this.transaction = transaction;
             this.node = node;
             this.currentPath = currentPath;
-            idxSpec = ((DocumentImpl)node.getOwnerDocument()).getCollection().getIdxConf(NativeBroker.this);
+
+            doc = (DocumentImpl) node.getOwnerDocument();
+            address = node.getInternalAddress();
+            idxSpec = doc.getCollection().getIdxConf(NativeBroker.this);
+
             ftIdx = idxSpec != null ? idxSpec.getFulltextIndexSpec() : null;
             depth = idxSpec == null ? defaultIndexDepth : idxSpec.getIndexDepth();
-            level = ((DocumentImpl)node.getOwnerDocument()).getTreeLevel(node.getGID());
+            level = node.getNodeId().getTreeLevel();
         }
         
         public void reset(Txn transaction, StoredNode node, NodePath currentPath, boolean fullTextIndex) {
@@ -3130,6 +2939,10 @@
                     
                     // qnameValueIndex.startElement((ElementImpl)node, currentPath, index);
                     notifyStartElement((ElementImpl)node, currentPath, fullTextIndex);
+                    NodeProxy p = new NodeProxy(node);
+                    p.setIndexType(indexType);
+                    elementIndex.setDocument(doc);
+                    elementIndex.addNode(node.getQName(), p);
                     break;
                     
                 case Node.ATTRIBUTE_NODE :
@@ -3169,12 +2982,13 @@
                     
 //                  --move to-- NativeElementIndex
                     // TODO : elementIndex.storeAttribute(node, currentPath, index);
-                    elementIndex.setDocument((DocumentImpl)node.getOwnerDocument()); 
-                    
-                    NodeProxy p = new NodeProxy(node);
-                    p.setIndexType(indexType);                    
+
+                    elementIndex.setDocument(doc);
+                    final NodeProxy tempProxy = new NodeProxy(doc, node.getNodeId(), address);
+                    tempProxy.setIndexType(indexType);
+
                     qname.setNameType(ElementValue.ATTRIBUTE);
-                    elementIndex.addNode(qname, p);
+                    elementIndex.addNode(qname, tempProxy);
                     
                     // --move to-- NativeElementIndex
                     // TODO : elementIndex.storeAttribute(node, currentPath, index);
@@ -3184,7 +2998,7 @@
                         qname = new QName(((AttrImpl) node).getValue(), "", null);
                         //LOG.debug("found ID: " + qname.getLocalName());
                         qname.setNameType(ElementValue.ATTRIBUTE_ID);
-                        elementIndex.addNode(qname, p);
+                        elementIndex.addNode(qname, tempProxy);
                     }
                     
 //                    // --move to-- ???
@@ -3223,8 +3037,7 @@
                 new DOMTransaction(this, domDb, Lock.WRITE_LOCK) {
                     public Object start() throws ReadOnlyException {
                         try {
-                            domDb.addValue(transaction, new NodeRef(((DocumentImpl)node.getOwnerDocument()).getDocId(), 
-                            		node.getGID()), node.getInternalAddress());
+                            domDb.addValue(transaction, new NodeRef(doc.getDocId(), node.getNodeId()), address);
                         } catch (BTreeException e) {
                             LOG.warn(EXCEPTION_DURING_REINDEX, e);
                         } catch (IOException e) {
@@ -3259,18 +3072,6 @@
             checkAvailableMemory();
             doIndex();
             store();
-        }
-        
-        /** Updates the various indices and stores this node into the database
-         * if necessary */
-        public void reindex() {
-            if (level >= ((DocumentImpl)node.getOwnerDocument()).getMetadata().reindexRequired()) {
-                NodeIndexListener listener = ((DocumentImpl)node.getOwnerDocument()).getMetadata().getIndexListener();
-                if(listener != null)
-                    listener.nodeChanged(node);
-                store();
-                doIndex();
-            }
         }
     }    
 
