--- conflicted
+++ resolved
@@ -164,7 +164,7 @@
     public static final int DEFAULT_PAGE_SIZE = 4096;
     public static final int DEFAULT_INDEX_DEPTH = 1;
     public static final int DEFAULT_MIN_MEMORY = 5000000;
-    public static final long TEMP_FRAGMENT_TIMEOUT = 300000;
+    public static final long TEMP_FRAGMENT_TIMEOUT = 60000;
     /** default buffer size setting */
     public static final int BUFFERS = 256;
     /** check available memory after storing DEFAULT_NODES_BEFORE_MEMORY_CHECK nodes */
@@ -983,6 +983,11 @@
             Lock lock = collectionsDb.getLock();
             try {
                 lock.acquire(Lock.WRITE_LOCK);
+                // remove the metadata of all documents in the collection
+                Value docKey = new DocumentKey(collection.getId());
+                IndexQuery query = new IndexQuery(IndexQuery.TRUNC_RIGHT, docKey);
+                collectionsDb.removeAll(transaction, query);
+                
                 // if this is not the root collection remove it...
                 if (!isRoot) {
                     Value key;
@@ -1004,11 +1009,15 @@
                     //It will remain cached
                     //and its id well never be made available 
                     saveCollection(transaction, collection);
-                }                
+                }
             } catch (LockException e) {
                 LOG.warn("Failed to acquire lock on '" + collectionsDb.getFile().getName() + "'");
             } catch (ReadOnlyException e) {
                 throw new PermissionDeniedException(DATABASE_IS_READ_ONLY);
+            } catch (BTreeException e) {
+                LOG.warn("Exception while removing collection: " + e.getMessage(), e);
+            } catch (IOException e) {
+                LOG.warn("Exception while removing collection: " + e.getMessage(), e);
             } finally {
                 lock.release();
             }
@@ -1017,7 +1026,8 @@
             for (Iterator i = collection.iterator(this); i.hasNext();) {
                 final DocumentImpl doc = (DocumentImpl) i.next();
                 //Remove doc's metadata
-                removeResourceMetadata(transaction, doc);
+                // WM: now removed in one step. see above.
+//                removeResourceMetadata(transaction, doc);
                 //Remove document nodes' index entries
                 new DOMTransaction(this, domDb, Lock.WRITE_LOCK) {
                     public Object start() {
@@ -1914,6 +1924,7 @@
         Lock lock = collectionsDb.getLock();
         try {
             lock.acquire();            
+            LOG.debug("Removing resource metadata for " + document.getDocId());
             Value key = new DocumentKey(document.getCollection().getId(), document.getResourceType(), document.getDocId());
             collectionsDb.remove(transaction, key);
         } catch (ReadOnlyException e) {
@@ -2316,12 +2327,8 @@
                 final byte data[] = node.serialize();
                 if (nodeType == Node.TEXT_NODE
                     || nodeType == Node.ATTRIBUTE_NODE
-<<<<<<< HEAD
+                    || nodeType == Node.CDATA_SECTION_NODE
                     || doc.getTreeLevel(gid) > depth)
-=======
-                    || nodeType == Node.CDATA_SECTION_NODE
-                    || node.getNodeId().getTreeLevel() > depth + 1)
->>>>>>> 0f50e44e
                     address = domDb.add(transaction, data);
                 else {
                     address = domDb.put(transaction, new NodeRef(doc.getDocId(), gid), data);
