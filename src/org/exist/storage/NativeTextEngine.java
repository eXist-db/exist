--- conflicted
+++ resolved
@@ -37,7 +37,18 @@
 
 import org.exist.EXistException;
 import org.exist.collections.Collection;
-import org.exist.dom.*;
+import org.exist.dom.AttrImpl;
+import org.exist.dom.DocumentImpl;
+import org.exist.dom.DocumentSet;
+import org.exist.dom.ElementImpl;
+import org.exist.dom.ExtArrayNodeSet;
+import org.exist.dom.Match;
+import org.exist.dom.NodeProxy;
+import org.exist.dom.NodeSet;
+import org.exist.dom.NodeSetHelper;
+import org.exist.dom.StoredNode;
+import org.exist.dom.TextImpl;
+import org.exist.dom.VirtualNodeSet;
 import org.exist.security.PermissionDeniedException;
 import org.exist.storage.analysis.TextToken;
 import org.exist.storage.btree.BTreeCallback;
@@ -188,16 +199,12 @@
         final DocumentImpl doc = (DocumentImpl)text.getOwnerDocument();
         final long gid = text.getGID();
         //TODO : case conversion should be handled by the tokenizer -pb
-        final XMLString t = text.getXMLString().transformToLower();
-        TextToken token;
+        final XMLString t = text.getXMLString().transformToLower();        
+        TextToken token;        
         if (noTokenizing) {            
             token = new TextToken(TextToken.ALPHA, t, 0, t.length());
             invertedIndex.setDocument(doc);
-<<<<<<< HEAD
             invertedIndex.addText(token, gid);
-=======
-            invertedIndex.addText(token, text.getNodeId());
->>>>>>> 596c2f82
         } else {
             tokenizer.setText(t);
             while (null != (token = tokenizer.nextToken())) {
@@ -214,11 +221,7 @@
                     }
                 }                
                 invertedIndex.setDocument(doc);
-<<<<<<< HEAD
                 invertedIndex.addText(token, gid);
-=======
-                invertedIndex.addText(token, text.getNodeId());
->>>>>>> 596c2f82
             }
         }
     } 
@@ -242,11 +245,7 @@
                 }
             }
             invertedIndex.setDocument(doc);
-<<<<<<< HEAD
             invertedIndex.addText(token, parent.getGID());
-=======
-            invertedIndex.addText(token, parent.getNodeId());
->>>>>>> 596c2f82
         }
     }
 
@@ -788,11 +787,7 @@
             this.doc = document;
         }        
 
-<<<<<<< HEAD
 		public void addText(TextToken token, long gid) {
-=======
-		public void addText(TextToken token, NodeId nodeId) {
->>>>>>> 596c2f82
             //Is this token already pending ?
             OccurrenceList list = (OccurrenceList) words[0].get(token);
             //Create a GIDs list
