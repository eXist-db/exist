--- conflicted
+++ resolved
@@ -1783,11 +1783,7 @@
             // try to directly locate the root node through its storage address
             if (address != Page.NO_PAGE)
                 rec = findRecord(address);
-<<<<<<< HEAD
             if (rec == null) {
-=======
-			if (rec == null) {
->>>>>>> 71c6628a
 				// fallback to a btree lookup if the node could not be found
 				// by its storage address
 				address = findValue(this, new NodeProxy(node));
@@ -1799,11 +1795,7 @@
 			// we collect the string values in binary format and append to a ByteArrayOutputStream
 			final ByteArrayOutputStream os = new ByteArrayOutputStream();
 			// now traverse the tree
-<<<<<<< HEAD
 			getNodeValue((DocumentImpl)node.getOwnerDocument(), os, rec, true, addWhitespace);
-=======
-			getNodeValue(os, rec, true, addWhitespace);
->>>>>>> 71c6628a
 			final byte[] data = os.toByteArray();
 			String value;
 			try {
@@ -1824,11 +1816,7 @@
 	 * Recursive method to retrieve the string values of the root node
 	 * and all its descendants.
 	 */
-<<<<<<< HEAD
 	private void getNodeValue(DocumentImpl doc, ByteArrayOutputStream os, RecordPos rec,
-=======
-	private void getNodeValue(ByteArrayOutputStream os, RecordPos rec,
->>>>>>> 71c6628a
 			boolean firstCall, boolean addWhitespace) {
 		// locate the next real node, skipping relocated nodes
 		boolean foundNext = false;
@@ -1857,11 +1845,7 @@
 		} while (!foundNext);
 		// read the page len
 		int len = ByteConversion.byteToShort(rec.page.data, rec.offset);
-<<<<<<< HEAD
         rec.offset += 2;
-=======
-		rec.offset += 2;
->>>>>>> 71c6628a
 		// check if the node was relocated
 		if (ItemId.isRelocated(rec.tid))
 			rec.offset += 8;
@@ -1877,14 +1861,9 @@
 			readOffset = 0;
 			inOverflow = true;
 		}
-<<<<<<< HEAD
 
 		// check the type of the node
 		final short type = Signatures.getType(data[readOffset++]);
-=======
-		// check the type of the node
-		final short type = Signatures.getType(data[readOffset]);
->>>>>>> 71c6628a
 		// switch on the node type
 		switch (type) {
 		case Node.ELEMENT_NODE:
