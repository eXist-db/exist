/*
 * eXist Open Source Native XML Database
 * Copyright (C) 2005-09 The eXist Project
 * http://exist-db.org
 *
 * This program is free software; you can redistribute it and/or
 * modify it under the terms of the GNU Lesser General Public License
 * as published by the Free Software Foundation; either version 2
 * of the License, or (at your option) any later version.
 *  
 * This program is distributed in the hope that it will be useful,
 * but WITHOUT ANY WARRANTY; without even the implied warranty of
 * MERCHANTABILITY or FITNESS FOR A PARTICULAR PURPOSE.  See the
 * GNU Lesser General Public License for more details.
 * 
 * You should have received a copy of the GNU Lesser General Public License
 * along with this program; if not, write to the Free Software Foundation
 * Inc., 51 Franklin Street, Fifth Floor, Boston, MA 02110-1301, USA.
 *  
 *  $Id$
 */
package org.exist.xquery.functions.system;

import org.exist.xquery.AbstractInternalModule;
import org.exist.xquery.FunctionDef;

/**
 * Module function definitions for system module.
 *
 * @author Wolfgang Meier (wolfgang@exist-db.org)
 * @author ljo
 */
public class SystemModule extends AbstractInternalModule {

	public static final String NAMESPACE_URI = "http://exist-db.org/xquery/system";
	public static final String PREFIX = "system";
    public final static String INCLUSION_DATE = "2005-06-15";
    public final static String RELEASED_IN_VERSION = "eXist-1.0";

    public static final FunctionDef[] functions = {
            new FunctionDef(FtIndexLookup.signature, FtIndexLookup.class),

            new FunctionDef(CountInstances.countInstancesMax, CountInstances.class),
            new FunctionDef(CountInstances.countInstancesActive, CountInstances.class),
            new FunctionDef(CountInstances.countInstancesAvailable, CountInstances.class),
            new FunctionDef(GetMemory.getMemoryMax, GetMemory.class),
            new FunctionDef(GetMemory.getMemoryTotal, GetMemory.class),
            new FunctionDef(GetMemory.getMemoryFree, GetMemory.class),
            new FunctionDef(GetVersion.signature, GetVersion.class),
            new FunctionDef(GetBuild.signature, GetBuild.class),
            new FunctionDef(GetRevision.signature, GetRevision.class),
            new FunctionDef(GetExistHome.signature, GetExistHome.class),
            new FunctionDef(Shutdown.signatures[0], Shutdown.class),
            new FunctionDef(Shutdown.signatures[1], Shutdown.class),
            new FunctionDef(GetModuleLoadPath.signature, GetModuleLoadPath.class),
            new FunctionDef(TriggerSystemTask.signature, TriggerSystemTask.class),
            new FunctionDef(AsUser.signature, AsUser.class),
            new FunctionDef(GetIndexStatistics.signature, GetIndexStatistics.class),
            new FunctionDef(UpdateStatistics.signature, UpdateStatistics.class),
            new FunctionDef(GetRunningXQueries.signature, GetRunningXQueries.class),
            new FunctionDef(KillRunningXQuery.signatures[0], KillRunningXQuery.class),
            new FunctionDef(KillRunningXQuery.signatures[1], KillRunningXQuery.class),
            new FunctionDef(GetRunningJobs.signature, GetRunningJobs.class),
            new FunctionDef(GetScheduledJobs.signature, GetScheduledJobs.class),
            new FunctionDef(Restore.signature, Restore.class),
            new FunctionDef(FunctionTrace.signatures[0], FunctionTrace.class),
            new FunctionDef(FunctionTrace.signatures[1], FunctionTrace.class),
            new FunctionDef(FunctionTrace.signatures[2], FunctionTrace.class),
            new FunctionDef(FunctionTrace.signatures[3], FunctionTrace.class),
<<<<<<< HEAD
            new FunctionDef(FunctionTrace.signatures[4], FunctionTrace.class)
=======
            new FunctionDef(FunctionTrace.signatures[4], FunctionTrace.class),
            new FunctionDef(GetLibFunction.signatures[0], GetLibFunction.class),
            new FunctionDef(GetLibInfoFunction.signatures[0], GetLibInfoFunction.class),
            new FunctionDef(GetUptime.signature, GetUptime.class),
            new FunctionDef(FunctionAvailable.signature, FunctionAvailable.class)
>>>>>>> e239d892
    };
	
	public SystemModule() {
		super(functions);
	}

	public String getNamespaceURI() {
		return NAMESPACE_URI;
	}

	public String getDefaultPrefix() {
		return PREFIX;
	}

	public String getDescription() {
		return "A module for retrieving information about eXist and the system.";
	}

    public String getReleaseVersion() {
        return RELEASED_IN_VERSION;
    }

}<|MERGE_RESOLUTION|>--- conflicted
+++ resolved
@@ -67,15 +67,9 @@
             new FunctionDef(FunctionTrace.signatures[1], FunctionTrace.class),
             new FunctionDef(FunctionTrace.signatures[2], FunctionTrace.class),
             new FunctionDef(FunctionTrace.signatures[3], FunctionTrace.class),
-<<<<<<< HEAD
-            new FunctionDef(FunctionTrace.signatures[4], FunctionTrace.class)
-=======
             new FunctionDef(FunctionTrace.signatures[4], FunctionTrace.class),
-            new FunctionDef(GetLibFunction.signatures[0], GetLibFunction.class),
-            new FunctionDef(GetLibInfoFunction.signatures[0], GetLibInfoFunction.class),
-            new FunctionDef(GetUptime.signature, GetUptime.class),
             new FunctionDef(FunctionAvailable.signature, FunctionAvailable.class)
->>>>>>> e239d892
+            
     };
 	
 	public SystemModule() {
