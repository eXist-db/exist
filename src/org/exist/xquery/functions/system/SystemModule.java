--- conflicted
+++ resolved
@@ -30,17 +30,10 @@
 	public static final String NAMESPACE_URI = "http://exist-db.org/xquery/system";
 	
 	public static final String PREFIX = "system";
-<<<<<<< HEAD
-	
-	public static final FunctionDef[] functions = {
-            //new FunctionDef(FtIndexLookup.signature, FtIndexLookup.class),
-            
-=======
 
     public static final FunctionDef[] functions = {
-            new FunctionDef(FtIndexLookup.signature, FtIndexLookup.class),
+            //new FunctionDef(FtIndexLookup.signature, FtIndexLookup.class),
 
->>>>>>> d8484a97
             new FunctionDef(CountInstances.countInstancesMax, CountInstances.class),
             new FunctionDef(CountInstances.countInstancesActive, CountInstances.class),
             new FunctionDef(CountInstances.countInstancesAvailable, CountInstances.class),
