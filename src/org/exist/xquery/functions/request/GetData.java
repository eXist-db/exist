/*
 *  eXist Open Source Native XML Database
 *  Copyright (C) 2001-09 Wolfgang M. Meier
 *  wolfgang@exist-db.org
 *  http://exist.sourceforge.net
 *
 *  This program is free software; you can redistribute it and/or
 *  modify it under the terms of the GNU Lesser General Public License
 *  as published by the Free Software Foundation; either version 2
 *  of the License, or (at your option) any later version.
 *
 *  This program is distributed in the hope that it will be useful,
 *  but WITHOUT ANY WARRANTY; without even the implied warranty of
 *  MERCHANTABILITY or FITNESS FOR A PARTICULAR PURPOSE.  See the
 *  GNU Lesser General Public License for more details.
 *
 *  You should have received a copy of the GNU Lesser General Public License
 *  along with this program; if not, write to the Free Software
 *  Foundation, Inc., 675 Mass Ave, Cambridge, MA 02139, USA.
 *
 *  $Id$
 */
package org.exist.xquery.functions.request;

import java.io.IOException;
import java.io.InputStream;
import org.apache.commons.io.input.CloseShieldInputStream;
import org.apache.logging.log4j.LogManager;
import org.apache.logging.log4j.Logger;
import org.exist.Namespaces;
import org.exist.dom.QName;
import org.apache.commons.io.output.ByteArrayOutputStream;
import org.exist.http.servlets.RequestWrapper;
import org.exist.dom.memtree.DocumentBuilderReceiver;
import org.exist.dom.memtree.MemTreeBuilder;
import org.exist.util.Configuration;
import org.exist.util.MimeTable;
import org.exist.util.MimeType;
import org.exist.util.io.CachingFilterInputStream;
import org.exist.util.io.FilterInputStreamCache;
import org.exist.util.io.FilterInputStreamCacheFactory;
import org.exist.util.io.FilterInputStreamCacheFactory.FilterInputStreamCacheConfiguration;
import org.exist.xquery.*;
import org.exist.xquery.value.*;
import org.w3c.dom.Document;
import org.xml.sax.InputSource;
import org.xml.sax.SAXException;
import org.xml.sax.XMLReader;

/**
 * @author Wolfgang Meier <wolfgang@exist-db.org>
 * @author Adam retter <adam@exist-db.org>
 */
public class GetData extends BasicFunction {

    protected static final Logger logger = LogManager.getLogger(GetData.class);

    public final static FunctionSignature signature = new FunctionSignature(
            new QName("get-data", RequestModule.NAMESPACE_URI, RequestModule.PREFIX),
            "Returns the content of a POST request. "
            + "If the HTTP Content-Type header in the request identifies it as a binary document, then xs:base64Binary is returned. "
            + "If its not a binary document, we attempt to parse it as XML and return a document-node(). "
            + "If its not a binary or XML document, any other data type is returned as an xs:string representation or "
            + "an empty sequence if there is no data to be read.",
            null,
            new FunctionReturnSequenceType(Type.ITEM, Cardinality.ZERO_OR_ONE, "the content of a POST request")
    );

    public GetData(XQueryContext context) {
        super(context, signature);
    }

    /* (non-Javadoc)
     * @see org.exist.xquery.BasicFunction#eval(org.exist.xquery.value.Sequence[], org.exist.xquery.value.Sequence)
     */
    @Override
    public Sequence eval(Sequence[] args, Sequence contextSequence) throws XPathException {

        final RequestModule myModule = (RequestModule) context.getModule(RequestModule.NAMESPACE_URI);

        // request object is read from global variable $request
        final Variable var = myModule.resolveVariable(RequestModule.REQUEST_VAR);

<<<<<<< HEAD
        if (var == null || var.getValue() == null) {
            throw new XPathException(this, "No request object found in the current XQuery context.");
        }

        if (var.getValue().getItemType() != Type.JAVA_OBJECT) {
            throw new XPathException(this, "Variable $request is not bound to an Java object.");
=======
        if(var == null || var.getValue() == null) {
            throw new XPathException(this, ErrorCodes.XPDY0002, "No request object found in the current XQuery context.");
        }

        if(var.getValue().getItemType() != Type.JAVA_OBJECT) {
            throw new XPathException(this, ErrorCodes.XPDY0002, "Variable $request is not bound to an Java object.");
>>>>>>> 97349c41
        }

        final JavaObjectValue value = (JavaObjectValue) var.getValue().itemAt(0);

<<<<<<< HEAD
        if (!(value.getObject() instanceof RequestWrapper)) {
            throw new XPathException(this, "Variable $request is not bound to a Request object.");
=======
        if(!(value.getObject() instanceof RequestWrapper)) {
            throw new XPathException(this, ErrorCodes.XPDY0002, "Variable $request is not bound to a Request object.");
>>>>>>> 97349c41
        }
        final RequestWrapper request = (RequestWrapper) value.getObject();

        //if the content length is unknown or 0, return
        if (request.getContentLength() == -1 || request.getContentLength() == 0) {
            return Sequence.EMPTY_SEQUENCE;
        }

        InputStream isRequest = null;
        Sequence result = Sequence.EMPTY_SEQUENCE;
        try {

            isRequest = request.getInputStream();

            //was there any POST content?
            /**
             * There is a bug in HttpInput.available() in Jetty 7.2.2.v20101205
             * This has been filed as Bug 333415 -
             * https://bugs.eclipse.org/bugs/show_bug.cgi?id=333415 It is
             * expected to be fixed in the Jetty 7.3.0 release
             */
            //TODO reinstate call to .available() when Jetty 7.3.0 is released, use of .getContentLength() is not reliable because of http mechanics
            //if(is != null && is.available() > 0) {
            if (isRequest != null && request.getContentLength() > 0) {

                // 1) determine if exists mime database considers this binary data
                String contentType = request.getContentType();
                if (contentType != null) {
                    //strip off any charset encoding info
                    if (contentType.indexOf(";") > -1) {
                        contentType = contentType.substring(0, contentType.indexOf(";"));
                    }

                    final MimeType mimeType = MimeTable.getInstance().getContentType(contentType);
                    if (mimeType != null && !mimeType.isXMLType()) {

                        //binary data
                        result = BinaryValueFromInputStream.getInstance(context, new Base64BinaryValueType(), isRequest);
                    }
                }

                if (result == Sequence.EMPTY_SEQUENCE) {
                    //2) not binary, try and parse as an XML documemnt, otherwise 3) return a string representation

                    //parsing will consume the stream so we must cache!
                    InputStream is = null;
                    FilterInputStreamCache cache = null;
                    try {
                        //we have to cache the input stream, so we can reread it, as we may use it twice (once for xml attempt and once for string attempt)
                        cache = FilterInputStreamCacheFactory.getCacheInstance(new FilterInputStreamCacheConfiguration() {

                            @Override
                            public String getCacheClass() {
                                return (String) context.getBroker().getConfiguration().getProperty(Configuration.BINARY_CACHE_CLASS_PROPERTY);
                            }
                        }, isRequest);
                        is = new CachingFilterInputStream(cache);

                        //mark the start of the stream
                        is.mark(Integer.MAX_VALUE);

                        //2) try and  parse as XML
                        result = parseAsXml(is);

                        if (result == Sequence.EMPTY_SEQUENCE) {
                            // 3) not a valid XML document, return a string representation of the document
                            String encoding = request.getCharacterEncoding();
                            if (encoding == null) {
                                encoding = "UTF-8";
                            }

                            try {
                                //reset the stream, as we need to reuse for string parsing after the XML parsing happened
                                is.reset();

                                result = parseAsString(is, encoding);
                            } catch (final IOException ioe) {
                                throw new XPathException(this, "An IO exception occurred: " + ioe.getMessage(), ioe);
                            }
                        }

                    } finally {
                        if (cache != null) {
                            try {
                                cache.invalidate();
                            } catch (final IOException ioe) {
                                LOG.error(ioe.getMessage(), ioe);
                            }
                        }

                        if (is != null) {
                            try {
                                is.close();
                            } catch (final IOException ioe) {
                                LOG.error(ioe.getMessage(), ioe);
                            }
                        }
                    }
                }

                //NOTE we do not close isRequest, because it may be needed further by the caching input stream wrapper
            }
        } catch (final IOException ioe) {
            throw new XPathException(this, "An IO exception occurred: " + ioe.getMessage(), ioe);
        }

        return result;
    }

    private Sequence parseAsXml(InputStream is) {

        Sequence result = Sequence.EMPTY_SEQUENCE;
        XMLReader reader = null;

        context.pushDocumentContext();
        try {
            //try and construct xml document from input stream, we use eXist's in-memory DOM implementation

            //we have to use CloseShieldInputStream otherwise the parser closes the stream and we cant later reread
            final InputSource src = new InputSource(new CloseShieldInputStream(is));

            reader = context.getBroker().getBrokerPool().getParserPool().borrowXMLReader();
            final MemTreeBuilder builder = context.getDocumentBuilder();
            final DocumentBuilderReceiver receiver = new DocumentBuilderReceiver(builder, true);
            reader.setContentHandler(receiver);
            reader.setProperty(Namespaces.SAX_LEXICAL_HANDLER, receiver);
            reader.parse(src);
            final Document doc = receiver.getDocument();

            result = (NodeValue) doc;
        } catch (final SAXException saxe) {
            //do nothing, we will default to trying to return a string below
        } catch (final IOException ioe) {
            //do nothing, we will default to trying to return a string below
        } finally {
            context.popDocumentContext();

            if (reader != null) {
                context.getBroker().getBrokerPool().getParserPool().returnXMLReader(reader);
            }
        }

        return result;
    }

    private Sequence parseAsString(InputStream is, String encoding) throws IOException {
        final ByteArrayOutputStream bos = new ByteArrayOutputStream();
        final byte[] buf = new byte[4096];
        int read = -1;
        while ((read = is.read(buf)) > -1) {
            bos.write(buf, 0, read);
        }
        final String s = new String(bos.toByteArray(), encoding);
        return new StringValue(s);
    }
}<|MERGE_RESOLUTION|>--- conflicted
+++ resolved
@@ -81,32 +81,21 @@
         // request object is read from global variable $request
         final Variable var = myModule.resolveVariable(RequestModule.REQUEST_VAR);
 
-<<<<<<< HEAD
-        if (var == null || var.getValue() == null) {
-            throw new XPathException(this, "No request object found in the current XQuery context.");
-        }
-
-        if (var.getValue().getItemType() != Type.JAVA_OBJECT) {
-            throw new XPathException(this, "Variable $request is not bound to an Java object.");
-=======
+
         if(var == null || var.getValue() == null) {
             throw new XPathException(this, ErrorCodes.XPDY0002, "No request object found in the current XQuery context.");
         }
 
         if(var.getValue().getItemType() != Type.JAVA_OBJECT) {
             throw new XPathException(this, ErrorCodes.XPDY0002, "Variable $request is not bound to an Java object.");
->>>>>>> 97349c41
+
         }
 
         final JavaObjectValue value = (JavaObjectValue) var.getValue().itemAt(0);
 
-<<<<<<< HEAD
-        if (!(value.getObject() instanceof RequestWrapper)) {
-            throw new XPathException(this, "Variable $request is not bound to a Request object.");
-=======
+
         if(!(value.getObject() instanceof RequestWrapper)) {
             throw new XPathException(this, ErrorCodes.XPDY0002, "Variable $request is not bound to a Request object.");
->>>>>>> 97349c41
         }
         final RequestWrapper request = (RequestWrapper) value.getObject();
 
