--- conflicted
+++ resolved
@@ -13,13 +13,8 @@
 D09		Content for update is empty.
 D10		Type mismatch: an element can only be replaced by an element. Got: {1}.
 S01		Argument {0}: {1} evaluates to an empty sequence, but an empty argument is not allowed here.
-<<<<<<< HEAD
-S02		Supplied argument {0} of function: {1} does not match required type. Required type {2}, got {3}.
+S02		XPTY0004/FOCH0002: Supplied argument {0} of function: {1} does not match required type. Required type {2}, got {3}.
 S03		Function {0} with arity {1} could not be found.
 XPDY0050	It is a dynamic error if the dynamic type of the operand of a treat 
 			expression does not match the sequence type specified by the treat expression.
-			Required type {0}.
-=======
-S02		XPTY0004/FOCH0002: Supplied argument {0} of function: {1} does not match required type. Required type {2}, got {3}.
-S03		Function {0} with arity {1} could not be found. 
->>>>>>> 51b16353
+			Required type {0}.