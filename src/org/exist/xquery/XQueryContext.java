--- conflicted
+++ resolved
@@ -190,20 +190,6 @@
 	 * Loaded modules.
 	 */
 	protected HashMap modules = new HashMap();
-<<<<<<< HEAD
-=======
-	
-	/**
-	 * Loaded modules, including ones bubbled up from imported modules.
-	 */
-	protected HashMap allModules = new HashMap();
-	
-	/**
-	 * Whether some modules were rebound to new instances since the last time this context's
-	 * query was analyzed.  (This assumes that each context is attached to at most one query.)
-	 */
-	private boolean modulesChanged = true;
->>>>>>> 34325db4
 
 	/** 
 	 * The set of statically known documents specified as
@@ -229,7 +215,7 @@
      * will be checked after the query completed to see if a
      * defragmentation run is needed.
      */
-    protected MutableDocumentSet modifiedDocuments = null;
+    protected DocumentSet modifiedDocuments = null;
 
 	/**
 	 * The main database broker object providing access
@@ -429,11 +415,6 @@
         this.attributes = from.attributes;
         this.updateListener = from.updateListener;
         this.modules = from.modules;
-<<<<<<< HEAD
-=======
-        this.allModules = from.allModules;
-        this.mappedModules = from.mappedModules;
->>>>>>> 34325db4
     }
 
     protected void copyFields(XQueryContext ctx) {
@@ -468,12 +449,6 @@
             } catch (XPathException e) {
                 // ignore
             }
-        }
-        ctx.allModules = new HashMap();
-        for (Iterator i = this.allModules.values().iterator(); i.hasNext(); ) {
-      	  Module module = (Module) i.next();
-            if (module != null)
-          	  ctx.allModules.put(module.getNamespaceURI(), module);
         }
 
         ctx.watchdog = this.watchdog;
@@ -1152,7 +1127,7 @@
 
     public void addModifiedDoc(DocumentImpl document) {
         if (modifiedDocuments == null)
-            modifiedDocuments = new DefaultDocumentSet();
+            modifiedDocuments = new DocumentSet();
         modifiedDocuments.add(document);
     }
     
@@ -1190,14 +1165,7 @@
         protectedDocuments = null;
         if (!keepGlobals)
             globalVariables.clear();
-<<<<<<< HEAD
-        
-=======
-
-        if (dynamicOptions != null)
-            dynamicOptions.clear(); //clear any dynamic options
-
->>>>>>> 34325db4
+
         //remove the context-vars, subsequent execution of the query
         //may generate different values for the vars based on the
         //content of the db
@@ -1206,25 +1174,13 @@
         if (!isShared)
             watchdog.reset();
         profiler.reset();
-<<<<<<< HEAD
-		for(Iterator i = modules.values().iterator(); i.hasNext(); ) {
-			Module module = (Module)i.next();
-			module.reset(this);
-		}
-		clearUpdateListeners();
-	}
-=======
         for (Iterator i = modules.values().iterator(); i.hasNext();) {
             Module module = (Module) i.next();
             module.reset(this);
         }
-        if (!keepGlobals)
-            mappedModules.clear();
-
-        clearUpdateListeners();
-    }
->>>>>>> 34325db4
-	
+		clearUpdateListeners();
+	}
+
 	/**
 	 * Returns true if whitespace between constructed element nodes
 	 * should be stripped by default.
@@ -1295,20 +1251,6 @@
 	public Iterator getModules() {
 		return modules.values().iterator();
 	}
-<<<<<<< HEAD
-=======
-	
-	/**
-	 *  @return iterator over all modules registered in the entire context tree
-	 */
-	public Iterator getRootModules() {
-		return getAllModules();
-	}
-	
-	public Iterator getAllModules() {
-		return allModules.values().iterator();
-	}
->>>>>>> 34325db4
 
 	/**
 	 * Get the built-in module registered for the given namespace
@@ -1320,7 +1262,6 @@
 	public Module getModule(String namespaceURI) {
 		return (Module) modules.get(namespaceURI);
 	}
-<<<<<<< HEAD
 
 	/**
 	 * For compiled expressions: check if the source of any
@@ -1337,51 +1278,6 @@
 					return false;
 				}
 			}
-=======
-	
-	public Module getRootModule(String namespaceURI) {
-		return (Module) allModules.get(namespaceURI);
-	}
-	
-	public void setModule(String namespaceURI, Module module) {
-        if (module == null) {
-            modules.remove(namespaceURI);   // unbind the module
-        } else {
-            modules.put(namespaceURI, module);
-            if (!module.isInternalModule()) {
-                ((ModuleContext) ((ExternalModule) module).getContext()).setParentContext(this);
-            }
-        }
-		setRootModule(namespaceURI, module);
-	}
-	
-	protected void setRootModule(String namespaceURI, Module module) {
-        if (module == null) {
-            allModules.remove(namespaceURI); // unbind the module
-            return;
-        }
-		if (allModules.get(namespaceURI) != module) setModulesChanged();
-		allModules.put(namespaceURI, module);
-	}
-	
-	void setModulesChanged() {
-		this.modulesChanged = true;
-	}
-	
-	public void analyzeAndOptimizeIfModulesChanged(PathExpr expr) throws XPathException {
-		if (modulesChanged) {
-         expr.analyze(new AnalyzeContextInfo());
-         if (optimizationsEnabled()) {
-             Optimizer optimizer = new Optimizer(this);
-             expr.accept(optimizer);
-             if (optimizer.hasOptimized()) {
-                 reset(true);
-                 expr.resetState(true);
-                 expr.analyze(new AnalyzeContextInfo());
-             }
-         }
-			modulesChanged = false;
->>>>>>> 34325db4
 		}
 		return true;
 	}
@@ -1440,7 +1336,6 @@
                 declareNamespace(module.getDefaultPrefix(), module.getNamespaceURI());
 
             modules.put(module.getNamespaceURI(), module);
-            allModules.put(module.getNamespaceURI(), module);
             return module;
         } catch (InstantiationException e) {
             LOG.warn("error while instantiating module class " + mClass.getName(), e);
@@ -2078,18 +1973,11 @@
 	 * @param location
 	 * @throws XPathException
 	 */
-<<<<<<< HEAD
 	public void importModule(String namespaceURI, String prefix, String location)
 		throws XPathException {
 		Module module = getModule(namespaceURI);
-=======
-	public void importModule(String namespaceURI, String prefix, String location) throws XPathException {
-		Module module = getRootModule(namespaceURI);
->>>>>>> 34325db4
 		if(module != null) {
 			LOG.debug("Module " + namespaceURI + " already present.");
-			// Set locally to remember the dependency in case it was inherited.
-			setModule(namespaceURI, module);
 		} else {
 			if(location == null)
 				location = namespaceURI;
@@ -2153,27 +2041,6 @@
 			prefix = module.getDefaultPrefix();
 		declareNamespace(prefix, namespaceURI);
 	}
-<<<<<<< HEAD
-=======
-	
-	private ExternalModule compileOrBorrowModule(String prefix, String namespaceURI, String location, Source source) throws XPathException {
-		ExternalModule module = broker.getBrokerPool().getXQueryPool().borrowModule(broker, source, this);
-		if (module == null) {
-			module = compileModule(prefix, namespaceURI, location, source);
-		} else {
-            for (Iterator it = module.getContext().getAllModules(); it.hasNext();) {
-                Module importedModule = (Module) it.next();
-                if (importedModule != null && 
-					!allModules.containsKey(importedModule.getNamespaceURI())) {
-                    setRootModule(importedModule.getNamespaceURI(), importedModule);
-                }
-            }
-        }
-     	setModule(module.getNamespaceURI(), module);
-      declareModuleVars(module);
-      return module;
-	}
->>>>>>> 34325db4
 
     /**
      * @param namespaceURI
