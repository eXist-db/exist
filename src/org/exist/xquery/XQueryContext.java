--- conflicted
+++ resolved
@@ -1620,12 +1620,9 @@
             if (TimerPragma.TIMER_PRAGMA.equalsSimple(qname)) {
                 return new TimerPragma(qname, contents);
             }
-<<<<<<< HEAD
-=======
             if (BatchTransactionPragma.BATCH_TRANSACTION_PRAGMA.equalsSimple(qname)) {
                 return new BatchTransactionPragma(qname, contents);
             }
->>>>>>> e52f0e94
         }
         return null;
     }
@@ -1639,14 +1636,9 @@
 	public DocumentImpl storeTemporaryDoc(org.exist.memtree.DocumentImpl doc) throws XPathException {
 		try {
 			DocumentImpl targetDoc = broker.storeTempResource(doc);
-<<<<<<< HEAD
             if (targetDoc == null)
                 throw new XPathException("Internal error: failed to store temporary doc fragment");
             LOG.debug("Stored: " + targetDoc.getDocId() + ": " + targetDoc.getURI());
-=======
-            LOG.debug("Stored: " + targetDoc.getDocId() + ": " + targetDoc.getURI() +
-            		": " + targetDoc.printTreeLevelOrder());
->>>>>>> e52f0e94
 			return targetDoc;
 		} catch (EXistException e) {
 			throw new XPathException(TEMP_STORE_ERROR, e);
