--- conflicted
+++ resolved
@@ -91,10 +91,7 @@
      * Check the specified sequence against this SequenceType.
      *  
      * @param seq
-<<<<<<< HEAD
-     * @return
-=======
->>>>>>> bd125b01
+     * @throws XPathException 
      * @throws XPathException 
      */
     public boolean checkType(Sequence seq) throws XPathException {
