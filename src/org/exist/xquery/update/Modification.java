--- conflicted
+++ resolved
@@ -235,21 +235,6 @@
 	 *  
 	 * @param docs
 	 */
-<<<<<<< HEAD
-	protected void checkFragmentation(Txn transaction, DocumentSet docs) throws EXistException {
-		DBBroker broker = context.getBroker();
-        int fragmentationLimit = -1;
-        Object property = broker.getBrokerPool().getConfiguration().getProperty(DBBroker.PROPERTY_XUPDATE_FRAGMENTATION_FACTOR);
-        if (property != null)
-	        fragmentationLimit = ((Integer)property).intValue();
-	    for(Iterator i = docs.iterator(); i.hasNext(); ) {
-	        DocumentImpl next = (DocumentImpl) i.next();
-	        if(next.getMetadata().getSplitCount() > fragmentationLimit)
-	            broker.defragXMLResource(transaction, next);
-	        broker.checkXMLResourceConsistency(next);
-	    }
-	}
-=======
 	public static void checkFragmentation(XQueryContext context, DocumentSet docs, int splitCount) throws EXistException {
         DBBroker broker = context.getBroker();
         TransactionManager txnMgr = context.getBroker().getBrokerPool().getTransactionManager();
@@ -258,7 +243,7 @@
         if(transaction == null)
             transaction = txnMgr.beginTransaction();
         try {
-            for (Iterator i = docs.getDocumentIterator(); i.hasNext(); ) {
+            for (Iterator i = docs.iterator(); i.hasNext(); ) {
                 DocumentImpl next = (DocumentImpl) i.next();
                 if(next.getMetadata().getSplitCount() > splitCount)
                     try {
@@ -275,8 +260,7 @@
             txnMgr.abort(transaction);
         }
     }
->>>>>>> 34325db4
-	
+
 	/**
 	 *  Fires the prepare function for the UPDATE_DOCUMENT_EVENT trigger for the Document doc
 	 *  
