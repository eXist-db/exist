/*
 *  eXist Open Source Native XML Database
 *  Copyright (C) 2001-06 Wolfgang M. Meier
 *  wolfgang@exist-db.org
 *  http://exist.sourceforge.net
 *  
 *  This program is free software; you can redistribute it and/or
 *  modify it under the terms of the GNU Lesser General Public License
 *  as published by the Free Software Foundation; either version 2
 *  of the License, or (at your option) any later version.
 *  
 *  This program is distributed in the hope that it will be useful,
 *  but WITHOUT ANY WARRANTY; without even the implied warranty of
 *  MERCHANTABILITY or FITNESS FOR A PARTICULAR PURPOSE.  See the
 *  GNU Lesser General Public License for more details.
 *  
 *  You should have received a copy of the GNU Lesser General Public License
 *  along with this program; if not, write to the Free Software
 *  Foundation, Inc., 675 Mass Ave, Cambridge, MA 02139, USA.
 *  
 *  $Id$
 */
package org.exist.xquery;

import org.exist.dom.DocumentSet;
import org.exist.xquery.util.ExpressionDumper;
import org.exist.xquery.value.AtomicValue;
import org.exist.xquery.value.Item;
import org.exist.xquery.value.QNameValue;
import org.exist.xquery.value.Sequence;
import org.exist.xquery.value.Type;

/**
 * CastExpression represents cast expressions as well as all type 
 * constructors.
 * 
 * @author wolf
 */
public class CastExpression extends AbstractExpression {

	private Expression expression;	
	private int cardinality = Cardinality.EXACTLY_ONE;
	private final int requiredType;
	
	/**
	 * Constructor. When calling {@link #eval(Sequence, Item)} 
	 * the passed expression will be cast into the required type and cardinality.
	 * 
	 * @param context
	 */
	public CastExpression(XQueryContext context, Expression expr, int requiredType, int cardinality) {
		super(context);
		this.expression = expr;
		this.requiredType = requiredType;
		this.cardinality = cardinality;
		if(!Type.subTypeOf(expression.returnsType(), Type.ATOMIC))
			expression = new Atomize(context, expression);
	}

	/* (non-Javadoc)
     * @see org.exist.xquery.Expression#analyze(org.exist.xquery.Expression)
     */
    public void analyze(AnalyzeContextInfo contextInfo) throws XPathException {
    	contextInfo.setParent(this);
        expression.analyze(contextInfo);
    }
    
	/* (non-Javadoc)
	 * @see org.exist.xquery.Expression#eval(org.exist.dom.DocumentSet, org.exist.xquery.value.Sequence, org.exist.xquery.value.Item)
	 */
	public Sequence eval(Sequence contextSequence, Item contextItem) throws XPathException {
        
        if (context.getProfiler().isEnabled()) {
            context.getProfiler().start(this);       
            context.getProfiler().message(this, Profiler.DEPENDENCIES, "DEPENDENCIES", Dependency.getDependenciesName(this.getDependencies()));
            if (contextSequence != null)
                context.getProfiler().message(this, Profiler.START_SEQUENCES, "CONTEXT SEQUENCE", contextSequence);
            if (contextItem != null)
                context.getProfiler().message(this, Profiler.START_SEQUENCES, "CONTEXT ITEM", contextItem.toSequence());
        }
        
        Sequence result;
		Sequence seq = expression.eval(contextSequence, contextItem);
		if (seq.isEmpty()) {
			if ((cardinality & Cardinality.ZERO) == 0)
				throw new XPathException(getASTNode(), "Type error: empty sequence is not allowed here");
			else
                result = Sequence.EMPTY_SEQUENCE;
		} else {        
            Item item = seq.itemAt(0);
            try {
                // casting to QName needs special treatment
                if(requiredType == Type.QNAME) {
                    if(item.getType() == Type.ATOMIC || Type.subTypeOf(item.getType(), Type.STRING)) {
                        result = new QNameValue(context, item.getStringValue());
                    } else {
                        throw new XPathException(getASTNode(), "Cannot cast " + Type.getTypeName(item.getType()) + 
                                " to xs:QName");
                    }
                } else
                    result = (AtomicValue)item.convertTo(requiredType);
    		} catch(XPathException e) {
    			e.setASTNode(getASTNode());
    			throw e;
    		}            
        }

        if (context.getProfiler().isEnabled())           
            context.getProfiler().end(this, "", result);   
     
        return result;         
	}

	/* (non-Javadoc)
     * @see org.exist.xquery.Expression#dump(org.exist.xquery.util.ExpressionDumper)
     */
    public void dump(ExpressionDumper dumper) {
        expression.dump(dumper);
        dumper.display(" cast as ");
        dumper.display(Type.getTypeName(requiredType));
    }
    
    public String toString() {
    	StringBuffer result = new StringBuffer();
    	result.append(expression.toString());
    	result.append(" cast as ");
    	result.append(Type.getTypeName(requiredType));
    	return result.toString();
    }    
    
	/* (non-Javadoc)
	 * @see org.exist.xquery.Expression#returnsType()
	 */
	public int returnsType() {
		return requiredType;
	}

	/* (non-Javadoc)
	 * @see org.exist.xquery.AbstractExpression#getDependencies()
	 */
	public int getDependencies() {
<<<<<<< HEAD
		return Dependency.CONTEXT_SET + Dependency.CONTEXT_ITEM;
=======
		return Dependency.CONTEXT_SET | Dependency.CONTEXT_ITEM;
>>>>>>> 00cc3300
	}
	
	/* (non-Javadoc)
	 * @see org.exist.xquery.AbstractExpression#getCardinality()
	 */
	public int getCardinality() {
		return Cardinality.ZERO_OR_ONE;
	}
	
	public void setContextDocSet(DocumentSet contextSet) {
		super.setContextDocSet(contextSet);
		expression.setContextDocSet(contextSet);
	}
	
	/* (non-Javadoc)
	 * @see org.exist.xquery.AbstractExpression#resetState()
	 */
	public void resetState() {
		super.resetState();
		expression.resetState();
	}
	
}<|MERGE_RESOLUTION|>--- conflicted
+++ resolved
@@ -57,6 +57,10 @@
 			expression = new Atomize(context, expression);
 	}
 
+	protected Expression getInnerExpression() {
+		return expression;
+	}
+	
 	/* (non-Javadoc)
      * @see org.exist.xquery.Expression#analyze(org.exist.xquery.Expression)
      */
@@ -139,11 +143,7 @@
 	 * @see org.exist.xquery.AbstractExpression#getDependencies()
 	 */
 	public int getDependencies() {
-<<<<<<< HEAD
-		return Dependency.CONTEXT_SET + Dependency.CONTEXT_ITEM;
-=======
 		return Dependency.CONTEXT_SET | Dependency.CONTEXT_ITEM;
->>>>>>> 00cc3300
 	}
 	
 	/* (non-Javadoc)
@@ -165,5 +165,8 @@
 		super.resetState();
 		expression.resetState();
 	}
-	
+
+	public void accept(ExpressionVisitor visitor) {
+		visitor.visitCastExpr(this);
+	}
 }