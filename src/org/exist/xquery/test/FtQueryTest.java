/*
 *  eXist Open Source Native XML Database
 *  Copyright (C) 2001-04 The eXist Project
 *  http://exist-db.org
 *  
 *  This program is free software; you can redistribute it and/or
 *  modify it under the terms of the GNU Lesser General Public License
 *  as published by the Free Software Foundation; either version 2
 *  of the License, or (at your option) any later version.
 *  
 *  This program is distributed in the hope that it will be useful,
 *  but WITHOUT ANY WARRANTY; without even the implied warranty of
 *  MERCHANTABILITY or FITNESS FOR A PARTICULAR PURPOSE.  See the
 *  GNU Lesser General Public License for more details.
 *  
 *  You should have received a copy of the GNU Lesser General Public License
 *  along with this program; if not, write to the Free Software
 *  Foundation, Inc., 675 Mass Ave, Cambridge, MA 02139, USA.
 *  
 *  $Id$
 */
package org.exist.xquery.test;

import java.io.File;

import junit.textui.TestRunner;

import org.custommonkey.xmlunit.XMLTestCase;
import org.exist.storage.DBBroker;
import org.exist.xmldb.DatabaseInstanceManager;
import org.exist.xmldb.IndexQueryService;
import org.exist.xmldb.XQueryService;
import org.xmldb.api.DatabaseManager;
import org.xmldb.api.base.Collection;
import org.xmldb.api.base.Database;
import org.xmldb.api.base.ResourceSet;
import org.xmldb.api.base.XMLDBException;
import org.xmldb.api.modules.CollectionManagementService;
import org.xmldb.api.modules.XMLResource;

public class FtQueryTest extends XMLTestCase {
 
	private final static String TEST_XML =
		"<test-doc>" +
			"<test-elem id=\"1\" attribute1=\"test some text\"/>" +
			"<test-elem id=\"2\" attribute2=\"test some text\"/>" +
			"<test-elem id=\"3\" attribute1=\"test some text\"/>" +
			"<test-elem id=\"4\" attribute3=\"test some text\"/>" +
		"</test-doc>";
	
    private final static String FILES[] = { "hamlet.xml", "macbeth.xml", "r_and_j.xml" };
    
    static File existDir;
    static {
      String existHome = System.getProperty("exist.home");
      existDir = existHome==null ? new File(".") : new File(existHome);
    }
    private final static File SHAKES_DIR = new File(existDir,"samples" + File.separator + "shakespeare");
    private final static File MODS_DIR = new File(existDir,"samples" + File.separator + "mods");

	private static final String TEST_COLLECTION_NAME = "testft";
    private static final String TEST_COLLECTION_PATH = DBBroker.ROOT_COLLECTION + "/" + TEST_COLLECTION_NAME;
    
    private Database database;
    private Collection testCollection;
    
    public void testFtOperators() {
    	try {
	    	System.out.println("----- testFtOperators -----");
	        XQueryService service = (XQueryService)
	            testCollection.getService("XQueryService", "1.0");
	        ResourceSet result = service.query("//SPEECH[LINE &= 'love']");
	        assertEquals(160, result.getSize());
	        result = service.query("//SPEECH[LINE &= 'thou']");
	        assertEquals(290, result.getSize());
	        result = service.query("//SPEECH[LINE &= 'thou']");
	        assertEquals(290, result.getSize());
	        result = service.query("//SPEECH[LINE &= 'fenny snake']/LINE[1]");
	        assertEquals(1, result.getSize());
	        assertXMLEqual(result.getResource(0).getContent().toString(), "<LINE>Fillet of a fenny snake,</LINE>");
	        result = service.query("//SPEECH[LINE &= 'god*']");
	        assertEquals(79, result.getSize());
	        result = service.query("//SPEECH[LINE &= 'god in heaven']");
	        assertEquals(2, result.getSize());
	        result = service.query("//SPEECH[SPEAKER &= 'Nurse']");
	        assertEquals(90, result.getSize());
	        result = service.query("declare namespace mods='http://www.loc.gov/mods/v3'; //mods:titleInfo[mods:title &= 'self*']");
	        assertEquals(2, result.getSize());
	        result = service.query("declare namespace mods='http://www.loc.gov/mods/v3'; //mods:titleInfo[mods:title &= 'self employed']");
	        assertEquals(1, result.getSize());
	        result = service.query("declare namespace mods='http://www.loc.gov/mods/v3'; //mods:titleInfo[match-all(mods:title, '.*ploy.*')]");
	        assertEquals(3, result.getSize());

            result = service.query("declare namespace mods='http://www.loc.gov/mods/v3'; " +
                    "//mods:titleInfo/mods:title[. &= 'alternative']");
            assertEquals(0, result.getSize());

            result = service.query("declare namespace mods='http://www.loc.gov/mods/v3'; " +
                    "//mods:titleInfo/mods:title[attribute() &= 'alternative']");
            assertEquals(9, result.getSize());

            result = service.query("declare namespace mods='http://www.loc.gov/mods/v3'; " +
                    "//mods:titleInfo/mods:title[@type &= 'alternative']");
            assertEquals(9, result.getSize());
        } catch (Exception e) {
            e.printStackTrace();
            fail(e.getMessage());
		}
	}
    
    public void testFtScan() {
    	try {
	    	System.out.println("----- testFtScan -----");
	        String queryBody =
	            "declare namespace f=\'http://exist-db.org/xquery/test\';\n" + 
	            "declare namespace mods='http://www.loc.gov/mods/v3';\n" + 
	            "import module namespace t=\'http://exist-db.org/xquery/text\';\n" + 
	            "\n" + 
	            "declare function f:term-callback($term as xs:string, $data as xs:int+)\n" + 
	            "as element()+ {\n" + 
	            "    <item>\n" + 
	            "        <term>{$term}</term>\n" + 
	            "        <frequency>{$data[1]}</frequency>\n" + 
	            "    </item>\n" + 
	            "};\n" + 
	            "\n";
	        
	        XQueryService service = (XQueryService)
	            testCollection.getService("XQueryService", "1.0");
	        String query = queryBody + "t:index-terms(collection('" + TEST_COLLECTION_PATH + "'), \'is\', util:function(\'f:term-callback\', 2), 1000)";
	        ResourceSet result = service.query(query);
	        assertEquals(7, result.getSize());
	        
	        query = queryBody + "t:index-terms(collection('"  + TEST_COLLECTION_PATH + "')//LINE, \'is\', util:function(\'f:term-callback\', 2), 1000)";
	        result = service.query(query);
	        assertEquals(6, result.getSize());
	        
	        query = queryBody + "t:index-terms(collection('" + TEST_COLLECTION_PATH + "')//mods:title, \'s\', util:function(\'f:term-callback\', 2), 1000)";
	        result = service.query(query);
	        assertEquals(20, result.getSize());
		} catch (XMLDBException e) {
			e.printStackTrace();
			fail(e.getMessage());
		}	        
    }
    
    public void testFtUpdate() {
    	try {
	    	System.out.println("----- testFtUpdate -----");
	        XQueryService service = (XQueryService)
	            testCollection.getService("XQueryService", "1.0");
	        service.query(
	                "update insert <SPEAKER>First Witch</SPEAKER> preceding //SPEECH[LINE &= 'fenny snake']/SPEAKER"
	        );
	        ResourceSet result = service.query("//SPEECH[LINE &= 'fenny snake']/SPEAKER");
	        assertEquals(2, result.getSize());
	        result = service.query("//SPEECH[LINE &= 'fenny snake' and SPEAKER &= 'first']");
	        assertEquals(1, result.getSize());
	        
	        service.query(
	                "update delete //SPEECH[LINE &= 'fenny snake']/SPEAKER[2]"
	        );
	        result = service.query("//SPEECH[LINE &= 'fenny snake' and SPEAKER &= 'first']");
	        assertEquals(1, result.getSize());
		} catch (XMLDBException e) {
			e.printStackTrace();
			fail(e.getMessage());
		}	        
    }

    public void testFtConfiguration() {
    	System.out.println("----- testFtConfiguration -----");
    	try {
    		// check attributes="false"
    		String config =
    			"<collection xmlns=\"http://exist-db.org/collection-config/1.0\">" +
		    	"    <index>" +
		    	"        <fulltext default=\"all\" attributes=\"false\" alphanum=\"true\">" +
		    	"					<include path=\"//test-elem/@attribute1\"/>" +
		    	"				</fulltext>" +
		    	"    </index>" +
		    	"</collection>";
    		IndexQueryService idxConf = (IndexQueryService)
				testCollection.getService("IndexQueryService", "1.0");
    		idxConf.configureCollection(config);
    		
    		XMLResource doc =
                (XMLResource) testCollection.createResource(
                        "test-attributes.xml", "XMLResource");
            doc.setContent(TEST_XML);
            testCollection.storeResource(doc);
            
            XQueryService service = (XQueryService)
            	testCollection.getService("XQueryService", "1.0");
            String query = "//test-elem[@* &= 'some text']";
            ResourceSet result = service.query(query);
            assertEquals(2, result.getSize());
            
            // check attributes="true"
            config =
    			"<collection xmlns=\"http://exist-db.org/collection-config/1.0\">" +
		    	"    <index>" +
		    	"        <fulltext default=\"all\" attributes=\"true\" alphanum=\"true\">" +
		    	"					<exclude path=\"//test-elem/@attribute2\"/>" +
		    	"				</fulltext>" +
		    	"    </index>" +
		    	"</collection>";
            idxConf.configureCollection(config);
            idxConf.reindexCollection();
            
            result = service.query(query);
            assertEquals(3, result.getSize());
    	} catch(Exception e) {
<<<<<<< HEAD
            e.printStackTrace();
=======
    		e.printStackTrace();
>>>>>>> 51b16353
    		fail(e.getMessage());
    	}
    }
    
    protected void setUp() {
        try {
            // initialize driver
            Class cl = Class.forName("org.exist.xmldb.DatabaseImpl");
            database = (Database) cl.newInstance();
            database.setProperty("create-database", "true");
            DatabaseManager.registerDatabase(database);
            
            Collection root =
                DatabaseManager.getCollection("xmldb:exist://" + DBBroker.ROOT_COLLECTION, "admin", null);
            CollectionManagementService service =
                (CollectionManagementService) root.getService(
                    "CollectionManagementService",
                    "1.0");
            testCollection = service.createCollection(TEST_COLLECTION_NAME);
            assertNotNull(testCollection);

            for (int i = 0; i < FILES.length; i++) {
                XMLResource doc =
                    (XMLResource) testCollection.createResource(
                            FILES[i], "XMLResource" );
                doc.setContent(new File(SHAKES_DIR, FILES[i]));
                testCollection.storeResource(doc);                
                assertNotNull(testCollection.getResource(FILES[i]));
            }
            
            File modsFiles[] = MODS_DIR.listFiles();
            for (int i = 0; i < modsFiles.length; i++) {
                if (modsFiles[i].isFile()) {
                    XMLResource doc =
                        (XMLResource) testCollection.createResource(
                        		modsFiles[i].getName(), "XMLResource" );
                    doc.setContent(modsFiles[i]);
                    testCollection.storeResource(doc);
                    assertNotNull(testCollection.getResource(modsFiles[i].getName()));
                }
            }
        } catch (ClassNotFoundException e) {
        } catch (InstantiationException e) {
        } catch (IllegalAccessException e) {
        } catch (XMLDBException e) {
            e.printStackTrace();
        }
    }

    /*
     * @see TestCase#tearDown()
     */
    protected void tearDown() {
    	try {
	        Collection root =
	            DatabaseManager.getCollection("xmldb:exist://" + DBBroker.ROOT_COLLECTION, "admin", null);
	        CollectionManagementService service =
	            (CollectionManagementService) root.getService(
	                "CollectionManagementService",
	                "1.0");
	        service.removeCollection(TEST_COLLECTION_NAME);
	        
	        DatabaseManager.deregisterDatabase(database);
	        DatabaseInstanceManager dim =
	            (DatabaseInstanceManager) testCollection.getService(
	                "DatabaseInstanceManager", "1.0");
	        dim.shutdown();
            database = null;
            testCollection = null;
	        System.out.println("tearDown PASSED");
		} catch (XMLDBException e) {
			e.printStackTrace();
		}
    }
    
    public static void main(String[] args) {
        TestRunner.run(FtQueryTest.class);
    }
}<|MERGE_RESOLUTION|>--- conflicted
+++ resolved
@@ -211,11 +211,7 @@
             result = service.query(query);
             assertEquals(3, result.getSize());
     	} catch(Exception e) {
-<<<<<<< HEAD
-            e.printStackTrace();
-=======
     		e.printStackTrace();
->>>>>>> 51b16353
     		fail(e.getMessage());
     	}
     }
