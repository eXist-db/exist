--- conflicted
+++ resolved
@@ -211,11 +211,7 @@
             result = service.query(query);
             assertEquals(3, result.getSize());
     	} catch(Exception e) {
-<<<<<<< HEAD
-            e.printStackTrace();
-=======
     		e.printStackTrace();
->>>>>>> 12ddb70f
     		fail(e.getMessage());
     	}
     }
