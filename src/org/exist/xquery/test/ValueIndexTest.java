/*
 *  eXist Open Source Native XML Database
 *  Copyright (C) 2001-04 The eXist Project
 *  http://exist-db.org
 *  
 *  This program is free software; you can redistribute it and/or
 *  modify it under the terms of the GNU Lesser General Public License
 *  as published by the Free Software Foundation; either version 2
 *  of the License, or (at your option) any later version.
 *  
 *  This program is distributed in the hope that it will be useful,
 *  but WITHOUT ANY WARRANTY; without even the implied warranty of
 *  MERCHANTABILITY or FITNESS FOR A PARTICULAR PURPOSE.  See the
 *  GNU Lesser General Public License for more details.
 *  
 *  You should have received a copy of the GNU Lesser General Public License
 *  along with this program; if not, write to the Free Software
 *  Foundation, Inc., 675 Mass Ave, Cambridge, MA 02139, USA.
 *  
 *  $Id$
 */
package org.exist.xquery.test;

import java.io.File;
import java.util.Properties;

import junit.framework.TestCase;

import org.exist.storage.DBBroker;
import org.exist.xmldb.DatabaseInstanceManager;
import org.exist.xmldb.IndexQueryService;
import org.xmldb.api.DatabaseManager;
import org.xmldb.api.base.Collection;
import org.xmldb.api.base.Database;
import org.xmldb.api.base.Resource;
import org.xmldb.api.base.ResourceSet;
import org.xmldb.api.base.XMLDBException;
import org.xmldb.api.modules.CollectionManagementService;
import org.xmldb.api.modules.XMLResource;
import org.xmldb.api.modules.XPathQueryService;
import org.xmldb.api.modules.XUpdateQueryService;
import org.apache.log4j.PropertyConfigurator;
import org.apache.log4j.BasicConfigurator;

/**
 * @author wolf
 */
public class ValueIndexTest extends TestCase {

    private final static String URI = "xmldb:exist://" + DBBroker.ROOT_COLLECTION;

    private String CONFIG =
    	"<collection xmlns=\"http://exist-db.org/collection-config/1.0\">" + 
    	"	<index xmlns:x=\"http://www.foo.com\" xmlns:xx=\"http://test.com\">" + 
    	"		<fulltext default=\"none\">" + 
    	"			<include path=\"//item/name\"/>" + 
    	"			<include path=\"//item/mixed\"/>" + 
    	"		</fulltext>" + 
    	"		<create path=\"//item/itemno\" type=\"xs:integer\"/>" +
    	"		<create path=\"//item/@id\" type=\"xs:string\"/>" +
    	"		<create path=\"//item/name\" type=\"xs:string\"/>" + 
    	"		<create path=\"//item/stock\" type=\"xs:integer\"/>" + 
    	"		<create path=\"//item/price\" type=\"xs:double\"/>" + 
    	"		<create path=\"//item/price/@specialprice\" type=\"xs:boolean\"/>" + 
    	"		<create path=\"//item/x:rating\" type=\"xs:double\"/>" +
    	"		<create path=\"//item/@xx:test\" type=\"xs:integer\"/>" +
    	"       <create path=\"//item/mixed\" type=\"xs:string\"/>" +
        "       <create path=\"//city/name\" type=\"xs:string\"/>" +
        "	</index>" +
    	"</collection>";

    private String CITY =
            "<mondial>" +
            "   <city id=\"cty-Germany-Berlin\" is_country_cap=\"yes\" is_state_cap=\"yes\" " +
            "       country=\"D\" province=\"prov-cid-cia-Germany-4\">" +
            "       <name>Berlin</name>" +
            "       <longitude>13.3</longitude>" +
            "       <latitude>52.45</latitude>" +
            "       <population year=\"95\">3472009</population>" +
            "   </city>" +
            "   <city id=\"cty-cid-cia-Germany-85\" country=\"D\" province=\"prov-cid-cia-Germany-3\">" +
            "       <name>Erlangen</name>" +
            "       <population year=\"95\">101450</population>" +
            "   </city>" +
            "</mondial>";
    
    private Collection testCollection;

    protected void setUp() {
        try {
            // initialize driver
            Class cl = Class.forName("org.exist.xmldb.DatabaseImpl");
            Database database = (Database) cl.newInstance();
            database.setProperty("create-database", "true");
            DatabaseManager.registerDatabase(database);

            Collection root = DatabaseManager.getCollection(URI, "admin", null);
            CollectionManagementService service = (CollectionManagementService) root
                    .getService("CollectionManagementService", "1.0");
            testCollection = service.createCollection("test");
            assertNotNull(testCollection);
            
        } catch (ClassNotFoundException e) {
        } catch (InstantiationException e) {
        } catch (IllegalAccessException e) {
        } catch (XMLDBException e) {
            e.printStackTrace();
        }
    }

    /*
     * @see TestCase#tearDown()
     */
    protected void tearDown() throws Exception {
        DatabaseInstanceManager dim =
            (DatabaseInstanceManager) testCollection.getService("DatabaseInstanceManager", "1.0");
        dim.shutdown();
        testCollection = null;
        //System.out.println("tearDown PASSED");
    }
    
	/**
	 * @throws XMLDBException
	 */
	protected void configureCollection() throws XMLDBException {
		IndexQueryService idxConf = (IndexQueryService)
			testCollection.getService("IndexQueryService", "1.0");
		idxConf.configureCollection(getCollectionConfig());
	}

    public void testStrings() throws Exception {
        configureCollection();
        XPathQueryService service = storeXMLFileAndGetQueryService("items.xml", "src/org/exist/xquery/test/items.xml");
        
        queryResource(service, "items.xml", "//item[@id = 'i2']", 1);
        queryResource(service, "items.xml", "//item[name = 'Racing Bicycle']", 1);
        queryResource(service, "items.xml", "//item[name > 'Racing Bicycle']", 4);
        queryResource(service, "items.xml", "//item[itemno = 3]", 1);
        ResourceSet result = queryResource(service, "items.xml", "for $i in //item[stock <= 10] return $i/itemno", 5);
        for (long i = 0; i < result.getSize(); i++) {
            Resource res = result.getResource(i);
            System.out.println(res.getContent());
        }
        
        queryResource(service, "items.xml", "//item[stock > 20]", 1);
        queryResource(service, "items.xml", "declare namespace x=\"http://www.foo.com\"; //item[x:rating > 8.0]", 2);
        queryResource(service, "items.xml", "declare namespace xx=\"http://test.com\"; //item[@xx:test = 123]", 1);
        queryResource(service, "items.xml", "//item[name &= 'Racing Bicycle']", 1);
        queryResource(service, "items.xml", "//item[mixed = 'uneven']", 1);
		queryResource(service, "items.xml", "//item[mixed = 'external']", 1);
		queryResource(service, "items.xml", "//item[fn:matches(mixed, 'un.*')]", 2);
        queryResource(service, "items.xml", "//item[price/@specialprice = false()]", 2);
        queryResource(service, "items.xml", "//item[price/@specialprice = true()]", 1);
    }
<<<<<<< HEAD
=======

    public void testStrFunctions() {
        try {
            XMLResource resource = (XMLResource) testCollection.createResource("mondial-test.xml", "XMLResource");
            resource.setContent(CITY);
            testCollection.storeResource(resource);

            XPathQueryService service = (XPathQueryService) testCollection.getService("XPathQueryService", "1.0");
            queryResource(service, "mondial-test.xml", "//city[starts-with(name, 'Berl')]", 1);
            queryResource(service, "mondial-test.xml", "//city[starts-with(name, 'Berlin')]", 1);
            queryResource(service, "mondial-test.xml", "//city[starts-with(name, 'erlin')]", 0);
            queryResource(service, "mondial-test.xml", "//city[starts-with(name, 'Erl')]", 1);
            queryResource(service, "mondial-test.xml", "//city[contains(name, 'erl')]", 1);
            queryResource(service, "mondial-test.xml", "//city[contains(name, 'Berlin')]", 1);
            queryResource(service, "mondial-test.xml", "//city[contains(name, 'Erl')]", 1);
            queryResource(service, "mondial-test.xml", "//city[ends-with(name, 'Berlin')]", 1);
            queryResource(service, "mondial-test.xml", "//city[ends-with(name, 'erlin')]", 1);
            queryResource(service, "mondial-test.xml", "//city[ends-with(name, 'Ber')]", 0);

            queryResource(service, "mondial-test.xml", "//city[matches(name, 'erl', 'i')]", 2);
            queryResource(service, "mondial-test.xml", "//city[matches(name, 'Erl')]", 1);
            queryResource(service, "mondial-test.xml", "//city[matches(name, 'Berlin', 'i')]", 1);
            queryResource(service, "mondial-test.xml", "//city[matches(name, 'berlin', 'i')]", 1);
            queryResource(service, "mondial-test.xml", "//city[matches(name, 'berlin')]", 0);
            queryResource(service, "mondial-test.xml", "//city[matches(name, '^Berlin$')]", 1);
            queryResource(service, "mondial-test.xml", "//city[matches(name, 'lin$', 'i')]", 1);
            queryResource(service, "mondial-test.xml", "//city[matches(name, '.*lin$', 'i')]", 1);
            queryResource(service, "mondial-test.xml", "//city[matches(name, '^lin$', 'i')]", 0);
        } catch (XMLDBException e) {
            e.printStackTrace();
            fail(e.getMessage());
        }
    }

    public void testIndexScan() {
        try {
            System.out.println("----- testIndexScan -----");
            String queryBody =
                "declare namespace f=\'http://exist-db.org/xquery/test\';\n" + 
                "declare namespace mods='http://www.loc.gov/mods/v3';\n" + 
                "import module namespace u=\'http://exist-db.org/xquery/util\';\n" + 
                "\n" + 
                "declare function f:term-callback($term as xs:string, $data as xs:int+)\n" + 
                "as element()+ {\n" + 
                "    <item>\n" + 
                "        <term>{$term}</term>\n" + 
                "        <frequency>{$data[1]}</frequency>\n" + 
                "    </item>\n" + 
                "};\n" + 
                "\n";
            
            XPathQueryService service = storeXMLFileAndGetQueryService("items.xml", "src/org/exist/xquery/test/items.xml");
            String query = queryBody + "u:index-keys(//item/name, \'\', util:function(\'f:term-callback\', 2), 1000)";
            ResourceSet result = service.query(query);
            for (ResourceIterator i = result.getIterator(); i.hasMoreResources(); ) {
                System.out.println(i.nextResource().getContent());
            }
            assertEquals(7, result.getSize());
        } catch (XMLDBException e) {
            fail(e.getMessage());
        }           
    }
>>>>>>> 026581e3
    
    public void testUpdates() throws Exception {
        String append =
            "<xu:modifications xmlns:xu=\"http://www.xmldb.org/xupdate\" version=\"1.0\">" +
            "<xu:append select=\"/items\">" +
            "<item id=\"i100\">" +
            "<itemno>10</itemno>" +
            "<name>New Item</name>" +
            "<price>55.50</price>" +
            "</item>" +
            "</xu:append>" +
            "</xu:modifications>";
        String remove =
            "<xu:modifications xmlns:xu=\"http://www.xmldb.org/xupdate\" version=\"1.0\">" +
            "<xu:remove select=\"/items/item[itemno=7]\"/>" +
            "</xu:modifications>";
        
        XPathQueryService query = (XPathQueryService) testCollection.getService("XPathQueryService", "1.0");
        XUpdateQueryService update = (XUpdateQueryService) testCollection.getService("XUpdateQueryService", "1.0");
        long mods = update.updateResource("items.xml", append);
		assertEquals(mods, 1);
        queryResource(query, "items.xml", "//item[price = 55.50]", 1);
        queryResource(query, "items.xml", "//item[@id = 'i100']",1);
        mods = update.updateResource("items.xml", remove);
		assertEquals(mods, 1);
        queryResource(query, "items.xml", "//item[itemno = 7]", 0);
    }
    
    protected ResourceSet queryResource(XPathQueryService service,
            String resource, String query, int expected) throws XMLDBException {
        return queryResource(service, resource, query, expected, null);
    }

    /**
     * @param service
     * @throws XMLDBException
     */
    private ResourceSet queryResource(XPathQueryService service,
            String resource, String query, int expected, String message)
            throws XMLDBException {
        ResourceSet result = service.queryResource(resource, query);
        if (message == null)
            assertEquals(expected, result.getSize());
        else
            assertEquals(message, expected, result.getSize());
        return result;
    }

    /**
     * @return
     * @throws XMLDBException
     */
    protected XPathQueryService storeXMLFileAndGetQueryService(
            String documentName, String path) throws XMLDBException {
        XMLResource doc = (XMLResource) testCollection.createResource(
                documentName, "XMLResource");
        String existHome = System.getProperty("exist.home");
        File existDir = existHome==null ? new File(".") : new File(existHome);
        File f = new File(existDir,path);
        doc.setContent(f);
        testCollection.storeResource(doc);
        XPathQueryService service = (XPathQueryService) testCollection
                .getService("XPathQueryService", "1.0");
        return service;
    }
    
    public static void main(String[] args) {
        junit.textui.TestRunner.run(ValueIndexTest.class);
	}

	/**
	 * @param cONFIG The cONFIG to set.
	 */
	protected void setCollectionConfig(String cONFIG) {
		CONFIG = cONFIG;
	}

	/**
	 * @return Returns the cONFIG.
	 */
	protected String getCollectionConfig() {
		return CONFIG;
	}
}<|MERGE_RESOLUTION|>--- conflicted
+++ resolved
@@ -30,11 +30,7 @@
 import org.exist.xmldb.DatabaseInstanceManager;
 import org.exist.xmldb.IndexQueryService;
 import org.xmldb.api.DatabaseManager;
-import org.xmldb.api.base.Collection;
-import org.xmldb.api.base.Database;
-import org.xmldb.api.base.Resource;
-import org.xmldb.api.base.ResourceSet;
-import org.xmldb.api.base.XMLDBException;
+import org.xmldb.api.base.*;
 import org.xmldb.api.modules.CollectionManagementService;
 import org.xmldb.api.modules.XMLResource;
 import org.xmldb.api.modules.XPathQueryService;
@@ -152,8 +148,6 @@
         queryResource(service, "items.xml", "//item[price/@specialprice = false()]", 2);
         queryResource(service, "items.xml", "//item[price/@specialprice = true()]", 1);
     }
-<<<<<<< HEAD
-=======
 
     public void testStrFunctions() {
         try {
@@ -216,7 +210,6 @@
             fail(e.getMessage());
         }           
     }
->>>>>>> 026581e3
     
     public void testUpdates() throws Exception {
         String append =
