/*
 *  eXist Open Source Native XML Database
 *  Copyright (C) 2001-06 Wolfgang M. Meier
 *  wolfgang@exist-db.org
 *  http://exist.sourceforge.net
 *  
 *  This program is free software; you can redistribute it and/or
 *  modify it under the terms of the GNU Lesser General Public License
 *  as published by the Free Software Foundation; either version 2
 *  of the License, or (at your option) any later version.
 *  
 *  This program is distributed in the hope that it will be useful,
 *  but WITHOUT ANY WARRANTY; without even the implied warranty of
 *  MERCHANTABILITY or FITNESS FOR A PARTICULAR PURPOSE.  See the
 *  GNU Lesser General Public License for more details.
 *  
 *  You should have received a copy of the GNU Lesser General Public License
 *  along with this program; if not, write to the Free Software
 *  Foundation, Inc., 675 Mass Ave, Cambridge, MA 02139, USA.
 *  
 *  $Id$
 */
package org.exist.xquery;

import org.exist.dom.DocumentSet;
import org.exist.dom.NodeProxy;
import org.exist.xquery.parser.XQueryAST;
import org.exist.xquery.util.ExpressionDumper;
import org.exist.xquery.value.Item;
import org.exist.xquery.value.NodeValue;
import org.exist.xquery.value.Sequence;
import org.exist.xquery.value.SequenceIterator;
import org.exist.xquery.value.Type;

/**
 * Check a function parameter type at runtime.
 *  
 * @author wolf
 */
public class DynamicTypeCheck extends AbstractExpression {

	final private Expression expression;
	final private int requiredType;
	
	public DynamicTypeCheck(XQueryContext context, int requiredType, Expression expr) {
		super(context);
		this.requiredType = requiredType;
		this.expression = expr;
	}
	
    /* (non-Javadoc)
     * @see org.exist.xquery.Expression#analyze(org.exist.xquery.AnalyzeContextInfo)
     */
    public void analyze(AnalyzeContextInfo contextInfo) throws XPathException {
    	contextInfo.setParent(this);
        expression.analyze(contextInfo);
    }
    
	/* (non-Javadoc)
	 * @see org.exist.xquery.Expression#eval(org.exist.xquery.StaticContext, org.exist.dom.DocumentSet, org.exist.xquery.value.Sequence, org.exist.xquery.value.Item)
	 */
	public Sequence eval(
		Sequence contextSequence,
		Item contextItem)
		throws XPathException {
		Sequence seq = expression.eval(contextSequence, contextItem);
		for(SequenceIterator i = seq.iterate(); i.hasNext(); ) {
			Item item = i.nextItem();
			int type = item.getType();
			if (type == Type.NODE &&
					((NodeValue) item).getImplementationType() == NodeValue.PERSISTENT_NODE) {
				type = ((NodeProxy) item).getNodeType();
				if (type == NodeProxy.UNKNOWN_NODE_TYPE)
					//Retrieve the actual node
					type= ((NodeProxy) item).getNode().getNodeType();
			}
			if(type != requiredType && !Type.subTypeOf(type, requiredType)) {
				//TODO : how to make this block more generic ? -pb				
				if (type == Type.UNTYPED_ATOMIC) {	
					try {
						item = item.convertTo(requiredType);
					//No way
					} catch (XPathException e) {
						throw new XPathException(expression.getASTNode(), "FOCH0002: Required type is " + 
								Type.getTypeName(requiredType) + " but got '" + Type.getTypeName(item.getType()) + "(" +
								item.getStringValue() + ")'");
					}
				//Then, if numeric, try to refine the type					
<<<<<<< HEAD
				} else if (Type.subTypeOf(requiredType, Type.NUMBER) && Type.subTypeOf(type, Type.NUMBER)) {
=======
				//xs:decimal(3) treat as xs:integer 
				} else if (Type.subTypeOf(requiredType, Type.NUMBER) && Type.subTypeOf(type, requiredType)) {
>>>>>>> 026581e3
					try {
						item = item.convertTo(requiredType);
					//No way
					} catch (XPathException e) {
						throw new XPathException(expression.getASTNode(), "FOCH0002: Required type is " + 
								Type.getTypeName(requiredType) + " but got '" + Type.getTypeName(item.getType()) + "(" +
								item.getStringValue() + ")'");
					}
<<<<<<< HEAD
				} else
					throw new XPathException(expression.getASTNode(), "FOCH0002: Required type is " + 
=======
				//Then, if duration, try to refine the type					
				//No test on the type hierarchy ; this has to pass :
				//fn:months-from-duration(xs:duration("P1Y2M3DT10H30M"))
				//TODO : find a way to enforce the test (by making a difference between casting and treating as ?)
				} else if (Type.subTypeOf(requiredType, Type.DURATION) /*&& Type.subTypeOf(type, requiredType)*/) {
					try {
						item = item.convertTo(requiredType);
					//No way
					} catch (XPathException e) {
						throw new XPathException(expression.getASTNode(), "FOCH0002: Required type is " + 
								Type.getTypeName(requiredType) + " but got '" + Type.getTypeName(item.getType()) + "(" +
								item.getStringValue() + ")'");
					}
					
				} else
					if (!(Type.subTypeOf(type, requiredType))) {
						throw new XPathException(expression.getASTNode(), "FORG0001: " + 
								Type.getTypeName(item.getType()) + "(" + item.getStringValue() + 
								") is not a sub-type of " + Type.getTypeName(requiredType));
						
					} else
						throw new XPathException(expression.getASTNode(), "FOCH0002: Required type is " + 
>>>>>>> 026581e3
							Type.getTypeName(requiredType) + " but got '" + Type.getTypeName(item.getType()) + "(" +
							item.getStringValue() + ")'");
			}
		}
		return seq;
	}

	/* (non-Javadoc)
     * @see org.exist.xquery.Expression#dump(org.exist.xquery.util.ExpressionDumper)
     */
    public void dump(ExpressionDumper dumper) {
        if(dumper.verbosity() > 1) {            
            dumper.display("dynamic-type-check"); 
            dumper.display("["); 
            dumper.display(Type.getTypeName(requiredType));
            dumper.display(", "); 
        }
        expression.dump(dumper);
        if(dumper.verbosity() > 1)
            dumper.display("]");
    }
    
    public String toString() {
        StringBuffer result = new StringBuffer();
        result.append("dynamic-type-check");   
        result.append("["); 
        result.append(Type.getTypeName(requiredType));
        result.append(", "); 
        result.append(expression.toString());
        result.append("]");
        return result.toString();
    }    
    
	/* (non-Javadoc)
	 * @see org.exist.xquery.Expression#returnsType()
	 */
	public int returnsType() {
		return requiredType;
	}

	/* (non-Javadoc)
	 * @see org.exist.xquery.AbstractExpression#getDependencies()
	 */
	public int getDependencies() {
		return expression.getDependencies();
	}

	/* (non-Javadoc)
	 * @see org.exist.xquery.AbstractExpression#resetState()
	 */
	public void resetState() {
		super.resetState();
		expression.resetState();
	}
	
	public void setContextDocSet(DocumentSet contextSet) {
		super.setContextDocSet(contextSet);
		expression.setContextDocSet(contextSet);
	}
	
	/* (non-Javadoc)
	 * @see org.exist.xquery.AbstractExpression#getASTNode()
	 */
	public XQueryAST getASTNode() {
		return expression.getASTNode();
	}
	
	public void accept(ExpressionVisitor visitor) {
		expression.accept(visitor);
	}
}<|MERGE_RESOLUTION|>--- conflicted
+++ resolved
@@ -86,12 +86,8 @@
 								item.getStringValue() + ")'");
 					}
 				//Then, if numeric, try to refine the type					
-<<<<<<< HEAD
-				} else if (Type.subTypeOf(requiredType, Type.NUMBER) && Type.subTypeOf(type, Type.NUMBER)) {
-=======
 				//xs:decimal(3) treat as xs:integer 
 				} else if (Type.subTypeOf(requiredType, Type.NUMBER) && Type.subTypeOf(type, requiredType)) {
->>>>>>> 026581e3
 					try {
 						item = item.convertTo(requiredType);
 					//No way
@@ -100,10 +96,6 @@
 								Type.getTypeName(requiredType) + " but got '" + Type.getTypeName(item.getType()) + "(" +
 								item.getStringValue() + ")'");
 					}
-<<<<<<< HEAD
-				} else
-					throw new XPathException(expression.getASTNode(), "FOCH0002: Required type is " + 
-=======
 				//Then, if duration, try to refine the type					
 				//No test on the type hierarchy ; this has to pass :
 				//fn:months-from-duration(xs:duration("P1Y2M3DT10H30M"))
@@ -126,7 +118,6 @@
 						
 					} else
 						throw new XPathException(expression.getASTNode(), "FOCH0002: Required type is " + 
->>>>>>> 026581e3
 							Type.getTypeName(requiredType) + " but got '" + Type.getTypeName(item.getType()) + "(" +
 							item.getStringValue() + ")'");
 			}
