--- conflicted
+++ resolved
@@ -21,21 +21,6 @@
  */
 package org.exist.collections;
 
-import java.io.ByteArrayInputStream;
-import java.io.IOException;
-import java.io.InputStream;
-import java.io.Reader;
-import java.io.StringReader;
-
-import java.util.ArrayList;
-import java.util.Date;
-import java.util.Iterator;
-import java.util.List;
-import java.util.Map;
-import java.util.Observable;
-import java.util.Observer;
-import java.util.TreeMap;
-
 import org.apache.log4j.Logger;
 
 import org.exist.EXistException;
@@ -44,9 +29,11 @@
 import org.exist.collections.triggers.Trigger;
 import org.exist.collections.triggers.TriggerException;
 import org.exist.dom.BinaryDocument;
+import org.exist.dom.DefaultDocumentSet;
 import org.exist.dom.DocumentImpl;
 import org.exist.dom.DocumentMetadata;
 import org.exist.dom.DocumentSet;
+import org.exist.dom.MutableDocumentSet;
 import org.exist.dom.QName;
 import org.exist.security.Group;
 import org.exist.security.Permission;
@@ -68,11 +55,15 @@
 import org.exist.storage.io.VariableByteInput;
 import org.exist.storage.io.VariableByteOutputStream;
 import org.exist.storage.lock.Lock;
+import org.exist.storage.lock.LockedDocumentMap;
 import org.exist.storage.lock.ReentrantReadWriteLock;
-import org.exist.storage.lock.LockedDocumentMap;
 import org.exist.storage.sync.Sync;
 import org.exist.storage.txn.Txn;
-import org.exist.util.*;
+import org.exist.util.Configuration;
+import org.exist.util.LockException;
+import org.exist.util.MimeType;
+import org.exist.util.SyntaxException;
+import org.exist.util.XMLReaderObjectFactory;
 import org.exist.util.hashtable.ObjectHashSet;
 import org.exist.util.serializer.DOMStreamer;
 import org.exist.xmldb.XmldbURI;
@@ -83,6 +74,20 @@
 import org.xml.sax.InputSource;
 import org.xml.sax.SAXException;
 import org.xml.sax.XMLReader;
+
+import java.io.ByteArrayInputStream;
+import java.io.IOException;
+import java.io.InputStream;
+import java.io.Reader;
+import java.io.StringReader;
+import java.util.ArrayList;
+import java.util.Date;
+import java.util.Iterator;
+import java.util.List;
+import java.util.Map;
+import java.util.Observable;
+import java.util.Observer;
+import java.util.TreeMap;
 
 /**
  * This class represents a collection in the database. A collection maintains a list of
@@ -300,7 +305,7 @@
         return cl;
     }
 
-    public DocumentSet allDocs(DBBroker broker, DocumentSet docs, boolean recursive,
+    public MutableDocumentSet allDocs(DBBroker broker, MutableDocumentSet docs, boolean recursive,
                                     boolean checkPermissions) {
         return allDocs(broker, docs, recursive, checkPermissions, null);
     }
@@ -317,7 +322,7 @@
      * @param checkPermissions
      * @return The set of documents.
      */
-    public DocumentSet allDocs(DBBroker broker, DocumentSet docs, boolean recursive,
+    public MutableDocumentSet allDocs(DBBroker broker, MutableDocumentSet docs, boolean recursive,
                                     boolean checkPermissions, LockedDocumentMap protectedDocs) {
         if (permissions.validate(broker.getUser(), Permission.READ)) {
             List subColls = null;
@@ -349,7 +354,7 @@
         return docs;
     }
 
-    public DocumentSet allDocs(DBBroker broker, DocumentSet docs, boolean recursive, LockedDocumentMap lockMap, int lockType) throws LockException {
+    public DocumentSet allDocs(DBBroker broker, MutableDocumentSet docs, boolean recursive, LockedDocumentMap lockMap, int lockType) throws LockException {
         if (permissions.validate(broker.getUser(), Permission.READ)) {
             List subColls = null;
             XmldbURI uris[] = null;
@@ -393,10 +398,11 @@
      *
      * @param docs
      */
-    public DocumentSet getDocuments(DBBroker broker, DocumentSet docs, boolean checkPermissions) {
+    public DocumentSet getDocuments(DBBroker broker, MutableDocumentSet docs, boolean checkPermissions) {
         try {
             getLock().acquire(Lock.READ_LOCK);
             docs.addCollection(this);
+            
             docs.addAll(broker, this, getDocumentPaths(), checkPermissions);
         } catch (LockException e) {
             LOG.warn(e.getMessage(), e);
@@ -406,13 +412,13 @@
         return docs;
     }
 
-    public DocumentSet getDocumentsNoLock(DBBroker broker, DocumentSet docs, boolean checkPermissions) {
+    public DocumentSet getDocumentsNoLock(DBBroker broker, MutableDocumentSet docs, boolean checkPermissions) {
         docs.addCollection(this);
         docs.addAll(broker, this, getDocumentPaths(), checkPermissions);
         return docs;
     }
 
-    public DocumentSet getDocuments(DBBroker broker, DocumentSet docs, LockedDocumentMap lockMap, int lockType) throws LockException {
+    public DocumentSet getDocuments(DBBroker broker, MutableDocumentSet docs, LockedDocumentMap lockMap, int lockType) throws LockException {
         try {
             getLock().acquire(Lock.READ_LOCK);
             docs.addCollection(this);
@@ -711,11 +717,11 @@
      *@return A iterator of all the documents in the collection.
      */
     public Iterator iterator(DBBroker broker) {
-        return getDocuments(broker, new DocumentSet(), false).iterator();
+        return getDocuments(broker, new DefaultDocumentSet(), false).getDocumentIterator();
     }
 
     public Iterator iteratorNoLock(DBBroker broker) {
-        return getDocumentsNoLock(broker, new DocumentSet(), false).iterator();
+        return getDocumentsNoLock(broker, new DefaultDocumentSet(), false).getDocumentIterator();
     }
 
     /**
@@ -891,7 +897,11 @@
             if (trigger != null)
                 trigger.prepare(Trigger.REMOVE_DOCUMENT_EVENT, broker, transaction, doc.getURI(), doc);
             
-            broker.removeBinaryResource(transaction, (BinaryDocument) doc);
+            try {
+               broker.removeBinaryResource(transaction, (BinaryDocument) doc);
+            } catch (IOException ex) {
+               throw new PermissionDeniedException("Cannot delete file.");
+            }
             documents.remove(doc.getFileURI().getRawCollectionPath());
             
             if (trigger != null) {
@@ -948,11 +958,9 @@
         });
     }
     
-    /**
-     * Stores an XML document in the database. {@link #validateXMLResourceInternal(org.exist.storage.txn.Txn,
+    /** Stores an XML document in the database. {@link #validateXMLResourceInternal(org.exist.storage.txn.Txn,
      * org.exist.storage.DBBroker, org.exist.xmldb.XmldbURI, CollectionConfiguration, org.exist.collections.Collection.ValidateBlock)} 
      * should have been called previously in order to acquire a write lock for the document. Launches the finish trigger.
-     *
      * @param transaction
      * @param broker
      * @param info
@@ -1399,14 +1407,14 @@
     // Blob
     public BinaryDocument addBinaryResource(Txn transaction, DBBroker broker,
                 XmldbURI docUri, byte[] data, String mimeType)
-            throws EXistException, PermissionDeniedException, LockException, TriggerException {
+            throws EXistException, PermissionDeniedException, LockException, TriggerException,IOException {
         return addBinaryResource(transaction, broker, docUri, data, mimeType, null, null);
     }
     
     // Blob
     public BinaryDocument addBinaryResource(Txn transaction, DBBroker broker,
     		XmldbURI docUri, byte[] data, String mimeType, Date created, Date modified)
-            throws EXistException, PermissionDeniedException, LockException, TriggerException {
+            throws EXistException, PermissionDeniedException, LockException, TriggerException,IOException {
         return addBinaryResource(transaction, broker, docUri, 
                                 new ByteArrayInputStream(data), mimeType, data.length, created, modified);
     }
@@ -1414,14 +1422,14 @@
     // Streaming
     public BinaryDocument addBinaryResource(Txn transaction, DBBroker broker,
     		XmldbURI docUri, InputStream is, String mimeType, int size)
-            throws EXistException, PermissionDeniedException, LockException, TriggerException {
+            throws EXistException, PermissionDeniedException, LockException, TriggerException,IOException {
         return addBinaryResource(transaction, broker, docUri, is, mimeType, size, null, null);
     }
     
     // Streaming
     public BinaryDocument addBinaryResource(Txn transaction, DBBroker broker,
     		XmldbURI docUri, InputStream is, String mimeType, int size, Date created, Date modified)
-            throws EXistException, PermissionDeniedException, LockException, TriggerException {
+            throws EXistException, PermissionDeniedException, LockException, TriggerException,IOException {
     	
         if (broker.isReadOnly())
             throw new PermissionDeniedException("Database is read-only");
@@ -1438,10 +1446,7 @@
 	        checkPermissions(transaction, broker, oldDoc);
 	        DocumentTrigger trigger = null;
 	        int event = 0;
-<<<<<<< HEAD
-
-=======
->>>>>>> f4cf6fba
+
 	        if (triggersEnabled) {
 	            CollectionConfiguration config = getConfiguration(broker);
 	            if (config != null) {
@@ -1480,7 +1485,6 @@
 	        addDocument(transaction, broker, blob);
 	        
 	        broker.storeXMLResource(transaction, blob);
-<<<<<<< HEAD
 	        
                 /*
                 if (triggersEnabled) {
@@ -1498,10 +1502,9 @@
 	            }
 	        }*/
 	        
-=======
->>>>>>> f4cf6fba
-	        
-	        broker.closeDocument();
+	        
+                // This is no longer needed as the dom.dbx isn't used
+	        //broker.closeDocument();
 	        
 	        if (trigger != null) {
 	            trigger.finish(event, broker, transaction, blob.getURI(), blob);
@@ -1695,7 +1698,7 @@
             XMLReaderObjectFactory.setReaderValidationMode(XMLReaderObjectFactory.VALIDATION_DISABLED, reader);
         else if( colconfig!=null ) {
             int mode=colconfig.getValidationMode();
-            XMLReaderObjectFactory.setReaderValidationMode(mode, reader);  
+            XMLReaderObjectFactory.setReaderValidationMode(mode, reader);
         }
 
         // Return configured reader.
