--- conflicted
+++ resolved
@@ -259,74 +259,6 @@
 		return NodeSetHelper.selectAncestorDescendant(this, al, mode, includeSelf, contextId);
 	}
 	
-<<<<<<< HEAD
-=======
-	private NodeSet quickSelectParentChild(NodeSet al, int mode, int contextId) {
-	    final NodeSet result = new ExtArrayNodeSet();
-		final Iterator ia = al.iterator();
-		final Iterator ib = iterator();
-//		final long start = System.currentTimeMillis();
-		NodeProxy na = (NodeProxy) ia.next(), nb = (NodeProxy) ib.next();
-		
-		// check if one of the node sets is empty
-		if(na == null || nb == null)
-		    return result;
-		long pa, pb;
-		while (true) {
-			// first, try to find nodes belonging to the same doc
-			if (na.getDocument().getDocId() < nb.getDocument().getDocId()) {
-				if (ia.hasNext())
-					na = (NodeProxy) ia.next();
-				else
-					break;
-			} else if (na.getDocument().getDocId() > nb.getDocument().getDocId()) {
-				if (ib.hasNext())
-					nb = (NodeProxy) ib.next();
-				else
-					break;
-			} else {
-			    // same document
-			    pa = na.getGID();
-			    pb = nb.getGID();
-//			    System.out.println(pa + " -> " + pb);
-				pb = NodeSetHelper.getParentId(nb.getDocument(), pb, nb.getDocument().getTreeLevel(pb));
-//				System.out.println("comparing " + pa + " -> " + pb);
-				if(pa == pb) {
-				    if(mode == NodeSet.DESCENDANT) {
-				        if (Expression.NO_CONTEXT_ID != contextId)
-				            nb.deepCopyContext(na, contextId);
-				        else
-				            nb.copyContext(na);
-				        result.add(nb);
-				    } else {
-				        if (Expression.NO_CONTEXT_ID != contextId)
-				            na.deepCopyContext(nb, contextId);
-				        else
-				            na.copyContext(nb);
-				        result.add(na);
-				    }
-				    if (ib.hasNext())
-						nb = (NodeProxy) ib.next();
-					else
-						break;
-				} else if (pa < pb) {
-					if (ia.hasNext())
-						na = (NodeProxy) ia.next();
-					else
-						break;
-				} else {
-					if (ib.hasNext())
-						nb = (NodeProxy) ib.next();
-					else
-						break;
-				}
-			}
-		}
-//		LOG.debug("quickSelect took " + (System.currentTimeMillis() - start));
-		return result;
-	}
-	
->>>>>>> 5e524b86
 	/**
 	 * For a given set of potential ancestor nodes, return all ancestors
 	 * having descendants in this node set.
