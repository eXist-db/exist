/*
 *  eXist Open Source Native XML Database
 *  Copyright (C) 2001-06 Wolfgang M. Meier
 *  wolfgang@exist-db.org
 *  http://exist.sourceforge.net
 *
 *  This program is free software; you can redistribute it and/or
 *  modify it under the terms of the GNU Lesser General Public License
 *  as published by the Free Software Foundation; either version 2
 *  of the License, or (at your option) any later version.
 *
 *  This program is distributed in the hope that it will be useful,
 *  but WITHOUT ANY WARRANTY; without even the implied warranty of
 *  MERCHANTABILITY or FITNESS FOR A PARTICULAR PURPOSE.  See the
 *  GNU Lesser General Public License for more details.
 *
 *  You should have received a copy of the GNU Lesser General Public License
 *  along with this program; if not, write to the Free Software
 *  Foundation, Inc., 675 Mass Ave, Cambridge, MA 02139, USA.
 * 
 *  $Id$
 */
package org.exist.dom;
import java.io.EOFException;
import java.io.IOException;

import org.exist.collections.Collection;
import org.exist.numbering.NodeId;
import org.exist.security.Group;
import org.exist.security.Permission;
import org.exist.security.SecurityManager;
import org.exist.security.User;
import org.exist.storage.DBBroker;
import org.exist.storage.ElementValue;
import org.exist.storage.NodePath;
import org.exist.storage.StorageAddress;
import org.exist.storage.io.VariableByteInput;
import org.exist.storage.io.VariableByteOutputStream;
import org.exist.storage.lock.Lock;
import org.exist.storage.lock.MultiReadReentrantLock;
import org.exist.storage.txn.Txn;
import org.exist.util.SyntaxException;
import org.exist.xmldb.XmldbURI;
import org.exist.xquery.Constants;
import org.exist.xquery.DescendantSelector;
import org.exist.xquery.Expression;
import org.exist.xquery.NodeSelector;
import org.w3c.dom.Attr;
import org.w3c.dom.CDATASection;
import org.w3c.dom.Comment;
import org.w3c.dom.DOMConfiguration;
import org.w3c.dom.DOMException;
import org.w3c.dom.Document;
import org.w3c.dom.DocumentFragment;
import org.w3c.dom.DocumentType;
import org.w3c.dom.Element;
import org.w3c.dom.EntityReference;
import org.w3c.dom.Node;
import org.w3c.dom.NodeList;
import org.w3c.dom.ProcessingInstruction;
import org.w3c.dom.Text;
import org.w3c.dom.UserDataHandler;

/**
 *  Represents a persistent document object in the database;
 *  it can be an XML_FILE , a BINARY_FILE, or Xquery source code.
 *  
 *@author     Wolfgang Meier <wolfgang@exist-db.org>
 */
public class DocumentImpl extends NodeImpl implements Document, Comparable {

    public final static int UNKNOWN_DOCUMENT_ID = -1;
    
    public final static byte XML_FILE = 0;
	public final static byte BINARY_FILE = 1;
	
	//public final static byte DOCUMENT_NODE_SIGNATURE = 0x0F;

	private transient DBBroker broker = null;

	/** number of child nodes */
	private int children = 0;

	private long[] childAddress = null;

	/** the collection this document belongs to */
	private transient Collection collection = null;

	/** the document's id */
	private int docId = UNKNOWN_DOCUMENT_ID;

	/** the document's file name */
	private XmldbURI fileURI = null;
    
    //TODO : make private
    protected Permission permissions = new Permission(Permission.DEFAULT_PERM);
    
    private transient Lock updateLock = null;
    
    private DocumentMetadata metadata = null;
    
    private transient long metadataLocation = StoredNode.UNKNOWN_NODE_IMPL_ADDRESS;    
    
    public DocumentImpl(DBBroker broker) {
        this(broker, null, null);
    }    
	
    public DocumentImpl(DBBroker broker, Collection collection) {
        this(broker, collection, null);
    }

    public DocumentImpl(DBBroker broker, XmldbURI fileURI) {
        this(broker, null, fileURI);       
    }

    public DocumentImpl(DBBroker broker, Collection collection, XmldbURI fileURI) {
		this.broker = broker;
        this.collection = collection;
		this.fileURI = fileURI;		
	}
    
    /************************************************
     * 
     * Document metadata
     *
     ************************************************/
    
    public Collection getCollection() {
        return collection;
    }

    public void setCollection(Collection parent) {
        this.collection = parent;
    }

    public int getDocId() {
        return docId;
    }
    
    public void setDocId(int docId) {
        this.docId = docId;
    }     
    
    /**
     * Returns the type of this resource, either  {@link #XML_FILE} or 
     * {@link #BINARY_FILE}.
     * 
     */
    public byte getResourceType() {
        return XML_FILE;
    }
    
    public XmldbURI getFileURI() {
        //checkAvail();
        return fileURI;
    }
    
    public void setFileURI(XmldbURI fileURI) {
        this.fileURI = fileURI;
    } 
    
    public XmldbURI getURI() {
        return collection.getURI().append(fileURI);
    }
    
    public Permission getPermissions() {
        return permissions;
    }
    
    public void setPermissions(int mode) {
        permissions.setPermissions(mode);
    }

    public void setPermissions(String mode) throws SyntaxException {
        permissions.setPermissions(mode);
    }

    public void setPermissions(Permission perm) {
        permissions = perm;
    }     
    
	public void setMetadata(DocumentMetadata meta) {
		this.metadata = meta;
	}
	
	public DocumentMetadata getMetadata() {
		if (metadata == null) {
			broker.getResourceMetadata(this);
		}
		return metadata;
	}
	
	public void setMetadataLocation(long pointer) {
		this.metadataLocation = pointer;
	}
	
	public long getMetadataLocation() {
		return metadataLocation;
	}
	
    /************************************************
     * 
     * Persistent node methods
     *
     ************************************************/
	
	/**
	 * Copy the relevant internal fields from the specified document object.
	 * This is called by {@link Collection} when replacing a document.
	 * 
	 * @param other
	 */
	public void copyOf(DocumentImpl other) {
	    childAddress = null;
	    children = 0;
	    if (metadata == null)
	    	metadata = new DocumentMetadata();
	    metadata.setLastModified(other.getMetadata().getLastModified());
	    // reset pageCount: will be updated during storage
	    metadata.setPageCount(0);
	}
	
	public void copyChildren(DocumentImpl other) {
		childAddress = other.childAddress;
		children = other.children;
	}
    
	/**
	 * Returns true if the document is currently locked for
	 * write.
	 * 
	 */
	public boolean isLockedForWrite() {
		return getUpdateLock().isLockedForWrite();
	}

    /**
     * Returns the update lock associated with this
     * resource.
     * 
     */     
    public final synchronized Lock getUpdateLock() {
        if(updateLock == null)
            updateLock = new MultiReadReentrantLock();
        return updateLock;
    }
    
    public void setUserLock(User user) {
		getMetadata().setUserLock(user == null ? 0 : user.getUID());
	}
	
	public User getUserLock() {
		int lockOwnerId = getMetadata().getUserLock();
		if(lockOwnerId == 0)
			return null;
		final SecurityManager secman = broker.getBrokerPool().getSecurityManager();
		return secman.getUser(lockOwnerId);
	}
    
	/**
	 * Returns the estimated size of the data in this document.
	 * 
	 * As an estimation, the number of pages occupied by the document
	 * is multiplied with the current page size.
	 * 
	 */
	public int getContentLength() {
            int length = getMetadata().getPageCount() * broker.getPageSize();
	    return (length<0) ? 0 : length;
	}
    
<<<<<<< HEAD
	public void triggerDefrag() {
		getMetadata().setSplitCount(broker.getFragmentationLimit());
	}
=======
	public void triggerDefrag() {		
        int fragmentationLimit = -1;
        if (broker.customProperties.get(DBBroker.PROPERTY_XUPDATE_FRAGMENTATION_FACTOR) != null)
        	fragmentationLimit = ((Integer)broker.customProperties.get(DBBroker.PROPERTY_XUPDATE_FRAGMENTATION_FACTOR)).intValue();
        if (fragmentationLimit != -1)
        	getMetadata().setSplitCount(fragmentationLimit);
	}  
    
    public NodeList getRange(long first, long last) {
        return broker.getNodeRange(this, first, last);
    }
>>>>>>> 5e524b86

    public SymbolTable getSymbols() {
        return broker.getSymbols();
    }
    
    public Node getNode(NodeId nodeId) {
    	if (nodeId.getTreeLevel() == 1)
            return getDocumentElement();
        return broker.objectWith(this, nodeId);
    }
    
    public Node getNode(NodeProxy p) {
        if(p.getNodeId().getTreeLevel() == 1)
            return getDocumentElement();
        return broker.objectWith(p);
    }
    
    private void resizeChildList() {
        long[] newChildList = new long[children];
        if(childAddress != null)
            System.arraycopy(childAddress, 0, newChildList, 0, childAddress.length);
        childAddress = newChildList;
    }
    
	public void appendChild(StoredNode child) throws DOMException {
		++children;
		resizeChildList();
		childAddress[children - 1] = child.getInternalAddress();
	}
    
	public void write(VariableByteOutputStream ostream) throws IOException {
		try {
            ostream.writeInt(docId);
            ostream.writeUTF(fileURI.toString());
            final SecurityManager secman = broker.getBrokerPool().getSecurityManager();
            if (secman == null) {
                //TODO : explain those 2 values -pb
                ostream.writeInt(1);
                ostream.writeInt(1);
            } else {
                User user = secman.getUser(permissions.getOwner());
                Group group = secman.getGroup(permissions.getOwnerGroup());
                if (group == null)
                    group = secman.getGroup(SecurityManager.GUEST_GROUP);
                ostream.writeInt(user.getUID());
                ostream.writeInt(group.getId());
            }
            ostream.writeInt(permissions.getPermissions());
            ostream.writeInt(children);
            if (children > 0) {
			    for(int i = 0; i < children; i++) {
					ostream.writeInt(StorageAddress.pageFromPointer(childAddress[i]));
					ostream.writeShort(StorageAddress.tidFromPointer(childAddress[i]));
			    }
			}            
            StorageAddress.write(metadataLocation, ostream);
		} catch (IOException e) {
			LOG.warn("io error while writing document data", e);
		}
	}

	public void read(VariableByteInput istream) throws IOException, EOFException {
		try {
            docId = istream.readInt();
            fileURI = XmldbURI.createInternal(istream.readUTF());
            final SecurityManager secman = broker.getBrokerPool().getSecurityManager();
            final int uid = istream.readInt();
            final int gid = istream.readInt();
            //TODO : Why such a mask ? -pb
            final int perm = (istream.readInt() & 0777);
            if (secman == null) {
                permissions.setOwner(SecurityManager.DBA_USER);
                permissions.setGroup(SecurityManager.DBA_GROUP);
            } else {
                permissions.setOwner(secman.getUser(uid));
                Group group = secman.getGroup(gid);
                if (group != null)
                    permissions.setGroup(group.getName());
            }
            permissions.setPermissions(perm);
            //Should be > 0 ;-)
            children = istream.readInt();            
			childAddress = new long[children];
			for (int i = 0; i < children; i++) { 
				childAddress[i] = StorageAddress.createPointer(istream.readInt(), istream.readShort());
			}
            metadataLocation = StorageAddress.read(istream);
		} catch (IOException e) {
            LOG.error("IO error while reading document data for document " + fileURI, e);
		}
	}
	
	public final int compareTo(Object other) {
		final long otherId = ((DocumentImpl)other).docId;
		if (otherId == docId)
			return Constants.EQUAL;
		else if (docId < otherId)
			return Constants.INFERIOR;
		else
			return Constants.SUPERIOR;
	} 

    public DBBroker getBroker() {
        return broker;
    }
    
    public void setBroker(DBBroker broker) {
        this.broker = broker;
    }

    /* (non-Javadoc)
     * @see org.exist.dom.NodeImpl#updateChild(org.w3c.dom.Node, org.w3c.dom.Node)
     */
    public void updateChild(Txn transaction, Node oldChild, Node newChild) throws DOMException {
        if (!(oldChild instanceof StoredNode))
            throw new DOMException(DOMException.WRONG_DOCUMENT_ERR, "Node does not belong to this document");
        final StoredNode oldNode = (StoredNode) oldChild;
        final StoredNode newNode = (StoredNode) newChild;
        final StoredNode previousNode = (StoredNode) oldNode.getPreviousSibling();      
        if (previousNode == null)            
            throw new DOMException(DOMException.NOT_FOUND_ERR, "No previous sibling for the old child");
        if (oldChild.getNodeType() == Node.ELEMENT_NODE) {
            // replace the document-element
            //TODO : be more precise in the type test -pb
            if (newChild.getNodeType() != Node.ELEMENT_NODE)
                throw new DOMException(
                    DOMException.INVALID_MODIFICATION_ERR,
                    "A node replacing the document root needs to be an element");
            broker.removeNode(transaction, oldNode, oldNode.getPath(), null);
            broker.endRemove();
            newNode.setNodeId(oldNode.getNodeId());
            broker.insertNodeAfter(null, previousNode, newNode);
            NodePath path = newNode.getPath();
            broker.indexNode(transaction, newNode, path);
            broker.endElement(newNode, path, null);
            broker.flush();
        } else {
            broker.removeNode(transaction, oldNode, oldNode.getPath(), null);
            broker.endRemove();
            newNode.setNodeId(oldNode.getNodeId());
            broker.insertNodeAfter(transaction, previousNode, newNode);
        }
    }

    /*
     * @see org.exist.dom.NodeImpl#insertBefore(org.w3c.dom.NodeList, org.w3c.dom.Node)
     */
    public void insertBefore(NodeList nodes, Node refChild) throws DOMException {
        throw new DOMException(DOMException.NOT_SUPPORTED_ERR, "not implemented");
    }

    public void insertAfter(NodeList nodes, Node refChild) throws DOMException {
        throw new DOMException(DOMException.NOT_SUPPORTED_ERR, "not implemented");
    }

	/* (non-Javadoc)
	 * @see org.w3c.dom.Node#getFirstChild()
	 */
	public Node getFirstChild() {
		if (children == 0)
		    return null;
		return broker.objectWith(
            new NodeProxy(this, NodeId.DOCUMENT_NODE, childAddress[0])
        );
	}	
    
	public long getFirstChildAddress() {
		if (children == 0)
			return StoredNode.UNKNOWN_NODE_IMPL_ADDRESS;
		return childAddress[0];
	}
    	
	public NodeList getChildNodes() {
		NodeListImpl list = new NodeListImpl();		
		for (int i = 0; i < children; i++) {
            Node child = broker.objectWith(
			        new NodeProxy(this, NodeId.DOCUMENT_NODE, childAddress[i])
                );
			list.add(child);
		}
		return list;
	}
    
	protected Node getPreviousSibling(StoredNode node) {
		NodeList cl = getChildNodes();		
		for (int i = 0; i < cl.getLength(); i++) {
            StoredNode next = (StoredNode) cl.item(i);
			if (StorageAddress.equals(node.getInternalAddress(), next.getInternalAddress()))
				return i == 0 ? null : cl.item(i - 1);
		}
		return null;
	}

	protected Node getFollowingSibling(StoredNode node) {
		NodeList cl = getChildNodes();		
		for (int i = 0; i < cl.getLength(); i++) {
            StoredNode next = (StoredNode) cl.item(i);
			if (StorageAddress.equals(node.getInternalAddress(), next.getInternalAddress()))
				return i == children - 1 ? null : cl.item(i + 1);
		}
		return null;
	}     
    
    protected NodeList findElementsByTagName(StoredNode root, QName qname) {
        DocumentSet docs = new DocumentSet();
        docs.add(this);
        NodeProxy p = new NodeProxy(this, root.getNodeId(), root.getInternalAddress());
        NodeSelector selector = new DescendantSelector(p, Expression.NO_CONTEXT_ID);
        return broker.getElementIndex().findElementsByTagName(ElementValue.ELEMENT, docs, qname, selector);
    } 
    
    /************************************************
     * 
     * NodeImpl methods
     *
     ************************************************/
    
    public DocumentType getDoctype() {
        return getMetadata().getDocType();
    }     
    
    public void setDocumentType(DocumentType docType) {
        getMetadata().setDocType(docType);
    }    
    
    public Document getOwnerDocument() {        
        return this;
    }
    
    public void setOwnerDocument(Document doc) {
        if (doc != this)
            throw new IllegalArgumentException("Can't set owner document");
    }     
    
    public QName getQName() {
        return QName.DOCUMENT_QNAME;
    }    

    public short getNodeType() {
        return Node.DOCUMENT_NODE;
    }

    public Node getPreviousSibling() {
        //Documents don't have siblings
        return null;
    }

    public Node getNextSibling() {
        //Documents don't have siblings
        return null;
    }    
    
    public Attr createAttribute(String name) throws DOMException {
        AttrImpl attr = new AttrImpl(new QName(name, "", null), null);
        attr.setOwnerDocument(this);
        return attr;
    }

    public Attr createAttributeNS(String namespaceURI, String qualifiedName) throws DOMException {
        String name;
        String prefix;        
        int p = qualifiedName.indexOf(':');
        if (p == Constants.STRING_NOT_FOUND) {
            prefix =null; 
            name =  qualifiedName;
        } else {
            prefix = qualifiedName.substring(0, p);
            name = qualifiedName.substring(p); 
        }
        AttrImpl attr = new AttrImpl(new QName(name, namespaceURI, prefix), null);
        attr.setOwnerDocument(this);
        return attr;
    }

    public Element createElement(String tagName) throws DOMException {
        ElementImpl element = new ElementImpl(new QName(tagName, "", null));
        element.setOwnerDocument(this);
        return element;
    }

    public Element createElementNS(String namespaceURI, String qualifiedName) throws DOMException {
        String name;
        String prefix;
        int p = qualifiedName.indexOf(':');        
        if (p == Constants.STRING_NOT_FOUND) {
            prefix =null;
            name = qualifiedName;            
        } else {                 
            prefix = qualifiedName.substring(0, p); 
            name = qualifiedName.substring(p);            
        }          
        ElementImpl element = new ElementImpl(new QName(name, namespaceURI, prefix));
        element.setOwnerDocument(this);
        return element;
    }

    public Text createTextNode(String data) {
        TextImpl text = new TextImpl(data);
        text.setOwnerDocument(this);
        return text;
    }
    
    /*
     *  W3C Document-Methods
     */

    public Element getDocumentElement() {
        NodeList cl = getChildNodes();
        for (int i = 0; i < cl.getLength(); i++) {
            if (cl.item(i).getNodeType() == Node.ELEMENT_NODE)
                return (Element) cl.item(i);
        }
        return null;
    }

    public NodeList getElementsByTagName(String tagname) {
        return getElementsByTagNameNS("", tagname);
    }

    public NodeList getElementsByTagNameNS(String namespaceURI, String localName) {
        DocumentSet docs = new DocumentSet();
        docs.add(this);
        QName qname = new QName(localName, namespaceURI, null);
        return broker.getElementIndex().findElementsByTagName(ElementValue.ELEMENT, docs, qname, null);
    }
    
    /* (non-Javadoc)
     * @see org.w3c.dom.Node#getParentNode()
     */    
    public Node getParentNode() {
        //Documents d'on have parents
        return null;
    }    
    
    public int getChildCount() {
        return children;
    }     

    public void setChildCount(int count) {
        children = count;
        if (children == 0)
            childAddress = null;
    }
    
    public String getEncoding() {
        //TODO : on demand result (e.g. from serializer's settings) ? -pb
        return "UTF-8";
    } 
    
    public void setEncoding(String enc) {
        throw new DOMException(DOMException.NOT_SUPPORTED_ERR, "setEncoding not implemented on class " + getClass().getName());
    } 
    
    public String getVersion() {
        throw new DOMException(DOMException.NOT_SUPPORTED_ERR, "getVersion not implemented on class " + getClass().getName());
    }
    
    public void setVersion(String version) {
        throw new DOMException(DOMException.NOT_SUPPORTED_ERR, "setVersion not implemented on class " + getClass().getName());
    }     
    
    public boolean getStandalone() {
        //TODO : on demand result (e.g. from serializer's settings) ? -pb
        throw new DOMException(DOMException.NOT_SUPPORTED_ERR, "getStandalone not implemented on class " + getClass().getName());
    }    
    
    public void setStandalone(boolean alone) {
        throw new DOMException(DOMException.NOT_SUPPORTED_ERR, "setStandalone not implemented on class " + getClass().getName());
    }    
    
    public CDATASection createCDATASection(String data) throws DOMException {
        throw new DOMException(DOMException.NOT_SUPPORTED_ERR, "createCDATASection not implemented on class " + getClass().getName());        
    }

    public Comment createComment(String data) {
        throw new DOMException(DOMException.NOT_SUPPORTED_ERR, "createComment not implemented on class " + getClass().getName());
    }

    public DocumentFragment createDocumentFragment() throws DOMException {
        throw new DOMException(DOMException.NOT_SUPPORTED_ERR, "createDocumentFragment not implemented on class " + getClass().getName());
    }
    
    public EntityReference createEntityReference(String name) throws DOMException {
        throw new DOMException(DOMException.NOT_SUPPORTED_ERR, "createEntityReference not implemented on class " + getClass().getName());
    }

    public ProcessingInstruction createProcessingInstruction(String target, String data)
            throws DOMException {
        throw new DOMException(DOMException.NOT_SUPPORTED_ERR, "createProcessingInstruction not implemented on class " + getClass().getName());
    }     
    
    public Element getElementById(String elementId) {
        throw new DOMException(DOMException.NOT_SUPPORTED_ERR, "getElementById not implemented on class " + getClass().getName());
    }    
    
    public org.w3c.dom.DOMImplementation getImplementation() {
        return new StoredDOMImplementation();
    } 

    public boolean getStrictErrorChecking() {
        throw new DOMException(DOMException.NOT_SUPPORTED_ERR, "getStrictErrorChecking not implemented on class " + getClass().getName());
    }
    
    public Node adoptNode(Node node) throws DOMException {
        throw new DOMException(DOMException.NOT_SUPPORTED_ERR, "adoptNode not implemented on class " + getClass().getName());
    }    

    public Node importNode(Node importedNode, boolean deep) throws DOMException {
        throw new DOMException(DOMException.NOT_SUPPORTED_ERR, "importNode not implemented on class " + getClass().getName());
    }

    public boolean isSupported(String type, String value) {
        throw new DOMException(DOMException.NOT_SUPPORTED_ERR, "isSupported not implemented on class " + getClass().getName());
    }    
    
    public void setStrictErrorChecking(boolean strict) {
        throw new DOMException(DOMException.NOT_SUPPORTED_ERR, "setStrictErrorChecking not implemented on class " + getClass().getName());
    }          

	/** ? @see org.w3c.dom.Document#getInputEncoding()
	 */
	public String getInputEncoding() {
        throw new DOMException(DOMException.NOT_SUPPORTED_ERR, "String getInputEncoding not implemented on class " + getClass().getName());
	}

	/** ? @see org.w3c.dom.Document#getXmlEncoding()
	 */
	public String getXmlEncoding() {
        throw new DOMException(DOMException.NOT_SUPPORTED_ERR, "getXmlEncoding not implemented on class " + getClass().getName());
	}

	/** ? @see org.w3c.dom.Document#getXmlStandalone()
	 */
	public boolean getXmlStandalone() {
        throw new DOMException(DOMException.NOT_SUPPORTED_ERR, "getXmlStandalone not implemented on class " + getClass().getName());
    }

	/** ? @see org.w3c.dom.Document#setXmlStandalone(boolean)
	 */
	public void setXmlStandalone(boolean xmlStandalone) throws DOMException {
        throw new DOMException(DOMException.NOT_SUPPORTED_ERR, "setXmlStandalone not implemented on class " + getClass().getName());		
	}

	/** ? @see org.w3c.dom.Document#getXmlVersion()
	 */
	public String getXmlVersion() {
        throw new DOMException(DOMException.NOT_SUPPORTED_ERR, "getXmlVersion not implemented on class " + getClass().getName());
	}

	/** ? @see org.w3c.dom.Document#setXmlVersion(java.lang.String)
	 */
	public void setXmlVersion(String xmlVersion) throws DOMException {
        throw new DOMException(DOMException.NOT_SUPPORTED_ERR, "setXmlVersion not implemented on class " + getClass().getName());		
	}

	/** ? @see org.w3c.dom.Document#getDocumentURI()
	 */
	public String getDocumentURI() {
        //TODO : easy to implement once we have stabule base-URIs -pb
        throw new DOMException(DOMException.NOT_SUPPORTED_ERR, "getDocumentURI not implemented on class " + getClass().getName());
	}

	/** ? @see org.w3c.dom.Document#setDocumentURI(java.lang.String)
	 */
	public void setDocumentURI(String documentURI) {
        //TODO : non-writable -pb
        throw new DOMException(DOMException.NOT_SUPPORTED_ERR, "setDocumentURI not implemented on class " + getClass().getName());	
	}

	/** ? @see org.w3c.dom.Document#getDomConfig()
	 */
	public DOMConfiguration getDomConfig() {
		throw new DOMException(DOMException.NOT_SUPPORTED_ERR, "getDomConfig not implemented on class " + getClass().getName());
	}

	/** ? @see org.w3c.dom.Document#normalizeDocument()
	 */
	public void normalizeDocument() {
        throw new DOMException(DOMException.NOT_SUPPORTED_ERR, "normalizeDocument not implemented on class " + getClass().getName());	
	}

	/** ? @see org.w3c.dom.Document#renameNode(org.w3c.dom.Node, java.lang.String, java.lang.String)
	 */
	public Node renameNode(Node n, String namespaceURI, String qualifiedName) throws DOMException {
        throw new DOMException(DOMException.NOT_SUPPORTED_ERR, "renameNode not implemented on class " + getClass().getName());
	}

	/** ? @see org.w3c.dom.Node#getBaseURI()
	 */
	public String getBaseURI() {
        //TODO : read it from broker's context -pb
        throw new DOMException(DOMException.NOT_SUPPORTED_ERR, "getBaseURI not implemented on class " + getClass().getName());
	}

	/** ? @see org.w3c.dom.Node#compareDocumentPosition(org.w3c.dom.Node)
	 */
	public short compareDocumentPosition(Node other) throws DOMException {
        throw new DOMException(DOMException.NOT_SUPPORTED_ERR, "compareDocumentPosition not implemented on class " + getClass().getName());
	}

	/** ? @see org.w3c.dom.Node#getTextContent()
	 */
	public String getTextContent() throws DOMException {
        throw new DOMException(DOMException.NOT_SUPPORTED_ERR, "getTextContent not implemented on class " + getClass().getName());
	}

	/** ? @see org.w3c.dom.Node#setTextContent(java.lang.String)
	 */
	public void setTextContent(String textContent) throws DOMException {
        throw new DOMException(DOMException.NOT_SUPPORTED_ERR, "setTextContent not implemented on class " + getClass().getName());	
	}

	/** ? @see org.w3c.dom.Node#isSameNode(org.w3c.dom.Node)
	 */
	public boolean isSameNode(Node other) {
        //TODO : compare node identities ? -pb
        throw new DOMException(DOMException.NOT_SUPPORTED_ERR, "isSameNode not implemented on class " + getClass().getName());
	}

	/** ? @see org.w3c.dom.Node#lookupPrefix(java.lang.String)
	 */
	public String lookupPrefix(String namespaceURI) {
        throw new DOMException(DOMException.NOT_SUPPORTED_ERR, "lookupPrefix(String namespaceURI) not implemented on class " + getClass().getName());
	}

	/** ? @see org.w3c.dom.Node#isDefaultNamespace(java.lang.String)
	 */
	public boolean isDefaultNamespace(String namespaceURI) {
        throw new DOMException(DOMException.NOT_SUPPORTED_ERR, "isDefaultNamespace not implemented on class " + getClass().getName());
	}

	/** ? @see org.w3c.dom.Node#lookupNamespaceURI(java.lang.String)
	 */
	public String lookupNamespaceURI(String prefix) {
        //TODO : use broker's context ? -pb
        throw new DOMException(DOMException.NOT_SUPPORTED_ERR, "lookupNamespaceURI not implemented on class " + getClass().getName());
	}

	/** ? @see org.w3c.dom.Node#isEqualNode(org.w3c.dom.Node)
	 */
	public boolean isEqualNode(Node arg) {
        throw new DOMException(DOMException.NOT_SUPPORTED_ERR, "isEqualNode not implemented on class " + getClass().getName());
	}

	/** ? @see org.w3c.dom.Node#getFeature(java.lang.String, java.lang.String)
	 */
	public Object getFeature(String feature, String version) {
        throw new DOMException(DOMException.NOT_SUPPORTED_ERR, "getFeature not implemented on class " + getClass().getName());
	}

	/** ? @see org.w3c.dom.Node#setUserData(java.lang.String, java.lang.Object, org.w3c.dom.UserDataHandler)
	 */
	public Object setUserData(String key, Object data, UserDataHandler handler) {
        throw new DOMException(DOMException.NOT_SUPPORTED_ERR, "setUserData not implemented on class " + getClass().getName());
	}

	/** ? @see org.w3c.dom.Node#getUserData(java.lang.String)
	 */
	public Object getUserData(String key) {
        throw new DOMException(DOMException.NOT_SUPPORTED_ERR, "getUserData not implemented on class " + getClass().getName());
	}
    
	public String toString() {
		return getURI() + " - <" + 
		( getDocumentElement() != null ? getDocumentElement().getNodeName() : null ) + ">";	
	}
}<|MERGE_RESOLUTION|>--- conflicted
+++ resolved
@@ -269,23 +269,13 @@
 	    return (length<0) ? 0 : length;
 	}
     
-<<<<<<< HEAD
-	public void triggerDefrag() {
-		getMetadata().setSplitCount(broker.getFragmentationLimit());
-	}
-=======
 	public void triggerDefrag() {		
         int fragmentationLimit = -1;
         if (broker.customProperties.get(DBBroker.PROPERTY_XUPDATE_FRAGMENTATION_FACTOR) != null)
         	fragmentationLimit = ((Integer)broker.customProperties.get(DBBroker.PROPERTY_XUPDATE_FRAGMENTATION_FACTOR)).intValue();
         if (fragmentationLimit != -1)
         	getMetadata().setSplitCount(fragmentationLimit);
-	}  
-    
-    public NodeList getRange(long first, long last) {
-        return broker.getNodeRange(this, first, last);
-    }
->>>>>>> 5e524b86
+	}
 
     public SymbolTable getSymbols() {
         return broker.getSymbols();
