--- conflicted
+++ resolved
@@ -561,93 +561,7 @@
      * @see org.w3c.dom.Element#getAttributeNode(java.lang.String)
      */
     public Attr getAttributeNode(String name) {
-<<<<<<< HEAD
     	return findAttribute(name);
-=======
-        long start = firstChildID();
-        for (long i = start; i < start + children; i++) {
-            Node child = ((DocumentImpl)getOwnerDocument()).getNode(i);
-            if (child == null)
-                continue;
-            if (child.getNodeType() != Node.ATTRIBUTE_NODE)
-                continue;
-            if (child.getNodeName().equals(name))
-                return (Attr) child;
-        }
-        return null;
-    }
-
-    /**
-     * Check if an attribute is already present in the node's attribute list. Throws a
-     * DOMException if yes. Otherwise, returns the last attribute in the attribute list.
-     * 
-     * @param attrs
-     * @return
-     * @throws DOMException
-     */
-    private AttrImpl getLastAttribute() throws DOMException {
-        long start = firstChildID();
-        AttrImpl attr = null;
-        for (long i = start; i < start + children; i++) {
-            Node child = ((DocumentImpl)getOwnerDocument()).getNode(i);
-            if (child == null) 
-                break;
-            if (child.getNodeType() == Node.ATTRIBUTE_NODE)
-                attr = (AttrImpl) child;           
-        }
-        return attr;
-    }
-
-    /**
-     * Returns a list of all attribute nodes in attrs that are already present
-     * in the current element.
-     * 
-     * @param attrs
-     * @return
-     * @throws DOMException
-     */
-    private NodeList findDupAttributes(NodeList attrs) throws DOMException {
-    	NodeListImpl dupList = null;
-    	long start = firstChildID();
-        for (long i = start; i < start + children; i++) {
-            Node child = ((DocumentImpl)getOwnerDocument()).getNode(i);
-            //How could this be possible ?
-            //http://sourceforge.net/tracker/index.php?func=detail&aid=1492390&group_id=17691&atid=117691
-            if (child == null)
-            	break;
-            if (child.getNodeType() != Node.ATTRIBUTE_NODE)                
-            	break;
-            Node duplicate = findAttribute(child, attrs);
-            if (duplicate != null) {
-            	LOG.debug("Found a duplicate attribute for '" + child + "':'" + duplicate + "'");
-            	if (dupList == null)
-            		dupList = new NodeListImpl();
-            	dupList.add(child);
-            }
-        }
-        return dupList;
-    }
-    
-    private static Node findAttribute(Node child, NodeList attrs) throws DOMException {
-    	String childNS = child.getNamespaceURI();
-    	if (childNS == null)
-    		childNS = "";
-    	for(int i = 0; i < attrs.getLength(); i++) {
-    		Node current = (Node) attrs.item(i);
-    		if (current == null) 
-                continue;
-            if (current.getNodeType() != Node.ATTRIBUTE_NODE)
-                continue;
-    		String currentNS = current.getNamespaceURI();
-    		if (currentNS == null)
-    			currentNS = "";
-    		if (!child.getLocalName().equals(current.getLocalName()))
-    			continue;
-    		if (childNS.equals(currentNS))
-    			return current;
-    	}
-    	return null;
->>>>>>> c8f15d1e
     }
     
     /**
@@ -845,17 +759,11 @@
     /**
      * @see org.w3c.dom.Node#getNodeValue()
      */
-<<<<<<< HEAD
-    public String getNodeValue() throws DOMException {
-        throw new DOMException(DOMException.NOT_SUPPORTED_ERR, "getNodeValue() not implemented on class " + getClass().getName());
-    }
-=======
     public String getNodeValue() /*throws DOMException*/ {
     	//TODO : parametrize the boolea value ?
     	return getBroker().getNodeValue(this, false);
         //throw new DOMException(DOMException.NOT_SUPPORTED_ERR, "getNodeValue() not implemented on class " + getClass().getName());
-    }    
->>>>>>> c8f15d1e
+    }
 
     /**
      * @see org.w3c.dom.Element#removeAttribute(java.lang.String)
