/*
 * eXist Open Source Native XML Database
 * Copyright (C) 2001-2014 The eXist-db Project
 * http://exist-db.org
 *
 * This program is free software; you can redistribute it and/or
 * modify it under the terms of the GNU Lesser General Public License
 * as published by the Free Software Foundation; either version 2
 * of the License, or (at your option) any later version.
 *  
 * This program is distributed in the hope that it will be useful,
 * but WITHOUT ANY WARRANTY; without even the implied warranty of
 * MERCHANTABILITY or FITNESS FOR A PARTICULAR PURPOSE.  See the
 * GNU Lesser General Public License for more details.
 * 
 * You should have received a copy of the GNU Lesser General Public License
 * along with this program; if not, write to the Free Software Foundation
 * Inc., 51 Franklin Street, Fifth Floor, Boston, MA 02110-1301, USA.
 *  
 */
package org.exist.dom.persistent;

import org.exist.EXistException;
import org.exist.Namespaces;
import org.exist.dom.NamedNodeMapImpl;
import org.exist.dom.QName;
import org.exist.indexing.StreamListener;
import org.exist.numbering.NodeId;
import org.exist.stax.ExtendedXMLStreamReader;
import org.exist.stax.IEmbeddedXMLStreamReader;
import org.exist.storage.DBBroker;
import org.exist.storage.ElementValue;
import org.exist.storage.NodePath;
import org.exist.storage.RangeIndexSpec;
import org.exist.storage.Signatures;
import org.exist.storage.btree.Value;
import org.exist.storage.dom.INodeIterator;
import org.exist.storage.txn.TransactionException;
import org.exist.storage.txn.TransactionManager;
import org.exist.storage.txn.Txn;
import org.exist.util.ByteArrayPool;
import org.exist.util.ByteConversion;
import org.exist.util.UTF8;
import org.exist.util.pool.NodePool;
import org.exist.xmldb.XmldbURI;
import org.exist.xquery.Constants;
import org.exist.xquery.value.StringValue;
import org.w3c.dom.Attr;
import org.w3c.dom.CDATASection;
import org.w3c.dom.Comment;
import org.w3c.dom.DOMException;
import org.w3c.dom.Element;
import org.w3c.dom.NamedNodeMap;
import org.w3c.dom.Node;
import org.w3c.dom.NodeList;
import org.w3c.dom.ProcessingInstruction;
import org.w3c.dom.Text;
import org.w3c.dom.TypeInfo;

import java.io.ByteArrayInputStream;
import java.io.ByteArrayOutputStream;
import java.io.DataInputStream;
import java.io.DataOutputStream;
import java.io.InputStream;
import java.io.IOException;
import java.util.HashMap;
import java.util.Iterator;
import java.util.List;
import java.util.Map;
import java.util.Set;
import java.util.TreeSet;
import javax.xml.XMLConstants;
import javax.xml.stream.XMLStreamConstants;
import javax.xml.stream.XMLStreamException;

/**
 * ElementImpl.java
 *
 * @author Wolfgang Meier
 */
public class ElementImpl extends NamedNode implements Element {

    public static final int LENGTH_ELEMENT_CHILD_COUNT = 4; //sizeof int
    public static final int LENGTH_ATTRIBUTES_COUNT = 2; //sizeof short
    public static final int LENGTH_NS_ID = 2; //sizeof short
    public static final int LENGTH_PREFIX_LENGTH = 2; //sizeof short

    private short attributes = 0;
    private int children = 0;

    private int position = 0;
    private Map<String, String> namespaceMappings = null;
    private int indexType = RangeIndexSpec.NO_INDEX;
    private boolean preserveWS = false;
    private boolean isDirty = false;

    public ElementImpl() {
        super(Node.ELEMENT_NODE);
    }

    /**
     * Constructor for the ElementImpl object
     *
     * @param nodeName Description of the Parameter
     */
    public ElementImpl(final QName nodeName, final SymbolTable symbols) throws DOMException {
        super(Node.ELEMENT_NODE, nodeName);
        this.nodeName = nodeName;
        if(symbols.getSymbol(nodeName.getLocalPart()) < 0) {
            throw new DOMException(DOMException.INVALID_ACCESS_ERR,
                "Too many element/attribute names registered in the database. No of distinct names is limited to 16bit. Aborting store.");
        }
    }

    public ElementImpl(final ElementImpl other) {
        super(other);
        this.children = other.children;
        this.attributes = other.attributes;
        this.namespaceMappings = other.namespaceMappings;
        this.indexType = other.indexType;
        this.position = other.position;
    }

    /**
     * Reset this element to its initial state.
     */
    @Override
    public void clear() {
        super.clear();
        attributes = 0;
        children = 0;
        position = 0;
        namespaceMappings = null;
        //TODO : reset below as well ? -pb
        //indexType
        //preserveWS
    }

    public void setIndexType(final int idxType) {
        this.indexType = idxType;
    }

    public int getIndexType() {
        return indexType;
    }

    @Override
    public boolean isDirty() {
        return isDirty;
    }

    @Override
    public void setDirty(final boolean dirty) {
        this.isDirty = dirty;
    }

    public void setPosition(final int position) {
        this.position = position;
    }

    public int getPosition() {
        return position;
    }

    public boolean declaresNamespacePrefixes() {
        if(namespaceMappings == null) {
            return false;
        }
        return namespaceMappings.size() > 0;
    }

    /**
     * Serializes a (persistent DOM) Element to a byte array
     *
     * data = signature childCount nodeIdUnitsLength nodeId attributesCount localNameId namespace? prefixData?
     *
     * signature = [byte] 0x20 | localNameType | hasNamespace? | isDirty?
     *
     * localNameType = noContent OR intContent OR shortContent OR byteContent
     * noContent = 0x0
     * intContent = 0x1
     * shortContent = 0x2
     * byteContent = 0x3
     *
     * hasNamespace = 0x10
     *
     * isDirty = 0x8
     *
     * childCount = [int] (4 bytes) The number of child nodes
     *
     * nodeIdUnitsLength = [short] (2 bytes) The number of units of the element's NodeId
     * nodeId = @see org.exist.numbering.DLNBase#serialize(byte[], int)
     *
     * attributesCount = [short] (2 bytes) The number of attributes
     *
     * localNameId = [int] (4 bytes) | [short] (2 bytes) | [byte] 1 byte. The Id of the element's local name from SymbolTable (symbols.dbx)
     *
     * namespace = namespaceUriId namespacePrefixLength elementNamespacePrefix?
     * namespaceUriId = [short] (2 bytes) The Id of the namespace URI from SymbolTable (symbols.dbx)
     * namespacePrefixLength = [short] (2 bytes)
     * elementNamespacePrefix = eUtf8
     *
     * eUtf8 = {@see org.exist.util.UTF8#encode(java.lang.String, byte[], int)}
     *
     * prefixData = namespaceMappingsCount namespaceMapping+
     * namespaceMappingsCount = [short] (2 bytes)
     * namespaceMapping = namespacePrefix namespaceUriId
     * namespacePrefix = jUtf8
     *
     * jUtf8 = {@see java.io.DataOutputStream#writeUTF(java.lang.String)}
     */
    @Override
    public byte[] serialize() {
        if(nodeId == null) {
            throw new RuntimeException("nodeId = null for element: " +
                getQName().getStringValue());
        }
        try {
            final SymbolTable symbols = ownerDocument.getBrokerPool().getSymbols();
            byte[] prefixData = null;
            // serialize namespace prefixes declared in this element
            if(declaresNamespacePrefixes()) {
                final ByteArrayOutputStream bout = new ByteArrayOutputStream();
                final DataOutputStream out = new DataOutputStream(bout);
                out.writeShort(namespaceMappings.size());
                for(final Iterator<Map.Entry<String, String>> i =
                        namespaceMappings.entrySet().iterator(); i.hasNext(); ) {
                    final Map.Entry<String, String> entry = i.next();
                    out.writeUTF(entry.getKey());
                    final short nsId = symbols.getNSSymbol(entry.getValue());
                    out.writeShort(nsId);
                }
                prefixData = bout.toByteArray();
            }

            final short id = symbols.getSymbol(this);
            final boolean hasNamespace = nodeName.hasNamespace();
            short nsId = 0;
            if(hasNamespace) {
                nsId = symbols.getNSSymbol(nodeName.getNamespaceURI());
            }
            final byte idSizeType = Signatures.getSizeType(id);
            byte signature = (byte) ((Signatures.Elem << 0x5) | idSizeType);
            int prefixLen = 0;
            if(hasNamespace) {
                if(nodeName.getPrefix() != null && nodeName.getPrefix().length() > 0) {
                    prefixLen = UTF8.encoded(nodeName.getPrefix());
                }
                signature |= 0x10;
            }
            if(isDirty) {
                signature |= 0x8;
            }
            final int nodeIdLen = nodeId.size();
            final byte[] data =
                ByteArrayPool.getByteArray(
                    StoredNode.LENGTH_SIGNATURE_LENGTH + LENGTH_ELEMENT_CHILD_COUNT +
                        NodeId.LENGTH_NODE_ID_UNITS +
                        nodeIdLen + LENGTH_ATTRIBUTES_COUNT +
                        Signatures.getLength(idSizeType) +
                        (hasNamespace ? prefixLen + 4 : 0) +
                        (prefixData != null ? prefixData.length : 0)
                );
            int next = 0;
            data[next] = signature;
            next += StoredNode.LENGTH_SIGNATURE_LENGTH;
            ByteConversion.intToByte(children, data, next);
            next += LENGTH_ELEMENT_CHILD_COUNT;
            ByteConversion.shortToByte((short) nodeId.units(), data, next);
            next += NodeId.LENGTH_NODE_ID_UNITS;
            nodeId.serialize(data, next);
            next += nodeIdLen;
            ByteConversion.shortToByte(attributes, data, next);
            next += LENGTH_ATTRIBUTES_COUNT;
            Signatures.write(idSizeType, id, data, next);
            next += Signatures.getLength(idSizeType);
            if(hasNamespace) {
                ByteConversion.shortToByte(nsId, data, next);
                next += LENGTH_NS_ID;
                ByteConversion.shortToByte((short) prefixLen, data, next);
                next += LENGTH_PREFIX_LENGTH;
                if(nodeName.getPrefix() != null && nodeName.getPrefix().length() > 0) {
                    UTF8.encode(nodeName.getPrefix(), data, next);
                }
                next += prefixLen;
            }
            if(prefixData != null) {
                System.arraycopy(prefixData, 0, data, next, prefixData.length);
            }
            return data;
        } catch(final IOException e) {
            return null;
        }
    }

    public static StoredNode deserialize(final byte[] data, final int start, final int len,
            final DocumentImpl doc, final boolean pooled) {
        final int end = start + len;
        int pos = start;
        final byte idSizeType = (byte) (data[pos] & 0x03);
        boolean isDirty = (data[pos] & 0x8) == 0x8;
        final boolean hasNamespace = (data[pos] & 0x10) == 0x10;
        pos += StoredNode.LENGTH_SIGNATURE_LENGTH;
        final int children = ByteConversion.byteToInt(data, pos);
        pos += LENGTH_ELEMENT_CHILD_COUNT;
        final int dlnLen = ByteConversion.byteToShort(data, pos);
        pos += NodeId.LENGTH_NODE_ID_UNITS;
        final NodeId dln = doc.getBrokerPool().getNodeFactory().createFromData(dlnLen, data, pos);
        pos += dln.size();
        final short attributes = ByteConversion.byteToShort(data, pos);
        pos += LENGTH_ATTRIBUTES_COUNT;
        final short id = (short) Signatures.read(idSizeType, data, pos);
        pos += Signatures.getLength(idSizeType);
        short nsId = 0;
        String prefix = null;
        if(hasNamespace) {
            nsId = ByteConversion.byteToShort(data, pos);
            pos += LENGTH_NS_ID;
            int prefixLen = ByteConversion.byteToShort(data, pos);
            pos += LENGTH_PREFIX_LENGTH;
            if(prefixLen > 0) {
                prefix = UTF8.decode(data, pos, prefixLen).toString();
            }
            pos += prefixLen;
        }
        final String name = doc.getBrokerPool().getSymbols().getName(id);
        String namespace = XMLConstants.NULL_NS_URI;
        if(nsId != 0) {
            namespace = doc.getBrokerPool().getSymbols().getNamespace(nsId);
        }

        final ElementImpl node;
        if(pooled) {
            node = (ElementImpl) NodePool.getInstance().borrowNode(Node.ELEMENT_NODE);
        } else {
            node = new ElementImpl();
        }
        node.setNodeId(dln);
        node.nodeName = doc.getBrokerPool().getSymbols().getQName(Node.ELEMENT_NODE, namespace, name, prefix);
        node.children = children;
        node.attributes = attributes;
        node.isDirty = isDirty;
        node.setOwnerDocument(doc);
        //TO UNDERSTAND : why is this code here ?
        if(end > pos) {
            final byte[] pfxData = new byte[end - pos];
            System.arraycopy(data, pos, pfxData, 0, end - pos);
            final InputStream bin = new ByteArrayInputStream(pfxData);
            final DataInputStream in = new DataInputStream(bin);
            try {
                final short prefixCount = in.readShort();
                for(int i = 0; i < prefixCount; i++) {
                    prefix = in.readUTF();
                    nsId = in.readShort();
                    node.addNamespaceMapping(prefix, doc.getBrokerPool().getSymbols().getNamespace(nsId));
                }
            } catch(final IOException e) {
                LOG.error(e);
            }
        }
        return node;
    }

    public static QName readQName(final Value value, final DocumentImpl document, final NodeId nodeId) {
        final byte[] data = value.data();
        int offset = value.start();
        final byte idSizeType = (byte) (data[offset] & 0x03);
        final boolean hasNamespace = (data[offset] & 0x10) == 0x10;
        offset += StoredNode.LENGTH_SIGNATURE_LENGTH;
        offset += LENGTH_ELEMENT_CHILD_COUNT;
        offset += NodeId.LENGTH_NODE_ID_UNITS;
        offset += nodeId.size();
        offset += LENGTH_ATTRIBUTES_COUNT;
        final short id = (short) Signatures.read(idSizeType, data, offset);
        offset += Signatures.getLength(idSizeType);
        short nsId = 0;
        String prefix = null;
        if(hasNamespace) {
            nsId = ByteConversion.byteToShort(data, offset);
            offset += LENGTH_NS_ID;
            int prefixLen = ByteConversion.byteToShort(data, offset);
            offset += LENGTH_PREFIX_LENGTH;
            if(prefixLen > 0) {
                prefix = UTF8.decode(data, offset, prefixLen).toString();
            }
            offset += prefixLen;
        }
        final String name = document.getBrokerPool().getSymbols().getName(id);
        final String namespace;
        if(nsId != 0) {
            namespace = document.getBrokerPool().getSymbols().getNamespace(nsId);
        } else {
            namespace = XMLConstants.NULL_NS_URI;
        }
        return new QName(name, namespace, prefix == null ? XMLConstants.DEFAULT_NS_PREFIX : prefix);
    }

    public static void readNamespaceDecls(final List<String[]> namespaces, final Value value, final DocumentImpl document, final NodeId nodeId) {
        final byte[] data = value.data();
        int offset = value.start();
        final int end = offset + value.getLength();
        final byte idSizeType = (byte) (data[offset] & 0x03);
        final boolean hasNamespace = (data[offset] & 0x10) == 0x10;
        offset += StoredNode.LENGTH_SIGNATURE_LENGTH;
        offset += LENGTH_ELEMENT_CHILD_COUNT;
        offset += NodeId.LENGTH_NODE_ID_UNITS;
        offset += nodeId.size();
        offset += LENGTH_ATTRIBUTES_COUNT;
        offset += Signatures.getLength(idSizeType);
        if(hasNamespace) {
            offset += LENGTH_NS_ID;
            int prefixLen = ByteConversion.byteToShort(data, offset);
            offset += LENGTH_PREFIX_LENGTH;
            offset += prefixLen;
        }
        if(end > offset) {
            final byte[] pfxData = new byte[end - offset];
            System.arraycopy(data, offset, pfxData, 0, end - offset);
            final InputStream bin = new ByteArrayInputStream(pfxData);
            final DataInputStream in = new DataInputStream(bin);
            try {
                final short prefixCount = in.readShort();
                String prefix;
                short nsId;
                for(int i = 0; i < prefixCount; i++) {
                    prefix = in.readUTF();
                    nsId = in.readShort();
                    namespaces.add(new String[]{prefix, document.getBrokerPool().getSymbols().getNamespace(nsId)});
                }
            } catch(final IOException e) {
                LOG.error(e);
            }
        }
    }

    public void addNamespaceMapping(final String prefix, final String ns) {
        if(prefix == null) {
            return;
        }

        if(namespaceMappings == null) {
            namespaceMappings = new HashMap<>(1);
        } else if(namespaceMappings.containsKey(prefix)) {
            return;
        }

        namespaceMappings.put(prefix, ns);
    }

    /**
     * Append a child to this node. This method does not rearrange the
     * node tree and is only used internally by the parser.
     *
     * @param child
     * @throws DOMException
     */
    public void appendChildInternal(final IStoredNode<?> prevNode, final NodeHandle child) throws DOMException {
        final NodeId childId;
        if(prevNode == null) {
            childId = getNodeId().newChild();
        } else {
            if(prevNode.getNodeId() == null) {
                LOG.warn(getQName() + " : " + prevNode.getNodeName());
            }
            childId = prevNode.getNodeId().nextSibling();
        }
        child.setNodeId(childId);
        ++children;
    }

    @Override
    public Node appendChild(final Node child) throws DOMException {
        final TransactionManager transact = ownerDocument.getBrokerPool().getTransactionManager();
        final Txn transaction = transact.beginTransaction();
        final org.exist.dom.NodeListImpl nl = new org.exist.dom.NodeListImpl();
        nl.add(child);
        DBBroker broker = null;
        try {
            broker = ownerDocument.getBrokerPool().get(null);
            appendChildren(transaction, nl, 0);
            broker.storeXMLResource(transaction, getOwnerDocument());
            transact.commit(transaction); // bugID 3419602
            return getLastChild();
        } catch(final Exception e) {
            transact.abort(transaction);
            throw new DOMException(DOMException.INVALID_STATE_ERR, e.getMessage());
        } finally {
            if(broker != null) {
                try {
                    transact.close(transaction);
                } finally {
                    broker.release();
                }
            }
        }
    }

    private void appendAttributes(final Txn transaction, final NodeList attribs) throws DOMException {
        final NodeList duplicateAttrs = findDupAttributes(attribs);
        removeAppendAttributes(transaction, duplicateAttrs, attribs);
    }

    private NodeList checkForAttributes(final Txn transaction, final NodeList nodes) throws DOMException {
        org.exist.dom.NodeListImpl attribs = null;
        org.exist.dom.NodeListImpl rest = null;
        for(int i = 0; i < nodes.getLength(); i++) {
            final Node next = nodes.item(i);
            if(next.getNodeType() == Node.ATTRIBUTE_NODE) {
                if(!next.getNodeName().startsWith(XMLConstants.XMLNS_ATTRIBUTE)) {
                    if(attribs == null) {
                        attribs = new org.exist.dom.NodeListImpl();
                    }
                    attribs.add(next);
                }
            } else if(attribs != null) {
                if(rest == null) {
                    rest = new org.exist.dom.NodeListImpl();
                }
                rest.add(next);
            }
        }
        if(attribs == null) {
            return nodes;
        }
        appendAttributes(transaction, attribs);
        return rest;
    }

    @Override
    public void appendChildren(final Txn transaction, NodeList nodes, final int child) throws DOMException {
        // attributes are handled differently. Call checkForAttributes to extract them.
        nodes = checkForAttributes(transaction, nodes);
        if(nodes == null || nodes.getLength() == 0) {
            return;
        }
        DBBroker broker = null;
        try {
            broker = ownerDocument.getBrokerPool().get(null);
            final NodePath path = getPath();
            StreamListener listener = null;
            //May help getReindexRoot() to make some useful things
            broker.getIndexController().setDocument(ownerDocument);
            IStoredNode reindexRoot = broker.getIndexController().getReindexRoot(this, path, true, true);
            broker.getIndexController().setMode(StreamListener.STORE);
            // only reindex if reindexRoot is an ancestor of the current node
            if(reindexRoot == null) {
                listener = broker.getIndexController().getStreamListener();
            }
            if(children == 0) {
                // no children: append a new child
                appendChildren(transaction, nodeId.newChild(), null, new NodeImplRef(this), path, nodes, listener);
            } else {
                if(child == 1) {
                    final Node firstChild = getFirstChild();
                    insertBefore(transaction, nodes, firstChild);
                } else {
                    if(child > 1 && child <= children) {
                        final NodeList cl = getChildNodes();
                        final IStoredNode<?> last = (IStoredNode<?>) cl.item(child - 2);
                        insertAfter(transaction, nodes, last);
                    } else {
<<<<<<< HEAD
                        final IStoredNode<?> last = (IStoredNode) getLastChild();
=======
                        final IStoredNode<?> last = (IStoredNode<?>) getLastChild();
>>>>>>> 646852f9
                        appendChildren(transaction, last.getNodeId().nextSibling(), null,
                            new NodeImplRef(getLastNode(last)), path, nodes, listener);
                    }
                }
            }
            broker.updateNode(transaction, this, false);
            broker.getIndexController().reindex(transaction, reindexRoot, StreamListener.STORE);
            broker.flush();
        } catch(final EXistException e) {
            LOG.warn("Exception while appending child node: " + e.getMessage(), e);
        } finally {
            if(broker != null) {
                broker.release();
            }
        }
    }

    /**
     * Internal append.
     *
     * @throws DOMException
     */
    private void appendChildren(final Txn transaction,
            NodeId newNodeId, final NodeId followingId,
            final NodeImplRef last, final NodePath lastPath,
            final NodeList nodes, final StreamListener listener) throws DOMException {

        if(last == null || last.getNode() == null || last.getNode().getOwnerDocument() == null) {
            throw new DOMException(DOMException.INVALID_MODIFICATION_ERR, "invalid node");
        }
        children += nodes.getLength();
        for(int i = 0; i < nodes.getLength(); i++) {
            final Node child = nodes.item(i);
            appendChild(transaction, newNodeId, last, lastPath, child, listener);
            NodeId next = newNodeId.nextSibling();
            if(followingId != null && next.equals(followingId)) {
                next = newNodeId.insertNode(followingId);
                if(LOG.isDebugEnabled()) {
                    LOG.debug("Node ID collision on " + followingId + ". Using " + next + " instead.");
                }
            }
            newNodeId = next;
        }
    }

    private Node appendChild(final Txn transaction, final NodeId newNodeId, final NodeImplRef last, final NodePath lastPath, final Node child, final StreamListener listener)
        throws DOMException {
        if(last == null || last.getNode() == null) {
            throw new DOMException(DOMException.INVALID_MODIFICATION_ERR, "invalid node");
        }
        final DocumentImpl owner = getOwnerDocument();
        DBBroker broker = null;
        try {
            broker = ownerDocument.getBrokerPool().get(null);
            switch(child.getNodeType()) {

                case Node.DOCUMENT_FRAGMENT_NODE:
                    appendChildren(transaction, newNodeId, null, last, lastPath,
                        child.getChildNodes(), listener);
                    return null; // TODO: implement document fragments so
                //we can return all newly appended children

                case Node.ELEMENT_NODE:
                    // create new element
                    final ElementImpl elem =
                        new ElementImpl(
                            new QName(child.getLocalName() == null ?
                                child.getNodeName() : child.getLocalName(),
                                child.getNamespaceURI(),
                                child.getPrefix()),
                            broker.getBrokerPool().getSymbols()
                        );
                    elem.setNodeId(newNodeId);
                    elem.setOwnerDocument(owner);
                    final org.exist.dom.NodeListImpl ch = new org.exist.dom.NodeListImpl();
                    final NamedNodeMap attribs = child.getAttributes();
                    int numActualAttribs = 0;
                    for(int i = 0; i < attribs.getLength(); i++) {
                        final Attr attr = (Attr) attribs.item(i);
                        if(!attr.getNodeName().startsWith(XMLConstants.XMLNS_ATTRIBUTE)) {
                            ch.add(attr);
                            numActualAttribs++;
                        } else {
                            final String xmlnsDecl = attr.getNodeName();
                            final String prefix = xmlnsDecl.length() == 5 ? XMLConstants.DEFAULT_NS_PREFIX : xmlnsDecl.substring(6);
                            elem.addNamespaceMapping(prefix, attr.getNodeValue());
                        }
                    }
                    final NodeList cl = child.getChildNodes();
                    for(int i = 0; i < cl.getLength(); i++) {
                        final Node n = cl.item(i);
                        if(n.getNodeType() != Node.ATTRIBUTE_NODE) {
                            ch.add(n);
                        }
                    }
                    elem.setChildCount(ch.getLength());
                    if(numActualAttribs != (short) numActualAttribs) {
                        throw new DOMException(DOMException.INVALID_MODIFICATION_ERR, "Too many attributes");
                    }
                    elem.setAttributes((short) numActualAttribs);
                    lastPath.addComponent(elem.getQName());
                    // insert the node
                    broker.insertNodeAfter(transaction, last.getNode(), elem);
                    broker.indexNode(transaction, elem, lastPath);
                    broker.getIndexController().indexNode(transaction, elem, lastPath, listener);
                    elem.setChildCount(0);
                    last.setNode(elem);
                    //process child nodes
                    elem.appendChildren(transaction, newNodeId.newChild(), null, last, lastPath, ch, listener);
                    broker.endElement(elem, lastPath, null);
                    broker.getIndexController().endElement(transaction, elem, lastPath, listener);
                    lastPath.removeLastComponent();
                    return elem;

                case Node.TEXT_NODE:
                    final TextImpl text = new TextImpl(newNodeId, ((Text)child).getData());
                    text.setOwnerDocument(owner);
                    // insert the node
                    broker.insertNodeAfter(transaction, last.getNode(), text);
                    broker.indexNode(transaction, text, lastPath);
                    broker.getIndexController().indexNode(transaction, text, lastPath, listener);
                    last.setNode(text);
                    return text;

                case Node.CDATA_SECTION_NODE:
                    final CDATASectionImpl cdata = new CDATASectionImpl(newNodeId, ((CDATASection)child).getData());
                    cdata.setOwnerDocument(owner);
                    // insert the node
                    broker.insertNodeAfter(transaction, last.getNode(), cdata);
                    broker.indexNode(transaction, cdata, lastPath);
                    last.setNode(cdata);
                    return cdata;

                case Node.ATTRIBUTE_NODE:
                    final Attr attr = (Attr) child;
                    final String ns = attr.getNamespaceURI();
                    final String prefix = (Namespaces.XML_NS.equals(ns) ? XMLConstants.XML_NS_PREFIX : attr.getPrefix());
                    String name = attr.getLocalName();
                    if(name == null) {
                        name = attr.getName();
                    }
                    final QName attrName = new QName(name, ns, prefix);
                    final AttrImpl attrib = new AttrImpl(attrName, attr.getValue(), broker.getBrokerPool().getSymbols());
                    attrib.setNodeId(newNodeId);
                    attrib.setOwnerDocument(owner);
                    if(ns != null && attrName.compareTo(Namespaces.XML_ID_QNAME) == Constants.EQUAL) {
                        // an xml:id attribute. Normalize the attribute and set its type to ID
                        attrib.setValue(StringValue.trimWhitespace(StringValue.collapseWhitespace(attrib.getValue())));
                        attrib.setType(AttrImpl.ID);
                    } else {
                        attrib.setQName(new QName(attrib.getQName(), ElementValue.ATTRIBUTE));
                    }
                    broker.insertNodeAfter(transaction, last.getNode(), attrib);
                    broker.indexNode(transaction, attrib, lastPath);
                    broker.getIndexController().indexNode(transaction, attrib, lastPath, listener);
                    last.setNode(attrib);
                    return attrib;

                case Node.COMMENT_NODE:
                    final CommentImpl comment = new CommentImpl(((Comment)child).getData());
                    comment.setNodeId(newNodeId);
                    comment.setOwnerDocument(owner);
                    // insert the node
                    broker.insertNodeAfter(transaction, last.getNode(), comment);
                    broker.indexNode(transaction, comment, lastPath);
                    last.setNode(comment);
                    return comment;

                case Node.PROCESSING_INSTRUCTION_NODE:
                    final ProcessingInstructionImpl pi =
                        new ProcessingInstructionImpl(newNodeId,
                            ((ProcessingInstruction)child).getTarget(),
                            ((ProcessingInstruction)child).getData());
                    pi.setOwnerDocument(owner);
                    //insert the node
                    broker.insertNodeAfter(transaction, last.getNode(), pi);
                    broker.indexNode(transaction, pi, lastPath);
                    last.setNode(pi);
                    return pi;

                default:
                    throw new DOMException(DOMException.INVALID_MODIFICATION_ERR, "Unknown node type: " + child.getNodeType() + " " + child.getNodeName());
            }
        } catch(final EXistException e) {
            LOG.warn("Exception while appending node: " + e.getMessage(), e);
        } finally {
            if(broker != null) {
                broker.release();
            }
        }

        return null;
    }

    @Override
    public boolean hasAttributes() {
        return attributes > 0;
    }

    public void setAttributes(final short attribNum) {
        attributes = attribNum;
    }

    @Override
    public String getAttribute(final String name) {
        final Attr attr = findAttribute(name);
        return attr != null ? attr.getValue() : "";
    }

    @Override
    public String getAttributeNS(final String namespaceURI, final String localName) {
        final Attr attr = findAttribute(new QName(localName, namespaceURI));
        return attr != null ? attr.getValue() : XMLConstants.NULL_NS_URI;
        //XXX: if not present must return null
    }

    @Deprecated //move as soon as getAttributeNS null issue resolved 
    public String _getAttributeNS(final String namespaceURI, final String localName) {
        final Attr attr = findAttribute(new QName(localName, namespaceURI));
        return attr != null ? attr.getValue() : null;
    }

    @Override
    public Attr getAttributeNode(final String name) {
        return findAttribute(name);
    }

    @Override
    public Attr getAttributeNodeNS(final String namespaceURI, final String localName) {
        return findAttribute(new QName(localName, namespaceURI));
    }

    @Override
    public NamedNodeMap getAttributes() {
        final org.exist.dom.NamedNodeMapImpl map = new NamedNodeMapImpl();
        if(hasAttributes()) {
            try(final DBBroker broker = ownerDocument.getBrokerPool().get(null);
                final INodeIterator iterator = broker.getNodeIterator(this)) {

                iterator.next();
                final int childCount = getChildCount();
                for(int i = 0; i < childCount; i++) {
                    final IStoredNode next = iterator.next();
                    if(next.getNodeType() != Node.ATTRIBUTE_NODE) {
                        break;
                    }
                    map.setNamedItem(next);
                }
            } catch(final EXistException | IOException e) {
                LOG.warn("Exception while retrieving attributes: " + e.getMessage());
            }
        }
        if(declaresNamespacePrefixes()) {
            for(final Iterator<Map.Entry<String, String>> i =
                    namespaceMappings.entrySet().iterator(); i.hasNext(); ) {
                final Map.Entry<String, String> entry = i.next();
                final String prefix = entry.getKey().toString();
                final String ns = entry.getValue().toString();
                final QName attrName = new QName(prefix, Namespaces.XMLNS_NS, XMLConstants.XMLNS_ATTRIBUTE);
                final AttrImpl attr = new AttrImpl(attrName, ns, null);
                attr.setOwnerDocument(ownerDocument);
                map.setNamedItem(attr);
            }
        }
        return map;
    }

    private AttrImpl findAttribute(final String qname) {
        try(final DBBroker broker  = ownerDocument.getBrokerPool().get(null);
                final INodeIterator iterator = broker.getNodeIterator(this)) {
            iterator.next();
            return findAttribute(qname, iterator, this);
        } catch(final EXistException | IOException e) {
            LOG.warn("Exception while retrieving attributes: " + e.getMessage());
        }
        return null;
    }

    private AttrImpl findAttribute(final String qname, final INodeIterator iterator, final IStoredNode current) {
        final int childCount = current.getChildCount();
        IStoredNode next;
        for(int i = 0; i < childCount; i++) {
            next = iterator.next();
            if(next.getNodeType() != Node.ATTRIBUTE_NODE) {
                break;
            }
            if(next.getNodeName().equals(qname)) {
                return (AttrImpl) next;
            }
        }
        return null;
    }

    private AttrImpl findAttribute(final QName qname) {
        try(final DBBroker broker = ownerDocument.getBrokerPool().get(null);
                final INodeIterator iterator = broker.getNodeIterator(this)) {
            iterator.next();
            return findAttribute(qname, iterator, this);
        } catch(final EXistException | IOException e) {
            LOG.warn("Exception while retrieving attributes: " + e.getMessage());
        }
        return null;
    }

    private AttrImpl findAttribute(final QName qname, final INodeIterator iterator, final IStoredNode current) {
        final int childCount = current.getChildCount();
        for(int i = 0; i < childCount; i++) {
            final IStoredNode next = iterator.next();
            if(next.getNodeType() != Node.ATTRIBUTE_NODE) {
                break;
            }
            if(next.getQName().equals(qname)) {
                return (AttrImpl) next;
            }
        }
        return null;
    }

    /**
     * Returns a list of all attribute nodes in attrs that are already present
     * in the current element.
     *
     * @param attrs
     * @return The attributes list
     * @throws DOMException
     */
    private NodeList findDupAttributes(final NodeList attrs) throws DOMException {
        org.exist.dom.NodeListImpl dupList = null;
        final NamedNodeMap map = getAttributes();
        for(int i = 0; i < attrs.getLength(); i++) {
            final Node attr = attrs.item(i);
            //Workaround: Xerces sometimes returns null for getLocalPart() !!!!
            String localName = attr.getLocalName();
            if(localName == null) {
                localName = attr.getNodeName();
            }
            final Node duplicate = map.getNamedItemNS(attr.getNamespaceURI(), localName);
            if(duplicate != null) {
                if(dupList == null) {
                    dupList = new org.exist.dom.NodeListImpl();
                }
                dupList.add(duplicate);
            }
        }
        return dupList;
    }

    @Override
    public int getChildCount() {
        return children;
    }

    @Override
    public NodeList getChildNodes() {
        final org.exist.dom.NodeListImpl childList = new org.exist.dom.NodeListImpl(1);
        DBBroker broker = null;
        try {
            broker = ownerDocument.getBrokerPool().get(null);
            for(final IEmbeddedXMLStreamReader reader = broker.getXMLStreamReader(this, true);
                reader.hasNext(); ) {
                final int status = reader.next();
                if(status != XMLStreamConstants.END_ELEMENT && ((NodeId) reader.getProperty(ExtendedXMLStreamReader.PROPERTY_NODE_ID)).isChildOf(nodeId)) {
                    childList.add(reader.getNode());
                }
            }
        } catch(final IOException e) {
            LOG.warn("Internal error while reading child nodes: " + e.getMessage(), e);
        } catch(final XMLStreamException e) {
            LOG.warn("Internal error while reading child nodes: " + e.getMessage(), e);
        } catch(final EXistException e) {
            LOG.warn("Internal error while reading child nodes: " + e.getMessage(), e);
        } finally {
            if(broker != null) {
                broker.release();
            }
        }
        return childList;
    }

    @Override
    public NodeList getElementsByTagName(final String tagName) {
        final QName qname = new QName(tagName);
        return getOwnerDocument().findElementsByTagName(this, qname);
    }

    @Override
    public NodeList getElementsByTagNameNS(final String namespaceURI, final String localName) {
        final QName qname = new QName(localName, namespaceURI);
        return getOwnerDocument().findElementsByTagName(this, qname);
    }

    @Override
    public Node getFirstChild() {
        if(!hasChildNodes() || getChildCount() == attributes) {
            return null;
        }

        try(final DBBroker broker = ownerDocument.getBrokerPool().get(null);
                final INodeIterator iterator = broker.getNodeIterator(this)) {
            iterator.next();
            IStoredNode next;
            for(int i = 0; i < getChildCount(); i++) {
                next = iterator.next();
                if(next.getNodeType() != Node.ATTRIBUTE_NODE) {
                    return next;
                }
            }
        } catch(final EXistException | IOException e) {
            LOG.warn("Exception while retrieving child node: " + e.getMessage(), e);
        }
        return null;
    }

    @Override
    public Node getLastChild() {
        if(!hasChildNodes()) {
            return null;
        }
        Node node = null;
        if(!isDirty) {
            final NodeId child = nodeId.getChild(children);
            node = ownerDocument.getNode(new NodeProxy(ownerDocument, child));
        }
        if(node == null) {
            final NodeList cl = getChildNodes();
            return cl.item(cl.getLength() - 1);
        }
        return node;
    }

    @Override
    public String getTagName() {
        return nodeName.getStringValue();
    }

    @Override
    public boolean hasAttribute(final String name) {
        return findAttribute(name) != null;
    }

    @Override
    public boolean hasAttributeNS(final String namespaceURI, final String localName) {
        return findAttribute(new QName(localName, namespaceURI)) != null;
    }

    /**
     * @see org.w3c.dom.Node#getNodeValue()
     */
    //TODO getNodeValue() on org.exist.dom.persistent.ElementImpl should return null according to W3C spec, and getTextContent() should be implemented!
    @Override
    public String getNodeValue() throws DOMException {
        //TODO : parametrize the boolean value ?
        DBBroker broker = null;
        try {
            broker = ownerDocument.getBrokerPool().get(null);
            return broker.getNodeValue(this, false);
        } catch(final EXistException e) {
            LOG.warn("Exception while reading node value: " + e.getMessage(), e);
        } finally {
            if(broker != null) {
                broker.release();
            }
        }
        return "";
    }

    /**
     * @see org.w3c.dom.Element#removeAttribute(java.lang.String)
     */
    @Override
    public void removeAttribute(final String name) throws DOMException {
        throw new DOMException(DOMException.NOT_SUPPORTED_ERR,
            "removeAttribute(String name) not implemented on class " + getClass().getName());
    }

    /**
     * @see org.w3c.dom.Element#removeAttributeNS(java.lang.String, java.lang.String)
     */
    @Override
    public void removeAttributeNS(final String namespaceURI, final String name) throws DOMException {
        throw new DOMException(DOMException.NOT_SUPPORTED_ERR,
            "removeAttributeNS(String namespaceURI, String name) not implemented on class " + getClass().getName());
    }

    @Override
    public Attr removeAttributeNode(final Attr oldAttr) throws DOMException {
        throw new DOMException(DOMException.NOT_SUPPORTED_ERR,
            "removeAttributeNode(Attr oldAttr) not implemented on class " + getClass().getName());
    }

    @Override
    public void setAttribute(final String name, final String value) throws DOMException {
        throw new DOMException(DOMException.NOT_SUPPORTED_ERR,
            "setAttribute(String name, String value) not implemented on class " + getClass().getName());
    }

    @Override
    public void setAttributeNS(final String namespaceURI, final String qualifiedName, final String value) throws DOMException {
        throw new DOMException(DOMException.NOT_SUPPORTED_ERR,
            "setAttributeNS(String namespaceURI, String qualifiedName," +
                "String value) not implemented on class " + getClass().getName());
    }

    @Override
    public Attr setAttributeNode(final Attr newAttr) throws DOMException {
        throw new DOMException(DOMException.NOT_SUPPORTED_ERR,
            "setAttributeNode(Attr newAttr) not implemented on class " + getClass().getName());
    }

    @Override
    public Attr setAttributeNodeNS(final Attr newAttr) {
        throw new DOMException(DOMException.NOT_SUPPORTED_ERR,
            "setAttributeNodeNS(Attr newAttr) not implemented on class " + getClass().getName());
    }

    public void setChildCount(final int count) {
        children = count;
    }

    public void setNamespaceMappings(final Map<String, String> map) {
        this.namespaceMappings = new HashMap<>(map);
        for(final String ns : namespaceMappings.values()) {
            ownerDocument.getBrokerPool().getSymbols().getNSSymbol(ns);
        }
    }

    public Iterator<String> getPrefixes() {
        return namespaceMappings.keySet().iterator();
    }

    public String getNamespaceForPrefix(final String prefix) {
        return namespaceMappings.get(prefix);
    }

    /**
     * @see java.lang.Object#toString()
     */
    @Override
    public String toString() {
        return toString(true);
    }

    /**
     */
    @Override
    public String toString(final boolean top) {
        return toString(top, new TreeSet<String>());
    }

    /**
     * Method toString.
     */
    private String toString(final boolean top, final Set<String> namespaces) {
        final StringBuilder buf = new StringBuilder();
        final StringBuilder attributes = new StringBuilder();
        final StringBuilder children = new StringBuilder();
        buf.append('<');
        buf.append(nodeName);
        //Remove false to have a verbose output
        //if (top && false) {
        //buf.append(" xmlns:exist=\""+ Namespaces.EXIST_NS + "\"");
        //buf.append(" exist:id=\"");
        //buf.append(getNodeId());
        //buf.append("\" exist:document=\"");
        //buf.append(((DocumentImpl)getOwnerDocument()).getFileURI());
        //buf.append("\"");
        //}
        if(declaresNamespacePrefixes()) {
            // declare namespaces used by this element
            Map.Entry<String, String> entry;
            String namespace, prefix;
            for(final Iterator<Map.Entry<String, String>>
                    i = namespaceMappings.entrySet().iterator(); i.hasNext(); ) {
                entry = i.next();
                prefix = entry.getKey();
                namespace = entry.getValue();
                buf.append(" ").append(XMLConstants.XMLNS_ATTRIBUTE);
                if(prefix.length() == 0) {
                    buf.append("\"");
                    //.append(namespace);
                } else {
                    buf.append(":")
                    .append(prefix)
                    .append("=\"");
                    //.append(namespace);
                }
                buf.append("...\" ");
                namespaces.add(namespace);
            }
        }
        if(nodeName.getNamespaceURI().length() > 0
            && (!namespaces.contains(nodeName.getNamespaceURI()))) {
            buf.append(" ")
                .append(XMLConstants.XMLNS_ATTRIBUTE)
                .append(":")
                .append(nodeName.getPrefix()).append("=\"")
                .append(nodeName.getNamespaceURI())
                .append("\" ");
        }
        final NodeList childNodes = getChildNodes();
        for(int i = 0; i < childNodes.getLength(); i++) {
            final Node child = childNodes.item(i);
            switch(child.getNodeType()) {

                case Node.ATTRIBUTE_NODE:
                    attributes.append(' ')
                        .append(((Attr) child).getName())
                        .append("=\"")
                        .append(escapeXml(child))
                        .append("\"");
                    break;

                case Node.ELEMENT_NODE:
                    children.append(((ElementImpl) child).toString(false, namespaces));
                    break;

                default:
                    children.append(child.toString());
            }
        }

        if(attributes.length() > 0) {
            buf.append(attributes.toString());
        }

        if(childNodes.getLength() > 0) {
            buf.append(">");
            buf.append(children.toString());
            buf.append("</");
            buf.append(nodeName);
            buf.append(">");
        } else {
            buf.append("/>");
        }

        return buf.toString();
    }

    @Override
    public Node insertBefore(final Node newChild, final Node refChild) throws DOMException {
        if(refChild == null) {
            return appendChild(newChild);
        } else if(!(refChild instanceof IStoredNode)) {
            throw new DOMException(DOMException.WRONG_DOCUMENT_ERR, "Wrong node type");
        }

        final org.exist.dom.NodeListImpl nl = new org.exist.dom.NodeListImpl();
        nl.add(newChild);
        final TransactionManager transact = ownerDocument.getBrokerPool().getTransactionManager();
        final Txn transaction = transact.beginTransaction();
        DBBroker broker = null;
        try {
            broker = ownerDocument.getBrokerPool().get(null);
            insertBefore(transaction, nl, refChild);
            broker.storeXMLResource(transaction, getOwnerDocument());
            transact.commit(transaction);
            return refChild.getPreviousSibling();
        } catch(final TransactionException e) {
            transact.abort(transaction);
            throw new DOMException(DOMException.NO_MODIFICATION_ALLOWED_ERR, e.getMessage());
        } catch(final EXistException e) {
            transact.abort(transaction);
            LOG.warn("Exception while inserting node: " + e.getMessage(), e);
        } finally {
            if(broker != null) {
                try {
                    transact.close(transaction);
                } finally {
                    broker.release();
                }
            }
        }
        return null;
    }

    /**
     * Insert a list of nodes at the position before the reference
     * child.
     */
    @Override
    public void insertBefore(final Txn transaction, final NodeList nodes, final Node refChild) throws DOMException {
        if(refChild == null) {
            //TODO : use NodeImpl.UNKNOWN_NODE_IMPL_GID ? -pb
            appendChildren(transaction, nodes, -1);
            return;
        } else if(!(refChild instanceof IStoredNode)) {
            throw new DOMException(DOMException.WRONG_DOCUMENT_ERR, "wrong node type");
        }

        DBBroker broker = null;
        try {
            broker = ownerDocument.getBrokerPool().get(null);
            final NodePath path = getPath();
            //May help getReindexRoot() to make some useful things
            broker.getIndexController().setDocument(ownerDocument);
            final IStoredNode reindexRoot = broker.getIndexController().getReindexRoot(this, path, true, true);
            broker.getIndexController().setMode(StreamListener.STORE);

            final StreamListener listener;
            if(reindexRoot == null) {
                listener = broker.getIndexController().getStreamListener();
            } else {
                listener = null;
            }
<<<<<<< HEAD
            final IStoredNode<?> following = (IStoredNode) refChild;
            final IStoredNode<?> previous = (IStoredNode) following.getPreviousSibling();
=======

            final IStoredNode<?> following = (IStoredNode<?>) refChild;
            final IStoredNode<?> previous = (IStoredNode<?>) following.getPreviousSibling();
>>>>>>> 646852f9
            if(previous == null) {
                // there's no sibling node before the new node
                final NodeId newId = following.getNodeId().insertBefore();
                appendChildren(transaction, newId, following.getNodeId(), new NodeImplRef(this),
                    path, nodes, listener);
            } else {
                // insert the new node between the preceding and following sibling
                final NodeId newId = previous.getNodeId().insertNode(following.getNodeId());
                appendChildren(transaction, newId, following.getNodeId(),
                    new NodeImplRef(getLastNode(previous)), path, nodes, listener);
            }
            setDirty(true);
            broker.updateNode(transaction, this, true);
            broker.getIndexController().reindex(transaction, reindexRoot, StreamListener.STORE);
            broker.flush();
        } catch(final EXistException e) {
            LOG.warn("Exception while inserting node: " + e.getMessage(), e);
        } finally {
            if(broker != null) {
                broker.release();
            }
        }
    }

    /**
     * Insert a list of nodes at the position following the reference
     * child.
     */
    @Override
    public void insertAfter(final Txn transaction, final NodeList nodes, final Node refChild) throws DOMException {
        if(refChild == null) {
            //TODO : use NodeImpl.UNKNOWN_NODE_IMPL_GID ? -pb
            appendChildren(null, nodes, -1);
            return;
        } else if(!(refChild instanceof IStoredNode)) {
            throw new DOMException(DOMException.WRONG_DOCUMENT_ERR, "wrong node type: ");
        }

        DBBroker broker = null;
        try {
            broker = ownerDocument.getBrokerPool().get(null);
            final NodePath path = getPath();
            //May help getReindexRoot() to make some useful things
            broker.getIndexController().setDocument(ownerDocument);
            final IStoredNode reindexRoot = broker.getIndexController().getReindexRoot(this, path, true, true);
            broker.getIndexController().setMode(StreamListener.STORE);

            final StreamListener listener;
            if(reindexRoot == null) {
                listener = broker.getIndexController().getStreamListener();
            } else {
                listener = null;
            }

<<<<<<< HEAD
            final IStoredNode<?> previous = (IStoredNode) refChild;
            final IStoredNode<?> following = (IStoredNode) previous.getNextSibling();
=======
            final IStoredNode<?> previous = (IStoredNode<?>) refChild;
            final IStoredNode<?> following = (IStoredNode<?>) previous.getNextSibling();
>>>>>>> 646852f9
            final NodeId followingId = following == null ? null : following.getNodeId();
            final NodeId newNodeId = previous.getNodeId().insertNode(followingId);
            appendChildren(transaction, newNodeId, followingId, new NodeImplRef(getLastNode(previous)), path, nodes, listener);
            setDirty(true);
            broker.updateNode(transaction, this, true);
            broker.getIndexController().reindex(transaction, reindexRoot, StreamListener.STORE);
            broker.flush();
        } catch(final EXistException e) {
            LOG.warn("Exception while inserting node: " + e.getMessage(), e);
        } finally {
            if(broker != null) {
                broker.release();
            }
        }
    }

    /**
     * Update the contents of this element. The passed list of nodes
     * becomes the new content.
     *
     * @param newContent
     * @throws DOMException
     */
    public void update(final Txn transaction, final NodeList newContent) throws DOMException {
        final NodePath path = getPath();
        // remove old child nodes
        final NodeList nodes = getChildNodes();
        DBBroker broker = null;
        //May help getReindexRoot() to make some useful things
        try {
            broker = ownerDocument.getBrokerPool().get(null);
            broker.getIndexController().setDocument(ownerDocument);
            final IStoredNode reindexRoot = broker.getIndexController().getReindexRoot(this, path, true, true);
            broker.getIndexController().setMode(StreamListener.REMOVE_SOME_NODES);
            final StreamListener listener;
            if(reindexRoot == null) {
                listener = broker.getIndexController().getStreamListener();
            } else {
                listener = null;
                broker.getIndexController().reindex(transaction, reindexRoot, StreamListener.REMOVE_SOME_NODES);
            }
            // TODO: fix once range index has been moved to new architecture
            final IStoredNode valueReindexRoot = broker.getValueIndex().getReindexRoot(this, path);
            broker.getValueIndex().reindex(valueReindexRoot);
            IStoredNode<?> last = this;
            int i = nodes.getLength();
            for(; i > 0; i--) {
                IStoredNode<?> child = (IStoredNode<?>) nodes.item(i - 1);
                if(child.getNodeType() == Node.ATTRIBUTE_NODE) {
                    last = child;
                    break;
                }
                if(child.getNodeType() == Node.ELEMENT_NODE) {
                    path.addComponent(child.getQName());
                }
                broker.removeAllNodes(transaction, child, path, listener);
                if(child.getNodeType() == Node.ELEMENT_NODE) {
                    path.removeLastComponent();
                }
            }
            broker.getIndexController().flush();
            broker.getIndexController().setMode(StreamListener.STORE);
            broker.getIndexController().getStreamListener();
            broker.endRemove(transaction);
            children = i;
            final NodeId newNodeId = last == this ? nodeId.newChild() : last.getNodeId().nextSibling();
            //Append new content
            appendChildren(transaction, newNodeId, null, new NodeImplRef(last), path, newContent, listener);
            broker.updateNode(transaction, this, false);
            broker.getIndexController().reindex(transaction, reindexRoot, StreamListener.STORE);
            broker.getValueIndex().reindex(valueReindexRoot);
            broker.flush();
        } catch(final EXistException e) {
            LOG.warn("Exception while inserting node: " + e.getMessage(), e);
        } finally {
            if(broker != null) {
                broker.release();
            }
        }
    }

    /**
     * Update a child node. This method will only update the child node
     * but not its potential descendant nodes.
     *
     * @param oldChild
     * @param newChild
     * @throws DOMException
     */
    @Override
    public IStoredNode updateChild(final Txn transaction, final Node oldChild, final Node newChild) throws DOMException {
        if((!(oldChild instanceof IStoredNode)) || (!(newChild instanceof IStoredNode))) {
            throw new DOMException(DOMException.WRONG_DOCUMENT_ERR, "Wrong node type");
        }

<<<<<<< HEAD
        final IStoredNode<?> oldNode = (IStoredNode) oldChild;
        final IStoredNode<?> newNode = (IStoredNode) newChild;
=======
        final IStoredNode<?> oldNode = (IStoredNode<?>) oldChild;
        final IStoredNode<?> newNode = (IStoredNode<?>) newChild;
>>>>>>> 646852f9
        if(!oldNode.getNodeId().getParentId().equals(nodeId)) {
            throw new DOMException(DOMException.NOT_FOUND_ERR,
                "Node is not a child of this element");
        }

        if(newNode.getNodeType() == Node.ATTRIBUTE_NODE && newNode.getQName().equals(Namespaces.XML_ID_QNAME)) {
            // an xml:id attribute. Normalize the attribute and set its type to ID
            final AttrImpl attr = (AttrImpl) newNode;
            attr.setValue(StringValue.trimWhitespace(StringValue.collapseWhitespace(attr.getValue())));
            attr.setType(AttrImpl.ID);
        }
        IStoredNode<?> previousNode = (IStoredNode<?>) oldNode.getPreviousSibling();
        if(previousNode == null) {
            previousNode = this;
        } else {
            previousNode = getLastNode(previousNode);
        }
        final NodePath currentPath = getPath();
        final NodePath oldPath = oldNode.getPath(currentPath);
        DBBroker broker = null;
        try {
            broker = ownerDocument.getBrokerPool().get(null);
            //May help getReindexRoot() to make some useful things
            broker.getIndexController().setDocument(ownerDocument);
            //Check if the change affects any ancestor nodes, which then need to be reindexed later
            IStoredNode reindexRoot = broker.getIndexController().getReindexRoot(oldNode, oldPath, false);
            //Remove indexes
            if(reindexRoot == null) {
                reindexRoot = oldNode;
            }
            broker.getIndexController().reindex(transaction, reindexRoot, StreamListener.REMOVE_SOME_NODES);
            //TODO: fix once range index has been moved to new architecture
            final IStoredNode valueReindexRoot = broker.getValueIndex().getReindexRoot(this, oldPath);
            broker.getValueIndex().reindex(valueReindexRoot);
            //Remove the actual node data
            broker.removeNode(transaction, oldNode, oldPath, null);
            broker.endRemove(transaction);
            newNode.setNodeId(oldNode.getNodeId());
            //Reinsert the new node data
            broker.insertNodeAfter(transaction, previousNode, newNode);
            final NodePath path = newNode.getPath(currentPath);
            broker.indexNode(transaction, newNode, path);
            if(newNode.getNodeType() == Node.ELEMENT_NODE) {
                broker.endElement(newNode, path, null);
            }
            broker.updateNode(transaction, this, true);
            //Recreate indexes on ancestor nodes
            broker.getIndexController().reindex(transaction, reindexRoot, StreamListener.STORE);
            broker.getValueIndex().reindex(valueReindexRoot);
            broker.flush();
        } catch(final EXistException e) {
            LOG.warn("Exception while inserting node: " + e.getMessage(), e);
        } finally {
            if(broker != null) {
                broker.release();
            }
        }
        return newNode;
    }

    @Override
    public Node removeChild(final Txn transaction, final Node oldChild) throws DOMException {
        if(!(oldChild instanceof IStoredNode)) {
            throw new DOMException(DOMException.WRONG_DOCUMENT_ERR, "wrong node type");
        }

        final IStoredNode<?> oldNode = (IStoredNode<?>) oldChild;
        if(!oldNode.getNodeId().getParentId().equals(nodeId)) {
            throw new DOMException(DOMException.NOT_FOUND_ERR,
                "node is not a child of this element");
        }

        final NodePath oldPath = oldNode.getPath();
        DBBroker broker = null;
        try {
            //May help getReindexRoot() to make some useful things
            broker = ownerDocument.getBrokerPool().get(null);
            broker.getIndexController().setDocument(ownerDocument);
            final IStoredNode<?> reindexRoot = broker.getIndexController().getReindexRoot(oldNode, oldPath, false);
            broker.getIndexController().setMode(StreamListener.REMOVE_SOME_NODES);
            final StreamListener listener;
            if(reindexRoot == null) {
                listener = broker.getIndexController().getStreamListener();
            } else {
                listener = null;
                broker.getIndexController().reindex(transaction, reindexRoot, StreamListener.REMOVE_SOME_NODES);
            }
            broker.removeAllNodes(transaction, oldNode, oldPath, listener);
            --children;
            if(oldChild.getNodeType() == Node.ATTRIBUTE_NODE) {
                --attributes;
            }
            broker.endRemove(transaction);
            setDirty(true);
            broker.updateNode(transaction, this, false);
            broker.flush();
            if(reindexRoot != null && !reindexRoot.getNodeId().equals(oldNode.getNodeId())) {
                broker.getIndexController().reindex(transaction, reindexRoot, StreamListener.STORE);
            }
        } catch(final EXistException e) {
            LOG.warn("Exception while inserting node: " + e.getMessage(), e);
        } finally {
            if(broker != null) {
                broker.release();
            }
        }
        return oldNode;
    }

    public void removeAppendAttributes(final Txn transaction, final NodeList removeList, final NodeList appendList) {
        DBBroker broker = null;
        try {
            broker = ownerDocument.getBrokerPool().get(null);
            if(removeList != null) {
                try {
                    for(int i = 0; i < removeList.getLength(); i++) {
                        final Node oldChild = removeList.item(i);
                        if(!(oldChild instanceof IStoredNode)) {
                            throw new DOMException(DOMException.WRONG_DOCUMENT_ERR, "Wrong node type");
                        }
                        final IStoredNode<?> old = (IStoredNode<?>) oldChild;
                        if(!old.getNodeId().isChildOf(nodeId)) {
                            throw new DOMException(DOMException.NOT_FOUND_ERR, "node " +
                                old.getNodeId().getParentId() +
                                " is not a child of element " + nodeId);
                        }
                        final NodePath oldPath = old.getPath();
                        // remove old custom indexes
                        broker.getIndexController().reindex(transaction, old,
                            StreamListener.REMOVE_SOME_NODES);
                        broker.removeNode(transaction, old, oldPath, null);
                        children--;
                        attributes--;
                    }
                } finally {
                    broker.endRemove(transaction);
                }
            }
            final NodePath path = getPath();
            broker.getIndexController().setDocument(ownerDocument, StreamListener.STORE);
            IStoredNode reindexRoot = broker.getIndexController().getReindexRoot(this, path, true, true);
            final StreamListener listener = reindexRoot == null ? broker.getIndexController().getStreamListener() : null;
            if (children == 0) {
                appendChildren(transaction, nodeId.newChild(), null,
                    new NodeImplRef(this), path, appendList, listener);
            } else {
                if(attributes == 0) {
                    final IStoredNode<?> firstChild = (IStoredNode<?>) getFirstChild();
                    final NodeId newNodeId = firstChild.getNodeId().insertBefore();
                    appendChildren(transaction, newNodeId, firstChild.getNodeId(),
                        new NodeImplRef(this), path, appendList, listener);
                } else {
                    final AttribVisitor visitor = new AttribVisitor();
                    accept(visitor);
                    final NodeId firstChildId = visitor.firstChild == null ? null : visitor.firstChild.getNodeId();
                    final NodeId newNodeId = visitor.lastAttrib.getNodeId().insertNode(firstChildId);
                    appendChildren(transaction, newNodeId, firstChildId, new NodeImplRef(visitor.lastAttrib),
                        path, appendList, listener);
                }
                setDirty(true);
            }
            attributes += appendList.getLength();

            broker.updateNode(transaction, this, true);
            broker.flush();
            broker.getIndexController().reindex(transaction, reindexRoot,
                    StreamListener.STORE);
        } catch (final EXistException e) {
            LOG.warn("Exception while inserting node: " + e.getMessage(), e);
        } finally {
            if(broker != null) {
                broker.release();
            }
        }
    }

    private class AttribVisitor implements NodeVisitor {
        private IStoredNode<?> lastAttrib = null;
        private IStoredNode<?> firstChild = null;

        @Override
        public boolean visit(final IStoredNode<?> node) {
            if(node.getNodeType() == Node.ATTRIBUTE_NODE) {
                lastAttrib = node;
            } else if(node.getNodeId().isChildOf(ElementImpl.this.nodeId)) {
                firstChild = node;
                return false;
            }
            return true;
        }
    }

    /**
     * Replaces the oldNode with the newChild
     *
     * @param transaction
     * @param newChild
     * @param oldChild
     * @return The new node (this differs from the {@link org.w3c.dom.Node#replaceChild(Node, Node)} specification)
     * @see org.w3c.dom.Node#replaceChild(org.w3c.dom.Node, org.w3c.dom.Node)
     */
    @Override
    public Node replaceChild(final Txn transaction, final Node newChild, final Node oldChild) throws DOMException {
        if(!(oldChild instanceof IStoredNode)) {
            throw new DOMException(DOMException.WRONG_DOCUMENT_ERR, "Wrong node type");
        }
        final IStoredNode<?> oldNode = (IStoredNode<?>) oldChild;
        if(!oldNode.getNodeId().getParentId().equals(nodeId)) {
            throw new DOMException(DOMException.NOT_FOUND_ERR,
                "Node is not a child of this element");
        }

        IStoredNode<?> previous = (IStoredNode<?>) oldNode.getPreviousSibling();
        if(previous == null) {
            previous = this;
        } else {
            previous = getLastNode(previous);
        }
        final NodePath oldPath = oldNode.getPath();
        StreamListener listener = null;
        //May help getReindexRoot() to make some useful things
        Node newNode = null;
        DBBroker broker = null;
        try {
            broker = ownerDocument.getBrokerPool().get(null);
            broker.getIndexController().setDocument(ownerDocument);
            final IStoredNode reindexRoot = broker.getIndexController().getReindexRoot(oldNode, oldPath, false);
            broker.getIndexController().setMode(StreamListener.REMOVE_SOME_NODES);
            if(reindexRoot == null) {
                listener = broker.getIndexController().getStreamListener();
            } else {
                broker.getIndexController().reindex(transaction, reindexRoot,
                    StreamListener.REMOVE_SOME_NODES);
            }
            broker.removeAllNodes(transaction, oldNode, oldPath, listener);
            broker.endRemove(transaction);
            broker.flush();
            broker.getIndexController().setMode(StreamListener.STORE);
            listener = broker.getIndexController().getStreamListener();
            newNode = appendChild(transaction, oldNode.getNodeId(), new NodeImplRef(previous),
                getPath(), newChild, listener);
            //Reindex if required
            broker.storeXMLResource(transaction, getOwnerDocument());
            broker.updateNode(transaction, this, false);
            broker.getIndexController().reindex(transaction, reindexRoot, StreamListener.STORE);
            broker.flush();
        } catch(final EXistException e) {
            LOG.warn("Exception while inserting node: " + e.getMessage(), e);
        } finally {
            if(broker != null) {
                broker.release();
            }
        }
        //return oldChild;	// method is spec'd to return the old child, even though that's probably useless in this case
        return newNode; //returning the newNode is more sensible than returning the oldNode
    }

    private String escapeXml(final Node child) {
        final String str = ((Attr) child).getValue();
        StringBuilder buffer = null;
        String entity;
        char ch;
        for(int i = 0; i < str.length(); i++) {
            ch = str.charAt(i);
            switch(ch) {
                case '"':
                    entity = "&quot;";
                    break;
                case '<':
                    entity = "&lt;";
                    break;
                case '>':
                    entity = "&gt;";
                    break;
                case '\'':
                    entity = "&apos;";
                    break;
                default:
                    entity = null;
                    break;
            }

            if(buffer == null) {
                if(entity != null) {
                    buffer = new StringBuilder(str.length() + 20);
                    buffer.append(str.substring(0, i));
                    buffer.append(entity);
                }
            } else {
                if(entity == null) {
                    buffer.append(ch);
                } else {
                    buffer.append(entity);
                }
            }
        }
        return buffer == null ? str : buffer.toString();
    }

    public void setPreserveSpace(final boolean preserveWS) {
        this.preserveWS = preserveWS;
    }

    public boolean preserveSpace() {
        return preserveWS;
    }

    @Override
    public TypeInfo getSchemaTypeInfo() {
        throw new DOMException(DOMException.NOT_SUPPORTED_ERR,
            "getSchemaTypeInfo() not implemented on class " + getClass().getName());
    }

    @Override
    public void setIdAttribute(final String name, final boolean isId) throws DOMException {
        throw new DOMException(DOMException.NOT_SUPPORTED_ERR,
            "setIdAttribute(String name, boolean isId) not implemented on class " + getClass().getName());
    }

    @Override
    public void setIdAttributeNS(final String namespaceURI, final String localName, final boolean isId) throws DOMException {
        throw new DOMException(DOMException.NOT_SUPPORTED_ERR,
            "setIdAttributeNS(String namespaceURI, String localName," +
                " boolean isId) not implemented on class " + getClass().getName());
    }

    @Override
    public void setIdAttributeNode(final Attr idAttr, final boolean isId) throws DOMException {
        throw new DOMException(DOMException.NOT_SUPPORTED_ERR,
            "setIdAttributeNode(Attr idAttr, boolean isId) not implemented on class " + getClass().getName());
    }

    @Override
    public String getBaseURI() {
        final XmldbURI baseURI = calculateBaseURI();
        if(baseURI != null) {
            return baseURI.toString();
        }

        return ""; //UNDERSTAND: is it ok?
    }

    //TODO Please, keep in sync with org.exist.dom.memtree.ElementImpl
    private XmldbURI calculateBaseURI() {
        XmldbURI baseURI = null;

        final String nodeBaseURI = _getAttributeNS(Namespaces.XML_NS, "base");
        if(nodeBaseURI != null) {
            baseURI = XmldbURI.create(nodeBaseURI, false);
            if(baseURI.isAbsolute()) {
                return baseURI;
            }
        }

        final IStoredNode parent = getParentStoredNode();
        if(parent != null) {
            if(nodeBaseURI == null) {
                baseURI = ((ElementImpl) parent).calculateBaseURI();
            } else {
                XmldbURI parentsBaseURI = ((ElementImpl) parent).calculateBaseURI();
                if(nodeBaseURI.isEmpty()) {
                    baseURI = parentsBaseURI;
                } else {
                    baseURI = parentsBaseURI.append(baseURI);
                }
            }
        } else {
            if(nodeBaseURI == null) {
                return XmldbURI.create(getOwnerDocument().getBaseURI(), false);
            } else {
                final String docBaseURI = getOwnerDocument().getBaseURI();
                if(docBaseURI.endsWith("/")) {
                    baseURI = XmldbURI.create(getOwnerDocument().getBaseURI(), false);
                    baseURI.append(baseURI);
                } else {
                    baseURI = XmldbURI.create(getOwnerDocument().getBaseURI(), false);
                    baseURI = baseURI.removeLastSegment();
                    baseURI.append(baseURI);
                }
            }
        }
        return baseURI;
    }

    @Override
    public boolean isSameNode(final Node other) {
        // This function is used by Saxon in some circumstances, and this partial implementation is required for proper Saxon operation.
        if(other instanceof IStoredNode) {
            return (this.nodeId == ((IStoredNode<?>) other).getNodeId() &&
                this.ownerDocument.getDocId() == ((IStoredNode<? extends IStoredNode>) other).getOwnerDocument().getDocId());
        }
        throw new DOMException(DOMException.NOT_SUPPORTED_ERR,
            "isSameNode(Node other) not implemented on other class " + other.getClass().getName());
    }

    @Override
    public boolean accept(final INodeIterator iterator, final NodeVisitor visitor) {
        if(!visitor.visit(this)) {
            return false;
        }

        if(hasChildNodes()) {
            final int childCount = getChildCount();
            for(int i = 0; i < childCount; i++) {
                final IStoredNode next = iterator.next();
                if(!next.accept(iterator, visitor)) {
                    return false;
                }
            }
        }
        return true;
    }
}<|MERGE_RESOLUTION|>--- conflicted
+++ resolved
@@ -559,11 +559,7 @@
                         final IStoredNode<?> last = (IStoredNode<?>) cl.item(child - 2);
                         insertAfter(transaction, nodes, last);
                     } else {
-<<<<<<< HEAD
-                        final IStoredNode<?> last = (IStoredNode) getLastChild();
-=======
                         final IStoredNode<?> last = (IStoredNode<?>) getLastChild();
->>>>>>> 646852f9
                         appendChildren(transaction, last.getNodeId().nextSibling(), null,
                             new NodeImplRef(getLastNode(last)), path, nodes, listener);
                     }
@@ -1268,14 +1264,9 @@
             } else {
                 listener = null;
             }
-<<<<<<< HEAD
-            final IStoredNode<?> following = (IStoredNode) refChild;
-            final IStoredNode<?> previous = (IStoredNode) following.getPreviousSibling();
-=======
 
             final IStoredNode<?> following = (IStoredNode<?>) refChild;
             final IStoredNode<?> previous = (IStoredNode<?>) following.getPreviousSibling();
->>>>>>> 646852f9
             if(previous == null) {
                 // there's no sibling node before the new node
                 final NodeId newId = following.getNodeId().insertBefore();
@@ -1330,13 +1321,8 @@
                 listener = null;
             }
 
-<<<<<<< HEAD
-            final IStoredNode<?> previous = (IStoredNode) refChild;
-            final IStoredNode<?> following = (IStoredNode) previous.getNextSibling();
-=======
             final IStoredNode<?> previous = (IStoredNode<?>) refChild;
             final IStoredNode<?> following = (IStoredNode<?>) previous.getNextSibling();
->>>>>>> 646852f9
             final NodeId followingId = following == null ? null : following.getNodeId();
             final NodeId newNodeId = previous.getNodeId().insertNode(followingId);
             appendChildren(transaction, newNodeId, followingId, new NodeImplRef(getLastNode(previous)), path, nodes, listener);
@@ -1432,13 +1418,8 @@
             throw new DOMException(DOMException.WRONG_DOCUMENT_ERR, "Wrong node type");
         }
 
-<<<<<<< HEAD
-        final IStoredNode<?> oldNode = (IStoredNode) oldChild;
-        final IStoredNode<?> newNode = (IStoredNode) newChild;
-=======
         final IStoredNode<?> oldNode = (IStoredNode<?>) oldChild;
         final IStoredNode<?> newNode = (IStoredNode<?>) newChild;
->>>>>>> 646852f9
         if(!oldNode.getNodeId().getParentId().equals(nodeId)) {
             throw new DOMException(DOMException.NOT_FOUND_ERR,
                 "Node is not a child of this element");
