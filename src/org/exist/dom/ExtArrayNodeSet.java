/*
 *  eXist Open Source Native XML Database
 *  Copyright (C) 2001-04 The eXist Project
 *  http://exist-db.org
 *  
 *  This program is free software; you can redistribute it and/or
 *  modify it under the terms of the GNU Lesser General Public License
 *  as published by the Free Software Foundation; either version 2
 *  of the License, or (at your option) any later version.
 *  
 *  This program is distributed in the hope that it will be useful,
 *  but WITHOUT ANY WARRANTY; without even the implied warranty of
 *  MERCHANTABILITY or FITNESS FOR A PARTICULAR PURPOSE.  See the
 *  GNU Lesser General Public License for more details.
 *  
 *  You should have received a copy of the GNU Lesser General Public License
 *  along with this program; if not, write to the Free Software
 *  Foundation, Inc., 675 Mass Ave, Cambridge, MA 02139, USA.
 *  
 *  $Id$
 */
package org.exist.dom;

import java.util.Arrays;
import java.util.Iterator;

import org.exist.util.ArrayUtils;
import org.exist.util.FastQSort;
import org.exist.util.Range;
import org.exist.xquery.Constants;
import org.exist.xquery.Expression;
import org.exist.xquery.value.Item;
import org.exist.xquery.value.SequenceIterator;
import org.exist.xquery.value.Type;
import org.w3c.dom.Node;

/**
 * A fast node set implementation, based on arrays to store nodes and documents.
 * 
 * The class uses an array to store all nodes belonging to one document. Another sorted
 * array is used to keep track of the document ids. For each document, we maintain an inner
 * class, Part, which stores the array of nodes.
 * 
 * Nodes are just appended to the nodes array. No order is guaranteed and calls to
 * get/contains may fail although a node is present in the array (get/contains
 * do a binary search and thus assume that the set is sorted). Also, duplicates
 * are allowed. If you have to ensure that calls to get/contains return valid
 * results at any time and no duplicates occur, use class
 * {@link org.exist.dom.AVLTreeNodeSet}.
 * 
 * Use this class, if you can either ensure that items are added in order, or
 * no calls to contains/get are required during the creation phase. Only after
 * a call to one of the iterator methods, the set will get sorted and
 * duplicates removed.
 * 
 * @author Wolfgang <wolfgang@exist-db.org>
 * @since 0.9.3
 */
public class ExtArrayNodeSet extends AbstractNodeSet {

    private final static int INITIAL_DOC_SIZE = 64;
    
    private int documentIds[];
    private Part parts[];
    
    protected int initalSize = 128;
    protected int size = 0;
    
    private int partCount = 0;
    
    private boolean isSorted = false;
    private boolean isInDocumentOrder = false;
    
    private boolean hasOne = false;
    
    protected int lastDoc = -1;
    protected Part lastPart = null;
    protected NodeProxy lastAdded = null;
    
    private int state = 0;

    private DocumentSet cachedDocuments = null;
    
    private DocumentOrderComparator docOrderComparator = new DocumentOrderComparator();
    
    //  used to keep track of the type of added items.
    private int itemType = Type.ANY_TYPE;
    
    public ExtArrayNodeSet() {
        documentIds = new int[INITIAL_DOC_SIZE];
        parts = new Part[INITIAL_DOC_SIZE];
        Arrays.fill(documentIds, 0);
    }

    public ExtArrayNodeSet(int initialDocsCount, int initialArraySize) {
        initalSize = initialArraySize;
        documentIds = new int[initialDocsCount];
        parts = new Part[initialDocsCount];
        Arrays.fill(documentIds, 0);
    }

    public ExtArrayNodeSet(int initialArraySize) {
        initalSize = initialArraySize;
        documentIds = new int[INITIAL_DOC_SIZE];
        parts = new Part[INITIAL_DOC_SIZE];
        Arrays.fill(documentIds, 0);
    }

    protected Part getPart(DocumentImpl doc, boolean create, int sizeHint) {
        if (lastPart != null && doc.getDocId() == lastDoc)
            return lastPart;
        int idx = ArrayUtils.binarySearch(documentIds, doc.getDocId(), partCount);
        Part part = null;
        if (idx >= 0) {
            part = parts[idx];
        } else if (create) {
            idx = - (idx + 1);
            part = new Part(sizeHint, doc);
            insertPart(doc.getDocId(), part, idx);
        }
        return part;
    }
    
    public boolean containsDoc(DocumentImpl doc) {
        return ArrayUtils.binarySearch(documentIds, doc.getDocId(), partCount) > -1;
    }
    
    private void insertPart(int docId, Part part, int idx) {
        if (partCount == parts.length) {
            int ndocs[] = new int[documentIds.length * 2];
            System.arraycopy(documentIds, 0, ndocs, 0, documentIds.length);
            Arrays.fill(documentIds, -1);
            
            Part nparts[] = new Part[parts.length * 2];
            System.arraycopy(parts, 0, nparts, 0, parts.length);
            
            documentIds = ndocs;
            parts = nparts;
        }
        
        if (idx == partCount) {
            // insert at the end
            documentIds[idx] = docId;
            parts[idx] = part;
        } else {
            // insert at idx
            System.arraycopy(documentIds, idx, documentIds, idx + 1, partCount - idx);
            System.arraycopy(parts, idx, parts, idx + 1, partCount - idx);
            documentIds[idx] = docId;
            parts[idx] = part;
        }
        ++partCount;
    }
    
    public boolean isEmpty() {
    	return (size == 0);
    }
    
    public boolean hasOne() {
    	return hasOne;
    }   
    
    public void add(NodeProxy proxy) {
    	if (size > 0) {
    		if (hasOne) {
	    		if (isSorted || isInDocumentOrder)
	    			hasOne = get(proxy) == null;
	    		else
	    			hasOne = lastAdded == null || lastAdded.compareTo(proxy) == 0;
    		}
    	} else
    		hasOne = true;
        getPart(proxy.getDocument(), true, initalSize).add(proxy);
        ++size;
        isSorted = false;
        isInDocumentOrder = false;
        setHasChanged();
        checkItemType(proxy.getType());
        
        lastAdded = proxy;
    }

    /**
     * Add a new node to the set. If a new array of nodes has to be allocated
     * for the document, use the sizeHint parameter to determine the size of
     * the newly allocated array. This will overwrite the default array size.
     * 
     * If the size hint is correct, no further reallocations will be required.
     */
    public void add(NodeProxy proxy, int sizeHint) {
    	if (size > 0) {
    		if (hasOne) {
	    		if (isSorted || isInDocumentOrder)
	    			hasOne = get(proxy) == null;
	    		else
	    			hasOne = lastAdded == null || lastAdded.compareTo(proxy) == 0;
    		}
    	} else
    		hasOne = true;
        getPart(proxy.getDocument(), true, sizeHint != Constants.NO_SIZE_HINT ? sizeHint : initalSize).add(
                proxy);
        ++size;
        isSorted = false;
        isInDocumentOrder = false;
        setHasChanged();
        checkItemType(proxy.getType());

        lastAdded = proxy;
    }

    private void checkItemType(int type) {
        if(itemType == Type.NODE || itemType == type)
            return;
        if(itemType == Type.ANY_TYPE)
            itemType = type;
        else
            itemType = Type.NODE;
    }
    
    public int getItemType() {
        return itemType;
    }
    
    private void setHasChanged() {
        state = (state == Integer.MAX_VALUE ? state = 0 : state + 1);
        cachedDocuments = null;
    }

    public int getSizeHint(DocumentImpl doc) {
        Part part = getPart(doc, false, 0);
        return part == null ? Constants.NO_SIZE_HINT : part.length;
    }

    /*
     * (non-Javadoc)
     * 
     * @see org.exist.dom.NodeSet#iterator()
     */
    public NodeSetIterator iterator() {
        if (!isSorted())
            sort();
        return new ExtArrayIterator();
    }

    /*
     * (non-Javadoc)
     * 
     * @see org.exist.xquery.value.Sequence#iterate()
     */
    public SequenceIterator iterate() {
        sortInDocumentOrder();
        return new ExtArrayIterator();
    }

    /*
     * (non-Javadoc)
     * 
     * @see org.exist.dom.AbstractNodeSet#unorderedIterator()
     */
    public SequenceIterator unorderedIterator() {
        if (!isSorted())
            sort();
        return new ExtArrayIterator();
    }

    /*
     * (non-Javadoc)
     * 
     * @see org.exist.dom.NodeSet#contains(org.exist.dom.DocumentImpl, long)
     */
    public boolean contains(DocumentImpl doc, long nodeId) {
        final Part part = getPart(doc, false, 0);
        return part == null ? false : part.contains(nodeId);
    }

    /*
     * (non-Javadoc)
     * 
     * @see org.exist.dom.NodeSet#contains(org.exist.dom.NodeProxy)
     */
    public boolean contains(NodeProxy proxy) {
        final Part part = getPart(proxy.getDocument(), false, 0);
        return part == null ? false : part.contains(proxy.getGID());
    }

    /*
     * (non-Javadoc)
     * 
     * @see org.exist.dom.NodeSet#addAll(org.exist.dom.NodeSet)
     */
    public void addAll(NodeSet other) {
        if (other.isEmpty())
            return;
        if (other.hasOne()) {
            add((NodeProxy) other.itemAt(0));
        } else {
            for (Iterator i = other.iterator(); i.hasNext();) {
                add((NodeProxy) i.next());
            }
        }
    }

    /*
     * (non-Javadoc)
     * 
     * @see org.exist.xquery.value.Sequence#getLength()
     */
    public int getLength() {
        if (!isSorted())
            sort(); // sort to remove duplicates
        return size;
    }

    /*
     * (non-Javadoc)
     * 
     * @see org.w3c.dom.NodeList#item(int)
     */
    public Node item(int pos) {
        sortInDocumentOrder();
        NodeProxy p = get(pos);
        return p == null ? null : p.getNode();
    }

    /*
     * (non-Javadoc)
     * 
     * @see org.exist.dom.NodeSet#get(int)
     */
    public NodeProxy get(int pos) {
        int count = 0;
        Part part;
        for (int i = 0; i < partCount; i++) {
            part = parts[i];
            if (count + part.length > pos)
                return part.get(pos - count);
            count += part.length;
        }
        return null;
    }

    /*
     * (non-Javadoc)
     * 
     * @see org.exist.dom.NodeSet#get(org.exist.dom.NodeProxy)
     */
    public NodeProxy get(NodeProxy p) {
        final Part part = getPart(p.getDocument(), false, 0);
        return part == null ? null : part.get(p.getGID());
    }

    /*
     * (non-Javadoc)
     * 
     * @see org.exist.dom.NodeSet#get(org.exist.dom.DocumentImpl, long)
     */
    public NodeProxy get(DocumentImpl doc, long nodeId) {
        sort();
        final Part part = getPart(doc, false, 0);
        return part == null ? null : part.get(nodeId);
    }

    /*
     * (non-Javadoc)
     * 
     * @see org.exist.xquery.value.Sequence#itemAt(int)
     */
    public Item itemAt(int pos) {
        sortInDocumentOrder();
        return get(pos);
    }

    /*
     * (non-Javadoc)
     * 
     * @see org.exist.dom.NodeSet#remove(org.exist.dom.NodeProxy)
     */
    public void remove(NodeProxy node) {
        final Part part = getPart(node.getDocument(), false, 0);
        if (part == null)
            return;
        part.remove(node);
        setHasChanged();
    }

    public void getRange(NodeSet result, DocumentImpl doc, long lower, long upper) {
        final Part part = getPart(doc, false, 0);
        part.getRange(result, lower, upper);
    }

    protected NodeSet hasChildrenInSet(NodeSet al, int mode, int contextId) {
    	NodeSet result = new ExtArrayNodeSet();
		NodeProxy node;
		Part part;
		for (Iterator i = al.iterator(); i.hasNext(); ) {
			node = (NodeProxy) i.next();
			part = getPart(node.getDocument(), false, 0);
	        if (part != null)
	        	part.getChildrenInSet(result, node, mode, contextId);
		}
		return result;
    }

<<<<<<< HEAD
    public NodeSet selectParentChild(NodeSet al, int mode, int contextId) {
    	sort();
        return super.selectParentChild(al, mode, contextId);
//    	if (al instanceof VirtualNodeSet)
//    		return super.selectParentChild(al, mode, contextId);
//    	NodeSet result = new ExtArrayNodeSet();
//		NodeSetIterator ia = al.iterator();
//		NodeProxy na = (NodeProxy) ia.next();
//		if (na == null || partCount == 0)
//			return NodeSet.EMPTY_SET;
//		int currentPart = 0;
//		while (currentPart < partCount) {
//			// first, try to find nodes belonging to the same doc
//			if (na.getDocument().getDocId() < documentIds[currentPart]) {
//				if (ia.hasNext()) {
//					na = (NodeProxy) ia.next();
//                } else
//					break;
//			} else if (na.getDocument().getDocId() > documentIds[currentPart]) {
//				++currentPart;
//			} else {
//				parts[currentPart].selectParentChild(result, na, ia, mode, contextId);
//				++currentPart;
//			}
//		}
//		return result;
    }
    
=======
>>>>>>> 17e57360
    private boolean isSorted() {
        return isSorted || isInDocumentOrder;
    }
    
    /**
     * Remove all duplicate nodes, but merge their
     * contexts.
     */
    public void mergeDuplicates() {
        sort(true);
    }
    
    public void sort() {
        sort(false);
    }
    
    public void sort(boolean mergeContexts) {
//              long start = System.currentTimeMillis();
        if (isSorted)
            return;
        Part part;
        size = 0;
        for (int i = 0; i < partCount; i++) {
            part = parts[i];
            part.sort();
            size += part.removeDuplicates(mergeContexts);
        }
        isSorted = true;
        isInDocumentOrder = false;
        hasOne = (size == 1);
//              System.out.println("sort took " + (System.currentTimeMillis() -
//       start) + "ms.");
    }

    public final void sortInDocumentOrder() {
        //      long start = System.currentTimeMillis();
        if (isInDocumentOrder)
            return;
        Part part;
        size = 0;
        for (int i = 0; i < partCount; i++) {
            part = parts[i];
            part.sortInDocumentOrder();
            size += part.removeDuplicates(false);
        }
        isSorted = false;
        isInDocumentOrder = true;
        hasOne = (size == 1);
        //      System.out.println("in-document-order sort took " +
        // (System.currentTimeMillis() - start) + "ms.");
    }

    /*
     * (non-Javadoc)
     * 
     * @see org.exist.xquery.value.AbstractSequence#setSelfAsContext()
     */
    public void setSelfAsContext(int contextId) {
        for (int i = 0; i < partCount; i++) {
            parts[i].setSelfAsContext(contextId);
        }
    }

    public NodeSet selectParentChild(NodeSet al, int mode, int contextId) {
        sort();
        return super.selectParentChild(al, mode, contextId);
    }
    
    
    /* (non-Javadoc)
     * @see org.exist.dom.AbstractNodeSet#selectAncestorDescendant(org.exist.dom.NodeSet, int, boolean, boolean)
     */
    public NodeSet selectAncestorDescendant(NodeSet al, int mode,
            boolean includeSelf, int contextId) {
        sort();
        return super.selectAncestorDescendant(al, mode, includeSelf,
                contextId);
    }
    
    
    /* (non-Javadoc)
     * @see org.exist.dom.AbstractNodeSet#selectSiblings(org.exist.dom.NodeSet, int)
     */
    public NodeSet selectPrecedingSiblings(NodeSet siblings, int contextId) {
        sort();
        return super.selectPrecedingSiblings(siblings, contextId);
    }
    
    public NodeSet selectFollowingSiblings(NodeSet siblings, int contextId) {
        sort();
        return super.selectFollowingSiblings(siblings, contextId);
    }    
    
    
    /* (non-Javadoc)
     * @see org.exist.dom.AbstractNodeSet#selectAncestors(org.exist.dom.NodeSet, boolean, boolean)
     */
    public NodeSet selectAncestors(NodeSet al, boolean includeSelf, int contextId) {
        sort();
        return super.selectAncestors(al, includeSelf, contextId);
    }
    
    public NodeProxy parentWithChild(DocumentImpl doc, long gid, boolean directParent, boolean includeSelf, 
            int level) {
        sort();
        lastPart = getPart(doc, false, initalSize);
        return lastPart == null ? null : lastPart.parentWithChild(doc, gid, directParent, includeSelf, level);
    }

    /* (non-Javadoc)
     * @see org.exist.dom.NodeSet#getIndexType()
     */
    public int getIndexType() {
    	//Is the index type initialized ?
    	if (indexType == Type.ANY_TYPE) {
		    hasTextIndex = false;
		    hasMixedContent = false;		    
		    for (int i = 0; i < partCount; i++) {
		    	parts[i].determineIndexType();
		    }
    	}
    	return indexType;
    }
    
    public DocumentSet getDocumentSet() {
        if(cachedDocuments != null)
            return cachedDocuments;
        cachedDocuments = new DocumentSet(partCount);
        sort();
        for (int i = 0; i < partCount; i++) {
            cachedDocuments.add(parts[i].getDocument(), false);
        }
        isSorted = true;
        return cachedDocuments;
    }

    public void setDocumentSet(DocumentSet docs) {
    	cachedDocuments = docs;
    }
    
    /*
     * (non-Javadoc)
     * 
     * @see org.exist.dom.AbstractNodeSet#hasChanged(int)
     */
    public boolean hasChanged(int previousState) {
        return state != previousState;
    }

    /*
     * (non-Javadoc)
     * 
     * @see org.exist.dom.AbstractNodeSet#getState()
     */
    public int getState() {
        return state;
    }
    
    public String toString() {
        StringBuffer result = new StringBuffer();
        result.append("ExtArrayTree#").append(super.toString());
        return result.toString();
    }  
    
    private final class Part {

        private NodeProxy array[];
        private int length = 0;

        Part(int initialSize, DocumentImpl myDoc) {
            array = new NodeProxy[initialSize];
        }

<<<<<<< HEAD
        public void selectParentChild(NodeSet result, NodeProxy na, NodeSetIterator ia, int mode, int contextId) {
        	if (length == 0)
        		return;
        	int pos = 0;
        	int startPos = 0;
        	NodeProxy nb = array[pos];
            NodeId lastMarked = na.getNodeId();
        	while (true) {
        		// first, try to find nodes belonging to the same doc
    			if (na.getDocument().getDocId() != nb.getDocument().getDocId())
    				break;
    			
    			// same document
    			NodeId pa = na.getNodeId();
    			NodeId pb = nb.getNodeId();
    			int relation = pb.computeRelation(pa);
    			if (relation != -1) {
    				if (relation == NodeId.IS_CHILD) {
    					if(mode == NodeSet.DESCENDANT) {
    						if (Expression.NO_CONTEXT_ID != contextId)
    							nb.addContextNode(contextId, na);
    						else
    							nb.copyContext(na);
    						result.add(nb);
    					} else {
    						if (Expression.NO_CONTEXT_ID != contextId)
    							na.addContextNode(contextId, nb);
    						else
    							na.copyContext(nb);
    						result.add(na);
    					}
    				}
    				if (++pos < length)
    					nb = array[pos];
                    else if (ia.hasNext()) {
                        NodeProxy next = ia.peekNode();
                        if (next.getNodeId().isDescendantOf(pa)) {
                            pos = startPos;
                            nb = array[pos];
                            na = (NodeProxy) ia.next();
                            startPos = pos;
                        } else
                            break;
                    } else
                        break;
    			} else {
    				int cmp = pa.compareTo(pb);
    				if (cmp < 0) {
    					if (ia.hasNext()) {
    						NodeProxy next = (NodeProxy) ia.next();
    						if (next.getNodeId().isDescendantOf(pa)) {
    							pos = startPos;
    							nb = array[pos];
    						} else {
    						    if (!next.getNodeId().isDescendantOf(lastMarked)) {
                                    lastMarked = next.getNodeId();
    						        startPos = pos;
                                }
                            }
    						na = next;
    					} else
    						break;
    				} else {
    					if (++pos < length)
    						nb = array[pos];
    					else {
                            if (ia.hasNext()) {
                                NodeProxy next = (NodeProxy) ia.next();
                                if (next.getNodeId().isDescendantOf(pa)) {
                                    pos = startPos;
                                    nb = array[pos];
                                }
                                na = next;
                            }
                        }
    				}
    			}
        	}
        }

		void add(NodeProxy p) {
=======
        void add(NodeProxy p) {
>>>>>>> 17e57360
            // just check if this node has already been added. We only
            // check the last entry, which should avoid most of the likely
            // duplicates. The remaining duplicates are removed by
            // removeDuplicates().
            if (length > 0 && array[length - 1].getGID() == p.getGID()) {
                return;
            }
            if (length == array.length) {
                //int newLength = (length * 3)/2 + 1;
                final int newLength = length << 1;
                NodeProxy temp[] = new NodeProxy[newLength];
                System.arraycopy(array, 0, temp, 0, length);
                array = temp;
            }
            array[length++] = p;
        }

        boolean contains(long gid) {
            return get(gid) != null;
        }

        NodeProxy get(int pos) {
            return array[pos];
        }

        NodeProxy get(long gid) {
            int low = 0;
            int high = length - 1;
            int mid;
            NodeProxy p;
            while (low <= high) {
                mid = (low + high) / 2;
                p = array[mid];
                if (p.getGID() == gid)
                    return p;
                if (p.getGID() > gid)
                    high = mid - 1;
                else
                    low = mid + 1;
            }
            return null;
        }

        DocumentImpl getDocument() {
            if(length == 0)
                return null;
            return array[0].getDocument();
        }
        
        void sort() {
            FastQSort.sortByNodeId(array, 0, length - 1);
        }

        void sortInDocumentOrder() {
            FastQSort.sort(array, docOrderComparator, 0, length - 1);
        }

        /**
         * Check if the node identified by its node id has an ancestor
         * contained in this node set and return the ancestor found.
         * 
         * If directParent is true, only immediate ancestors (parents) are
         * considered. Otherwise the method will call itself recursively for
         * all the node's parents.
         * 
         * If includeSelf is true, the method returns also true if the node
         * itself is contained in the node set.
         */
        NodeProxy parentWithChild(DocumentImpl doc, long gid, boolean directParent, boolean includeSelf, 
                int level) {
            NodeProxy temp;
            if (includeSelf && (temp = get(gid)) != null)
                return temp;
            if (level < 0)
                level = doc.getTreeLevel(gid);
            while (gid > 0) {
                gid = NodeSetHelper.getParentId(doc, gid, level);
                if ((temp = get(gid)) != null) {
                    return temp;
                } else if (directParent)
                    return null;
                else
                    --level;
            }
            return null;
        }

        /**
         * Find all nodes in the current set being children of the specified
         * parent.
         * 
         * @param parent
         * @param mode
         * @param rememberContext
         * @return
         */
        NodeSet getChildrenInSet(NodeSet result, NodeProxy parent, int mode, int contextId) {
            // get the range of node ids reserved for children of the parent
            // node
            Range range = NodeSetHelper.getChildRange(parent.getDocument(), parent.getGID());
            int low = 0;
            int high = length - 1;
            int mid = 0;
            NodeProxy p;
            // do a binary search to pick some node in the range of valid child
            // ids
            while (low <= high) {
                mid = (low + high) / 2;
                p = array[mid];
                if (range.inRange(p.getGID()))
                    break; // found a node, break out
                if (p.getGID() > range.getStart())
                    high = mid - 1;
                else
                    low = mid + 1;
            }
            if (low > high)
                return result; // no node found
            // find the first child node in the range
            while (mid > 0 && array[mid - 1].getGID() >= range.getStart())
                --mid;
            // walk through the range of child nodes we found
            for (int i = mid; i < length && array[i].getGID() <= range.getEnd(); i++) {
                switch (mode) {
                    case NodeSet.DESCENDANT :
                        if (Expression.NO_CONTEXT_ID != contextId)
                            array[i].addContextNode(contextId, parent);
                        else
                            array[i].copyContext(parent);
                        array[i].addMatches(parent);
                        result.add(array[i], range.getDistance());
                        break;
                    case NodeSet.ANCESTOR :
                        if (Expression.NO_CONTEXT_ID != contextId)
                            parent.addContextNode(contextId, array[i]);
                        else
                            parent.copyContext(array[i]);
                        parent.addMatches(array[i]);
                        result.add(parent, 1);
                        break;
                }
            }
            return result;
        }

        NodeSet getRange(NodeSet result, long lower, long upper) {
            int low = 0;
            int high = length - 1;
            int mid = 0;
            NodeProxy p;
            // do a binary search to pick some node in the range of valid node
            // ids
            while (low <= high) {
                mid = (low + high) / 2;
                p = array[mid];
                if (p.getGID() >= lower && p.getGID() <= upper)
                    break; // found a node, break out
                if (p.getGID() > lower)
                    high = mid - 1;
                else
                    low = mid + 1;
            }
            if (low > high)
                return result; // no node found
            // find the first child node in the range
            while (mid > 0 && array[mid - 1].getGID() >= lower)
                --mid;
            for (int i = mid; i < length && array[i].getGID() <= upper; i++) {
                result.add(array[i]);
            }
            return result;
        }

        void remove(NodeProxy node) {
            int low = 0;
            int high = length - 1;
            int mid = -1;
            NodeProxy p;
            while (low <= high) {
                mid = (low + high) / 2;
                p = array[mid];
                if (p.getGID() == node.getGID())
                    break;
                if (p.getGID() > node.getGID())
                    high = mid - 1;
                else
                    low = mid + 1;
            }
            if (low > high)
                return; // not found
            if (mid < length - 1)
                System.arraycopy(array, mid + 1, array, mid, length - mid - 1);
            --length;
        }

        /**
         * Remove all duplicate nodes from this part.
         * 
         * @return the new length of the part, after removing all duplicates
         */
        int removeDuplicates(boolean mergeContext) {
            int j = 0;
            for (int i = 1; i < length; i++) {
                if (array[i].getGID() != array[j].getGID()) {
                    if (i != ++j)
                        array[j] = array[i];
                } else if (mergeContext) {
                    array[j].addContext(array[i]);
                }
            }
            length = ++j;
            return length;
        }

        void determineIndexType() {
        	//Is the index type initialized ?        	
        	if (indexType == Type.ANY_TYPE) {		        	
	        	hasTextIndex = true;
			    hasMixedContent = true;        	
			    for (int i = 0; i < length; i++) {
			    	NodeProxy node = array[i];
			    	if (node.getDocument().getCollection().isTempCollection()) {
			    		//Temporary nodes return default values
	                    indexType = Type.ITEM;
	                    hasTextIndex = false;
	                    hasMixedContent = false;
	                    break;
	                }
				    int nodeIndexType = node.getIndexType();
				    //Refine type
				    //TODO : use common subtype
				    if (indexType == Type.ANY_TYPE) {
				    	indexType = nodeIndexType;
				    } else {
				    	//Broaden type
				    	//TODO : use common supertype
				    	if (indexType != nodeIndexType)             
				    		indexType = Type.ITEM;
				    }						
					if(!node.hasTextIndex()) {
					    hasTextIndex = false;
					}
					if(!node.hasMixedContent()) {
					    hasMixedContent = false;
					}
			    }
        	}
        }
        
        void setSelfAsContext(int contextId) {
            for (int i = 0; i < length; i++) {
                array[i].addContextNode(contextId, array[i]);
            }
        }
    }
    private class ExtArrayIterator implements NodeSetIterator, SequenceIterator {

        Part currentPart = null;
        int partPos = 0;
        int pos = 0;
        NodeProxy next = null;

        ExtArrayIterator() {
            if (partPos < partCount)
                currentPart = parts[partPos];
            if (currentPart != null && currentPart.length > 0)
                next = currentPart.get(0);
        }

        public void setPosition(NodeProxy proxy) {
            partPos = ArrayUtils.binarySearch(documentIds, proxy.getDocument().getDocId(), partCount);
            if (partPos >= 0) {
                currentPart = parts[partPos];
                int low = 0;
                int high = currentPart.length - 1;
                int mid;
                NodeProxy p;
                while (low <= high) {
                    mid = (low + high) / 2;
                    p = currentPart.array[mid];
                    if (p.getGID() == proxy.getGID()) {
                        pos = mid;
                        next = p;
                        return;
                    }
                    if (p.getGID() > proxy.getGID())
                        high = mid - 1;
                    else
                        low = mid + 1;
                }
            }
            next = null;
        }
        
        /*
         * (non-Javadoc)
         * 
         * @see java.util.Iterator#hasNext()
         */
        public boolean hasNext() {
            return next != null;
        }

        /*
         * (non-Javadoc)
         * 
         * @see java.util.Iterator#next()
         */
        public Object next() {
            if (next == null)
                return null;
            NodeProxy n = next;
            next = null;
            if (++pos == currentPart.length) {
                if (++partPos < partCount) {
                    currentPart = parts[partPos];
                    if (currentPart != null && currentPart.length > 0) {
                        next = currentPart.get(0);
                        pos = 0;
                    }
                }
            } else
                next = currentPart.get(pos);
            return n;
        }

        public NodeProxy peekNode() {
            return next;
        }
        
        /*
         * (non-Javadoc)
         * 
         * @see org.exist.xquery.value.SequenceIterator#nextItem()
         */
        public Item nextItem() {
            return (Item) next();
        }

        /*
         * (non-Javadoc)
         * 
         * @see java.util.Iterator#remove()
         */
        public void remove() {
        }
    }
}<|MERGE_RESOLUTION|>--- conflicted
+++ resolved
@@ -24,9 +24,9 @@
 import java.util.Arrays;
 import java.util.Iterator;
 
+import org.exist.numbering.NodeId;
 import org.exist.util.ArrayUtils;
 import org.exist.util.FastQSort;
-import org.exist.util.Range;
 import org.exist.xquery.Constants;
 import org.exist.xquery.Expression;
 import org.exist.xquery.value.Item;
@@ -69,7 +69,6 @@
     private int partCount = 0;
     
     private boolean isSorted = false;
-    private boolean isInDocumentOrder = false;
     
     private boolean hasOne = false;
     
@@ -80,8 +79,6 @@
     private int state = 0;
 
     private DocumentSet cachedDocuments = null;
-    
-    private DocumentOrderComparator docOrderComparator = new DocumentOrderComparator();
     
     //  used to keep track of the type of added items.
     private int itemType = Type.ANY_TYPE;
@@ -120,7 +117,20 @@
         }
         return part;
     }
-    
+
+    public void reset() {
+        for (int i = 0; i < partCount; i++) {
+            parts[i] = null;
+            documentIds[i] = 0;
+        }
+        size = 0;
+        partCount = 0;
+        isSorted = false;
+        lastPart = null;
+        lastDoc = -1;
+        state = 0;
+    }
+
     public boolean containsDoc(DocumentImpl doc) {
         return ArrayUtils.binarySearch(documentIds, doc.getDocId(), partCount) > -1;
     }
@@ -163,7 +173,7 @@
     public void add(NodeProxy proxy) {
     	if (size > 0) {
     		if (hasOne) {
-	    		if (isSorted || isInDocumentOrder)
+	    		if (isSorted)
 	    			hasOne = get(proxy) == null;
 	    		else
 	    			hasOne = lastAdded == null || lastAdded.compareTo(proxy) == 0;
@@ -173,7 +183,6 @@
         getPart(proxy.getDocument(), true, initalSize).add(proxy);
         ++size;
         isSorted = false;
-        isInDocumentOrder = false;
         setHasChanged();
         checkItemType(proxy.getType());
         
@@ -190,7 +199,7 @@
     public void add(NodeProxy proxy, int sizeHint) {
     	if (size > 0) {
     		if (hasOne) {
-	    		if (isSorted || isInDocumentOrder)
+	    		if (isSorted)
 	    			hasOne = get(proxy) == null;
 	    		else
 	    			hasOne = lastAdded == null || lastAdded.compareTo(proxy) == 0;
@@ -201,7 +210,6 @@
                 proxy);
         ++size;
         isSorted = false;
-        isInDocumentOrder = false;
         setHasChanged();
         checkItemType(proxy.getType());
 
@@ -263,16 +271,12 @@
         return new ExtArrayIterator();
     }
 
-    /*
-     * (non-Javadoc)
-     * 
-     * @see org.exist.dom.NodeSet#contains(org.exist.dom.DocumentImpl, long)
-     */
-    public boolean contains(DocumentImpl doc, long nodeId) {
-        final Part part = getPart(doc, false, 0);
-        return part == null ? false : part.contains(nodeId);
-    }
-
+    public ByDocumentIterator iterateByDocument() {
+    	if (!isSorted())
+    		sort();
+    	return new ExtDocIterator();
+    }
+    
     /*
      * (non-Javadoc)
      * 
@@ -280,7 +284,7 @@
      */
     public boolean contains(NodeProxy proxy) {
         final Part part = getPart(proxy.getDocument(), false, 0);
-        return part == null ? false : part.contains(proxy.getGID());
+        return part == null ? false : part.contains(proxy.getNodeId());
     }
 
     /*
@@ -346,15 +350,10 @@
      */
     public NodeProxy get(NodeProxy p) {
         final Part part = getPart(p.getDocument(), false, 0);
-        return part == null ? null : part.get(p.getGID());
-    }
-
-    /*
-     * (non-Javadoc)
-     * 
-     * @see org.exist.dom.NodeSet#get(org.exist.dom.DocumentImpl, long)
-     */
-    public NodeProxy get(DocumentImpl doc, long nodeId) {
+        return part == null ? null : part.get(p.getNodeId());
+    }
+
+    public NodeProxy get(DocumentImpl doc, NodeId nodeId) {
         sort();
         final Part part = getPart(doc, false, 0);
         return part == null ? null : part.get(nodeId);
@@ -370,25 +369,7 @@
         return get(pos);
     }
 
-    /*
-     * (non-Javadoc)
-     * 
-     * @see org.exist.dom.NodeSet#remove(org.exist.dom.NodeProxy)
-     */
-    public void remove(NodeProxy node) {
-        final Part part = getPart(node.getDocument(), false, 0);
-        if (part == null)
-            return;
-        part.remove(node);
-        setHasChanged();
-    }
-
-    public void getRange(NodeSet result, DocumentImpl doc, long lower, long upper) {
-        final Part part = getPart(doc, false, 0);
-        part.getRange(result, lower, upper);
-    }
-
-    protected NodeSet hasChildrenInSet(NodeSet al, int mode, int contextId) {
+    public NodeSet hasChildrenInSet(NodeSet al, int mode, int contextId) {
     	NodeSet result = new ExtArrayNodeSet();
 		NodeProxy node;
 		Part part;
@@ -401,7 +382,6 @@
 		return result;
     }
 
-<<<<<<< HEAD
     public NodeSet selectParentChild(NodeSet al, int mode, int contextId) {
     	sort();
         return super.selectParentChild(al, mode, contextId);
@@ -430,10 +410,14 @@
 //		return result;
     }
     
-=======
->>>>>>> 17e57360
     private boolean isSorted() {
-        return isSorted || isInDocumentOrder;
+        return isSorted;
+    }
+    
+    public void setSorted(DocumentImpl document, boolean sorted) {
+    	Part part = getPart(document, false, -1);
+    	if (part != null)
+    		part.setIsSorted(sorted);
     }
     
     /**
@@ -449,7 +433,7 @@
     }
     
     public void sort(boolean mergeContexts) {
-//              long start = System.currentTimeMillis();
+//        long start = System.currentTimeMillis();
         if (isSorted)
             return;
         Part part;
@@ -460,28 +444,12 @@
             size += part.removeDuplicates(mergeContexts);
         }
         isSorted = true;
-        isInDocumentOrder = false;
-        hasOne = (size == 1);
-//              System.out.println("sort took " + (System.currentTimeMillis() -
-//       start) + "ms.");
+//        System.out.println("sort took " + (System.currentTimeMillis() -
+//                start) + "ms.");
     }
 
     public final void sortInDocumentOrder() {
-        //      long start = System.currentTimeMillis();
-        if (isInDocumentOrder)
-            return;
-        Part part;
-        size = 0;
-        for (int i = 0; i < partCount; i++) {
-            part = parts[i];
-            part.sortInDocumentOrder();
-            size += part.removeDuplicates(false);
-        }
-        isSorted = false;
-        isInDocumentOrder = true;
-        hasOne = (size == 1);
-        //      System.out.println("in-document-order sort took " +
-        // (System.currentTimeMillis() - start) + "ms.");
+        sort(false);        
     }
 
     /*
@@ -493,11 +461,6 @@
         for (int i = 0; i < partCount; i++) {
             parts[i].setSelfAsContext(contextId);
         }
-    }
-
-    public NodeSet selectParentChild(NodeSet al, int mode, int contextId) {
-        sort();
-        return super.selectParentChild(al, mode, contextId);
     }
     
     
@@ -533,14 +496,22 @@
         sort();
         return super.selectAncestors(al, includeSelf, contextId);
     }
-    
-    public NodeProxy parentWithChild(DocumentImpl doc, long gid, boolean directParent, boolean includeSelf, 
-            int level) {
+
+    public NodeProxy parentWithChild(DocumentImpl doc, NodeId nodeId, boolean directParent, boolean includeSelf) {
         sort();
         lastPart = getPart(doc, false, initalSize);
-        return lastPart == null ? null : lastPart.parentWithChild(doc, gid, directParent, includeSelf, level);
-    }
-
+        return lastPart == null ? null : lastPart.parentWithChild(doc, nodeId, directParent, includeSelf);
+    }
+
+    public String debugParts() {
+    	StringBuffer buf = new StringBuffer();
+    	for (int i = 0; i < partCount; i++) {
+    		buf.append(documentIds[i]);
+    		buf.append(' ');
+    	}
+    	return buf.toString();
+    }
+    
     /* (non-Javadoc)
      * @see org.exist.dom.NodeSet#getIndexType()
      */
@@ -598,6 +569,7 @@
     
     private final class Part {
 
+    	private boolean isSorted = false;
         private NodeProxy array[];
         private int length = 0;
 
@@ -605,7 +577,6 @@
             array = new NodeProxy[initialSize];
         }
 
-<<<<<<< HEAD
         public void selectParentChild(NodeSet result, NodeProxy na, NodeSetIterator ia, int mode, int contextId) {
         	if (length == 0)
         		return;
@@ -687,14 +658,11 @@
         }
 
 		void add(NodeProxy p) {
-=======
-        void add(NodeProxy p) {
->>>>>>> 17e57360
             // just check if this node has already been added. We only
             // check the last entry, which should avoid most of the likely
             // duplicates. The remaining duplicates are removed by
             // removeDuplicates().
-            if (length > 0 && array[length - 1].getGID() == p.getGID()) {
+            if (length > 0 && array[length - 1].getNodeId().equals(p.getNodeId())) {
                 return;
             }
             if (length == array.length) {
@@ -707,25 +675,26 @@
             array[length++] = p;
         }
 
-        boolean contains(long gid) {
-            return get(gid) != null;
+        boolean contains(NodeId nodeId) {
+            return get(nodeId) != null;
         }
 
         NodeProxy get(int pos) {
             return array[pos];
         }
 
-        NodeProxy get(long gid) {
+        NodeProxy get(NodeId nodeId) {
             int low = 0;
             int high = length - 1;
-            int mid;
+            int mid, cmp;
             NodeProxy p;
             while (low <= high) {
                 mid = (low + high) / 2;
                 p = array[mid];
-                if (p.getGID() == gid)
+                cmp = p.getNodeId().compareTo(nodeId);
+                if (cmp == 0)
                     return p;
-                if (p.getGID() > gid)
+                if (cmp > 0)
                     high = mid - 1;
                 else
                     low = mid + 1;
@@ -738,13 +707,19 @@
                 return null;
             return array[0].getDocument();
         }
+
+        void setIsSorted(boolean sorted) {
+        	this.isSorted = sorted;
+        }
         
         void sort() {
+        	if (isSorted)
+        		return;
             FastQSort.sortByNodeId(array, 0, length - 1);
         }
 
         void sortInDocumentOrder() {
-            FastQSort.sort(array, docOrderComparator, 0, length - 1);
+            sort();
         }
 
         /**
@@ -758,21 +733,17 @@
          * If includeSelf is true, the method returns also true if the node
          * itself is contained in the node set.
          */
-        NodeProxy parentWithChild(DocumentImpl doc, long gid, boolean directParent, boolean includeSelf, 
-                int level) {
+        NodeProxy parentWithChild(DocumentImpl doc, NodeId nodeId, boolean directParent, boolean includeSelf) {
             NodeProxy temp;
-            if (includeSelf && (temp = get(gid)) != null)
+            if (includeSelf && (temp = get(nodeId)) != null)
                 return temp;
-            if (level < 0)
-                level = doc.getTreeLevel(gid);
-            while (gid > 0) {
-                gid = NodeSetHelper.getParentId(doc, gid, level);
-                if ((temp = get(gid)) != null) {
+            nodeId = nodeId.getParentId();
+            while (nodeId != null) {
+                if ((temp = get(nodeId)) != null) {
                     return temp;
                 } else if (directParent)
                     return null;
-                else
-                    --level;
+                nodeId = nodeId.getParentId();
             }
             return null;
         }
@@ -789,19 +760,22 @@
         NodeSet getChildrenInSet(NodeSet result, NodeProxy parent, int mode, int contextId) {
             // get the range of node ids reserved for children of the parent
             // node
-            Range range = NodeSetHelper.getChildRange(parent.getDocument(), parent.getGID());
             int low = 0;
             int high = length - 1;
             int mid = 0;
+            int cmp;
             NodeProxy p;
+            NodeId parentId = parent.getNodeId();
             // do a binary search to pick some node in the range of valid child
             // ids
             while (low <= high) {
                 mid = (low + high) / 2;
                 p = array[mid];
-                if (range.inRange(p.getGID()))
-                    break; // found a node, break out
-                if (p.getGID() > range.getStart())
+                if (p.getNodeId().isChildOf(parentId))
+                	break;	// found a child node, break out.
+                
+                cmp = p.getNodeId().compareTo(parentId);
+                if (cmp > 0)
                     high = mid - 1;
                 else
                     low = mid + 1;
@@ -809,80 +783,34 @@
             if (low > high)
                 return result; // no node found
             // find the first child node in the range
-            while (mid > 0 && array[mid - 1].getGID() >= range.getStart())
+            while (mid > 0 && array[mid - 1].getNodeId().compareTo(parentId) > 0)
                 --mid;
             // walk through the range of child nodes we found
-            for (int i = mid; i < length && array[i].getGID() <= range.getEnd(); i++) {
-                switch (mode) {
-                    case NodeSet.DESCENDANT :
-                        if (Expression.NO_CONTEXT_ID != contextId)
-                            array[i].addContextNode(contextId, parent);
-                        else
-                            array[i].copyContext(parent);
-                        array[i].addMatches(parent);
-                        result.add(array[i], range.getDistance());
-                        break;
-                    case NodeSet.ANCESTOR :
-                        if (Expression.NO_CONTEXT_ID != contextId)
-                            parent.addContextNode(contextId, array[i]);
-                        else
-                            parent.copyContext(array[i]);
-                        parent.addMatches(array[i]);
-                        result.add(parent, 1);
-                        break;
-                }
+            for (int i = mid; i < length; i++) {
+            	if (!array[i].getNodeId().isDescendantOf(parentId))
+            		break;
+            	if (array[i].getNodeId().isChildOf(parentId)) {
+	                switch (mode) {
+	                    case NodeSet.DESCENDANT :
+	                        if (Expression.NO_CONTEXT_ID != contextId)
+	                            array[i].addContextNode(contextId, parent);
+	                        else
+	                            array[i].copyContext(parent);
+	                        array[i].addMatches(parent);
+	                        result.add(array[i]);
+	                        break;
+	                    case NodeSet.ANCESTOR :
+	                        if (Expression.NO_CONTEXT_ID != contextId)
+	                            parent.addContextNode(contextId, array[i]);
+	                        else
+	                            parent.copyContext(array[i]);
+	                        parent.addMatches(array[i]);
+	                        result.add(parent, 1);
+	                        break;
+	                }
+            	}
             }
             return result;
-        }
-
-        NodeSet getRange(NodeSet result, long lower, long upper) {
-            int low = 0;
-            int high = length - 1;
-            int mid = 0;
-            NodeProxy p;
-            // do a binary search to pick some node in the range of valid node
-            // ids
-            while (low <= high) {
-                mid = (low + high) / 2;
-                p = array[mid];
-                if (p.getGID() >= lower && p.getGID() <= upper)
-                    break; // found a node, break out
-                if (p.getGID() > lower)
-                    high = mid - 1;
-                else
-                    low = mid + 1;
-            }
-            if (low > high)
-                return result; // no node found
-            // find the first child node in the range
-            while (mid > 0 && array[mid - 1].getGID() >= lower)
-                --mid;
-            for (int i = mid; i < length && array[i].getGID() <= upper; i++) {
-                result.add(array[i]);
-            }
-            return result;
-        }
-
-        void remove(NodeProxy node) {
-            int low = 0;
-            int high = length - 1;
-            int mid = -1;
-            NodeProxy p;
-            while (low <= high) {
-                mid = (low + high) / 2;
-                p = array[mid];
-                if (p.getGID() == node.getGID())
-                    break;
-                if (p.getGID() > node.getGID())
-                    high = mid - 1;
-                else
-                    low = mid + 1;
-            }
-            if (low > high)
-                return; // not found
-            if (mid < length - 1)
-                System.arraycopy(array, mid + 1, array, mid, length - mid - 1);
-            --length;
         }
 
         /**
@@ -893,7 +821,7 @@
         int removeDuplicates(boolean mergeContext) {
             int j = 0;
             for (int i = 1; i < length; i++) {
-                if (array[i].getGID() != array[j].getGID()) {
+                if (!array[i].getNodeId().equals(array[j].getNodeId())) {
                     if (i != ++j)
                         array[j] = array[i];
                 } else if (mergeContext) {
@@ -970,12 +898,13 @@
                 while (low <= high) {
                     mid = (low + high) / 2;
                     p = currentPart.array[mid];
-                    if (p.getGID() == proxy.getGID()) {
+                    int cmp = p.getNodeId().compareTo(proxy.getNodeId());
+                    if (cmp == 0) {
                         pos = mid;
                         next = p;
                         return;
                     }
-                    if (p.getGID() > proxy.getGID())
+                    if (cmp > 0)
                         high = mid - 1;
                     else
                         low = mid + 1;
@@ -1037,4 +966,45 @@
         public void remove() {
         }
     }
+    
+    private class ExtDocIterator implements ByDocumentIterator {
+    	
+    	Part currentPart = null;
+        int pos = 0;
+        NodeProxy next = null;
+        
+        public ExtDocIterator() {
+        	if (partCount > 0)
+                currentPart = parts[0];
+            if (currentPart != null && currentPart.length > 0)
+                next = currentPart.get(0);
+        }
+        
+    	public void nextDocument(DocumentImpl document) {
+    		currentPart = getPart(document, false, -1);
+    		pos = 0;
+    		if (currentPart != null && currentPart.length > 0)
+                next = currentPart.get(0);
+    		else
+    			next = null;
+    	}
+    	
+    	public boolean hasNextNode() {
+    		return next != null;
+    	}
+        
+    	public NodeProxy nextNode() {
+    		if (next == null)
+                return null;
+            NodeProxy n = next;
+            next = null;
+            if (++pos < currentPart.length)
+            	next = currentPart.get(pos);
+            return n;
+    	}
+        
+    	public NodeProxy peekNode() {
+            return next;
+        }
+    }
 }