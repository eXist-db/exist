/* eXist Native XML Database
 * Copyright (C) 2000-03,  Wolfgang M. Meier (wolfgang@exist-db.org)
 *
 * This library is free software; you can redistribute it and/or
 * modify it under the terms of the GNU Library General Public License
 * as published by the Free Software Foundation; either version 2
 * of the License, or (at your option) any later version.
 *
 * This library is distributed in the hope that it will be useful,
 * but WITHOUT ANY WARRANTY; without even the implied warranty of
 * MERCHANTABILITY or FITNESS FOR A PARTICULAR PURPOSE.  See the
 * GNU Library General Public License for more details.
 *
 * You should have received a copy of the GNU General Public License
 * along with this program; if not, write to the Free Software
 * Foundation, Inc., 59 Temple Place - Suite 330, Boston, MA  02111-1307, USA.
 * 
 * $Id$
 */
package org.exist.util.serializer;

import org.exist.dom.QName;
import org.exist.dom.StoredNode;
import org.exist.util.XMLString;
import org.exist.util.serializer.json.JSONWriter;
import org.w3c.dom.Document;
import org.xml.sax.Attributes;
import org.xml.sax.ContentHandler;
import org.xml.sax.Locator;
import org.xml.sax.SAXException;
import org.xml.sax.ext.LexicalHandler;
import org.xml.sax.helpers.NamespaceSupport;

import javax.xml.transform.OutputKeys;
import javax.xml.transform.TransformerException;
import java.io.Writer;
import java.util.HashMap;
import java.util.Iterator;
import java.util.Map;
import java.util.Properties;

public class SAXSerializer implements ContentHandler, LexicalHandler, Receiver {

	private final static Properties defaultProperties = new Properties();
	
	static {
		defaultProperties.setProperty(OutputKeys.ENCODING, "UTF-8");
		defaultProperties.setProperty(OutputKeys.INDENT, "false");
	}
	
    private final static int XML_WRITER = 0;
    private final static int XHTML_WRITER = 1;
    private final static int TEXT_WRITER = 2;
<<<<<<< HEAD
    
    private XMLWriter writers[] = {
            new IndentingXMLWriter(),
            new XHTMLWriter(), 
            new TEXTWriter()
=======
    private final static int JSON_WRITER = 3;
    
    private XMLWriter writers[] = {
        new IndentingXMLWriter(),
        new XHTMLWriter(), 
        new TEXTWriter(),
        new JSONWriter()
>>>>>>> 2a82b9dc
    };
    
    
	protected XMLWriter receiver;
	protected Properties outputProperties = defaultProperties;
	protected NamespaceSupport nsSupport = new NamespaceSupport();
	protected HashMap namespaceDecls = new HashMap();
	protected HashMap optionalNamespaceDecls = new HashMap();

	public SAXSerializer() {
		super();
		receiver = writers[XML_WRITER];
	}
	
	public SAXSerializer(Writer writer, Properties outputProperties) {
		super();
        setOutput(writer, outputProperties);
	}
	
    public void setOutput(Writer writer, Properties properties) {
        if (properties == null)
            outputProperties = defaultProperties;
        else
            outputProperties = properties;
        String method = outputProperties.getProperty("method", "xml");
        
        if ("xhtml".equalsIgnoreCase(method))
            receiver = writers[XHTML_WRITER];
        else if("text".equalsIgnoreCase(method))
            receiver = writers[TEXT_WRITER];
        else if ("json".equalsIgnoreCase(method))
        	receiver = writers[JSON_WRITER];
        else
            receiver = writers[XML_WRITER];
        
        receiver.setWriter(writer);
        receiver.setOutputProperties(outputProperties);
    }
    
	public Writer getWriter() {
		return receiver.writer;
	}
	
	public void setReceiver(XMLWriter receiver) {
	    this.receiver = receiver;
	}
	
	public void reset() {
		nsSupport.reset();
		namespaceDecls.clear();
		optionalNamespaceDecls.clear();
        for (int i = 0; i < writers.length; i++)
            writers[i].reset();
	}
	
	/* (non-Javadoc)
	 * @see org.xml.sax.ContentHandler#setDocumentLocator(org.xml.sax.Locator)
	 */
	public void setDocumentLocator(Locator arg0) {
	}

	/* (non-Javadoc)
	 * @see org.xml.sax.ContentHandler#startDocument()
	 */
	public void startDocument() throws SAXException {
		try
		{
			receiver.startDocument();
		}
		catch (TransformerException e) {
			throw new SAXException(e.getMessage(), e);
		}
	}

	/* (non-Javadoc)
	 * @see org.xml.sax.ContentHandler#endDocument()
	 */
	public void endDocument() throws SAXException {
		try
		{
			receiver.endDocument();
		}
		catch (TransformerException e) {
			throw new SAXException(e.getMessage(), e);
		}
	}

	/* (non-Javadoc)
	 * @see org.xml.sax.ContentHandler#startPrefixMapping(java.lang.String, java.lang.String)
	 */
	public void startPrefixMapping(String prefix, String namespaceURI)
		throws SAXException {
		if(prefix == null)
			prefix = "";
		String ns = nsSupport.getURI(prefix);
		if(ns == null || (!ns.equals(namespaceURI))) {
			optionalNamespaceDecls.put(prefix, namespaceURI);
		}
	}

	/* (non-Javadoc)
	 * @see org.xml.sax.ContentHandler#endPrefixMapping(java.lang.String)
	 */
	public void endPrefixMapping(String prefix) throws SAXException {
		optionalNamespaceDecls.remove(prefix);
	}

	/* (non-Javadoc)
	 * @see org.xml.sax.ContentHandler#startElement(java.lang.String, java.lang.String, java.lang.String, org.xml.sax.Attributes)
	 */
	public void startElement(
		String namespaceURI,
		String localName,
		String qname,
		Attributes attribs)
		throws SAXException {
		try {
			namespaceDecls.clear();
			nsSupport.pushContext();
			receiver.startElement(qname);
			String elemPrefix = "";
			int p = qname.indexOf(':');
			if (p > 0)
				elemPrefix = qname.substring(0, p);
			if (namespaceURI == null)
				namespaceURI = "";
			if (nsSupport.getURI(elemPrefix) == null) {
				namespaceDecls.put(elemPrefix, namespaceURI);
				nsSupport.declarePrefix(elemPrefix, namespaceURI);
			}

			// check attributes for required namespace declarations
			String attrName;
			String uri;
			if(attribs != null) {
				for (int i = 0; i < attribs.getLength(); i++) {
					attrName = attribs.getQName(i);
					if (attrName.equals("xmlns")) {
						if (nsSupport.getURI("") == null) {
							uri = attribs.getValue(i);
							namespaceDecls.put("", uri);
							nsSupport.declarePrefix("", uri);
						}
					} else if (attrName.startsWith("xmlns:")) {
						String prefix = attrName.substring(6);
						if (nsSupport.getURI(prefix) == null) {
							uri = attribs.getValue(i);
							namespaceDecls.put(prefix, uri);
							nsSupport.declarePrefix(prefix, uri);
						}
					} else if ((p = attrName.indexOf(':')) > 0) {
						String prefix = attrName.substring(0, p);
						uri = attribs.getURI(i);
						if (nsSupport.getURI(prefix) == null) {
							namespaceDecls.put(prefix, uri);
							nsSupport.declarePrefix(prefix, uri);
						}
					}
				}
			}
			Map.Entry nsEntry;
			for (Iterator i = optionalNamespaceDecls.entrySet().iterator();	i.hasNext();) {
				nsEntry = (Map.Entry) i.next();
				String prefix = (String) nsEntry.getKey();
				uri = (String) nsEntry.getValue(); 
				receiver.namespace(prefix, uri);
				nsSupport.declarePrefix(prefix, uri); //nsSupport.declarePrefix(prefix, namespaceURI);
			}
			// output all namespace declarations
			for (Iterator i = namespaceDecls.entrySet().iterator();	i.hasNext(); ) {
				nsEntry = (Map.Entry) i.next();
				String prefix = (String) nsEntry.getKey();
				uri = (String) nsEntry.getValue(); 
				if(!optionalNamespaceDecls.containsKey(prefix)) {
					receiver.namespace(prefix, uri);
				}
			}
			//cancels current xmlns if relevant
			if ("".equals(elemPrefix) && !namespaceURI.equals(receiver.getDefaultNamespace())) {
				receiver.namespace("", namespaceURI);
				nsSupport.declarePrefix("", namespaceURI); 
			}
			optionalNamespaceDecls.clear();
			// output attributes
			for (int i = 0; i < attribs.getLength(); i++) {
				if (!attribs.getQName(i).startsWith("xmlns"))
					receiver.attribute(
						attribs.getQName(i),
						attribs.getValue(i));
			}
		} catch (TransformerException e) {
			throw new SAXException(e.getMessage(), e);
		}
	}

	/* (non-Javadoc)
	 * @see org.exist.util.serializer.Receiver#startElement(org.exist.dom.QName)
	 */
	public void startElement(QName qname, AttrList attribs) throws SAXException {
		try {
			namespaceDecls.clear();
			nsSupport.pushContext();
			receiver.startElement(qname);
			String prefix = qname.getPrefix();
			String namespaceURI = qname.getNamespaceURI();
			if(prefix == null)
				prefix = "";
			if (namespaceURI == null)
				namespaceURI = "";			
			if (nsSupport.getURI(prefix) == null) {
				namespaceDecls.put(prefix, namespaceURI);
				nsSupport.declarePrefix(prefix, namespaceURI);
			}
			// check attributes for required namespace declarations
			QName attrQName;
			String uri;
			if(attribs != null) {
				for (int i = 0; i < attribs.getLength(); i++) {
					attrQName = attribs.getQName(i);
					if (attrQName.getLocalName().equals("xmlns")) {
						if (nsSupport.getURI("") == null) {
							uri = attribs.getValue(i);
							namespaceDecls.put("", uri);
							nsSupport.declarePrefix("", uri);
						}
					} else if (attrQName.getPrefix() != null && attrQName.getPrefix().length() > 0) {
						prefix = attrQName.getPrefix();
						if(prefix.equals("xmlns:")) {
							if (nsSupport.getURI(prefix) == null) {
								uri = attribs.getValue(i);
								prefix = attrQName.getLocalName();
								namespaceDecls.put(prefix, uri);
								nsSupport.declarePrefix(prefix, uri);
							}
						} else {
							if (nsSupport.getURI(prefix) == null) {
								uri = attrQName.getNamespaceURI();
								namespaceDecls.put(prefix, uri);
								nsSupport.declarePrefix(prefix, uri);
							}
						}
					}
				}
			}
			Map.Entry nsEntry;
            String optPrefix;
            for (Iterator i = optionalNamespaceDecls.entrySet().iterator(); i.hasNext();) {
				nsEntry = (Map.Entry) i.next();
				optPrefix = (String) nsEntry.getKey();
				uri = (String) nsEntry.getValue(); 
				receiver.namespace(optPrefix, uri);
				nsSupport.declarePrefix(optPrefix, uri);
			}
			// output all namespace declarations
			for (Iterator i = namespaceDecls.entrySet().iterator();	i.hasNext();) {
				nsEntry = (Map.Entry) i.next();
				optPrefix = (String) nsEntry.getKey();
				if (optPrefix.equals("xmlns")) {
					continue;
				}
				uri = (String) nsEntry.getValue(); 
				if(!optionalNamespaceDecls.containsKey(optPrefix)) {
					receiver.namespace(optPrefix, uri);
				}
			}
			optionalNamespaceDecls.clear();
			//cancels current xmlns if relevant
			if ("".equals(prefix) && !namespaceURI.equals(receiver.getDefaultNamespace())) {
				receiver.namespace("", namespaceURI);
				nsSupport.declarePrefix("", namespaceURI); 
			}			
			if(attribs != null) {
				// output attributes
				for (int i = 0; i < attribs.getLength(); i++) {
					if (!attribs.getQName(i).getLocalName().startsWith("xmlns"))
						receiver.attribute(
							attribs.getQName(i),
							attribs.getValue(i));
				}
			}
		} catch (TransformerException e) {
			throw new SAXException(e.getMessage(), e);
		}
	}
	
	/* (non-Javadoc)
	 * @see org.xml.sax.ContentHandler#endElement(java.lang.String, java.lang.String, java.lang.String)
	 */
	public void endElement(String namespaceURI, String localName, String qname)
		throws SAXException {
		try {
			nsSupport.popContext();
			receiver.endElement(qname);
			receiver.setDefaultNamespace(nsSupport.getURI(""));
		} catch (TransformerException e) {
			throw new SAXException(e.getMessage(), e);
		}
	}

	/* (non-Javadoc)
	 * @see org.exist.util.serializer.Receiver#endElement(org.exist.dom.QName)
	 */
	public void endElement(QName qname) throws SAXException {
		try {
			nsSupport.popContext();
			receiver.endElement(qname);
			receiver.setDefaultNamespace(nsSupport.getURI(""));
		} catch (TransformerException e) {
			throw new SAXException(e.getMessage(), e);
		}
	}
	
	/* (non-Javadoc)
	 * @see org.exist.util.serializer.Receiver#attribute(org.exist.dom.QName, java.lang.String)
	 */
	public void attribute(QName qname, String value) throws SAXException {
		// ignore namespace declaration attributes
		if((qname.getPrefix() != null && qname.getPrefix().equals("xmlns")) ||
				qname.getLocalName().equals("xmlns"))
			return;
		try {
			receiver.attribute(qname, value);
		} catch (TransformerException e) {
			throw new SAXException(e.getMessage(), e);
		}
	}
	
	/* (non-Javadoc)
	 * @see org.xml.sax.ContentHandler#characters(char[], int, int)
	 */
	public void characters(char[] ch, int start, int len) throws SAXException {
		try {
			receiver.characters(ch, start, len);
		} catch (TransformerException e) {
			throw new SAXException(e.getMessage(), e);
		}
	}
	
	public void characters(CharSequence seq) throws SAXException {
		try {
			receiver.characters(seq);
		} catch (TransformerException e) {
			throw new SAXException(e.getMessage(), e);
		}
	}

	/* (non-Javadoc)
	 * @see org.xml.sax.ContentHandler#ignorableWhitespace(char[], int, int)
	 */
	public void ignorableWhitespace(char[] ch, int start, int len)
		throws SAXException {
		try {
			receiver.characters(ch, start, len);
		} catch (TransformerException e) {
			throw new SAXException(e.getMessage(), e);
		}
	}

	/* (non-Javadoc)
	 * @see org.xml.sax.ContentHandler#processingInstruction(java.lang.String, java.lang.String)
	 */
	public void processingInstruction(String target, String data)
		throws SAXException {
		try {
			receiver.processingInstruction(target, data);
		} catch (TransformerException e) {
			throw new SAXException(e.getMessage(), e);
		}
	}
    
    public void cdataSection(char[] ch, int start, int len) throws SAXException {
        try {
            receiver.cdataSection(ch, start, len);
        } catch (TransformerException e) {
            throw new SAXException(e.getMessage(), e);
        }
    }

	/* (non-Javadoc)
	 * @see org.xml.sax.ContentHandler#skippedEntity(java.lang.String)
	 */
	public void skippedEntity(String arg0) throws SAXException {
	}

	/* (non-Javadoc)
	 * @see org.xml.sax.ext.LexicalHandler#startDTD(java.lang.String, java.lang.String, java.lang.String)
	 */
	public void startDTD(String arg0, String arg1, String arg2)
		throws SAXException {
	}

	/* (non-Javadoc)
	 * @see org.xml.sax.ext.LexicalHandler#endDTD()
	 */
	public void endDTD() throws SAXException {
	}

	public void documentType(String name, String publicId, String systemId) 
	throws SAXException {
	try {
		receiver.documentType(name, publicId, systemId);
	} catch (TransformerException e) {
		throw new SAXException(e.getMessage(), e);
	}
}

    public void highlightText(CharSequence seq) {
        // not supported with this receiver
    }

    /* (non-Javadoc)
      * @see org.xml.sax.ext.LexicalHandler#startEntity(java.lang.String)
      */
	public void startEntity(String arg0) throws SAXException {
	}

	/* (non-Javadoc)
	 * @see org.xml.sax.ext.LexicalHandler#endEntity(java.lang.String)
	 */
	public void endEntity(String arg0) throws SAXException {
	}

	/* (non-Javadoc)
	 * @see org.xml.sax.ext.LexicalHandler#startCDATA()
	 */
	public void startCDATA() throws SAXException {
	}

	/* (non-Javadoc)
	 * @see org.xml.sax.ext.LexicalHandler#endCDATA()
	 */
	public void endCDATA() throws SAXException {
	}

	/* (non-Javadoc)
	 * @see org.xml.sax.ext.LexicalHandler#comment(char[], int, int)
	 */
	public void comment(char[] ch, int start, int len) throws SAXException {
		try {
			receiver.comment(new XMLString(ch, start, len));
		} catch (TransformerException e) {
			throw new SAXException(e.getMessage(), e);
		}
	}

    public void setCurrentNode(StoredNode node) {
        // just ignore.
    }
    
    public Document getDocument() {
    	//just ignore.
    	return null;
    }
}<|MERGE_RESOLUTION|>--- conflicted
+++ resolved
@@ -51,13 +51,6 @@
     private final static int XML_WRITER = 0;
     private final static int XHTML_WRITER = 1;
     private final static int TEXT_WRITER = 2;
-<<<<<<< HEAD
-    
-    private XMLWriter writers[] = {
-            new IndentingXMLWriter(),
-            new XHTMLWriter(), 
-            new TEXTWriter()
-=======
     private final static int JSON_WRITER = 3;
     
     private XMLWriter writers[] = {
@@ -65,7 +58,6 @@
         new XHTMLWriter(), 
         new TEXTWriter(),
         new JSONWriter()
->>>>>>> 2a82b9dc
     };
     
     
