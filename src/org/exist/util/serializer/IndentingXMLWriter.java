/* eXist Native XML Database
 * Copyright (C) 2000-03,  Wolfgang M. Meier (wolfgang@exist-db.org)
 *
 * This library is free software; you can redistribute it and/or
 * modify it under the terms of the GNU Library General Public License
 * as published by the Free Software Foundation; either version 2
 * of the License, or (at your option) any later version.
 *
 * This library is distributed in the hope that it will be useful,
 * but WITHOUT ANY WARRANTY; without even the implied warranty of
 * MERCHANTABILITY or FITNESS FOR A PARTICULAR PURPOSE.  See the
 * GNU Library General Public License for more details.
 *
 * You should have received a copy of the GNU General Public License
 * along with this program; if not, write to the Free Software
 * Foundation, Inc., 59 Temple Place - Suite 330, Boston, MA  02111-1307, USA.
 * 
 * $Id$
 */
package org.exist.util.serializer;

import java.io.Writer;
import java.util.Properties;
import javax.xml.transform.OutputKeys;
import javax.xml.transform.TransformerException;
import org.exist.dom.QName;
import org.exist.storage.serializers.EXistOutputKeys;

public class IndentingXMLWriter extends XMLWriter {

    private boolean indent = false;
    private int indentAmount = 4;
    private String indentChars = "                                                                                           ";
    private int level = 0;
    private boolean afterTag = false;
    private boolean sameline = false;

    public IndentingXMLWriter() {
        super();
    }

    /**
     * @param writer
     */
    public IndentingXMLWriter(Writer writer) {
        super(writer);
    }

    /* (non-Javadoc)
     * @see org.exist.util.serializer.XMLWriter#setWriter(java.io.Writer)
     */
    @Override
    public void setWriter(final Writer writer) {
        super.setWriter(writer);
        level = 0;
        afterTag = false;
        sameline = false;
    }

    /* (non-Javadoc)
     * @see org.exist.util.serializer.XMLWriter#startElement(java.lang.String)
     */
    @Override
    public void startElement(final String namespaceURI, final String localName, final String qname) throws TransformerException {
        if (afterTag && !isInlineTag(namespaceURI, localName)) {
            indent();
        }
        super.startElement(namespaceURI, localName, qname);
        addIndent();
        afterTag = true;
        sameline = true;
    }
    
    /* (non-Javadoc)
     * @see org.exist.util.serializer.XMLWriter#startElement(org.exist.dom.QName)
     */
    @Override
    public void startElement(final QName qname) throws TransformerException {
        if (afterTag && !isInlineTag(qname.getNamespaceURI(), qname.getLocalPart())) {
            indent();
        }
        super.startElement(qname);
        addIndent();
        afterTag = true;
        sameline = true;
    }

    /* (non-Javadoc)
     * @see org.exist.util.serializer.XMLWriter#endElement()
     */
    @Override
    public void endElement(final String namespaceURI, final String localName, final String qname) throws TransformerException {
        endIndent(namespaceURI, localName);
        super.endElement(namespaceURI, localName, qname);
        sameline = false;
        afterTag = true;
    }

    /* (non-Javadoc)
     * @see org.exist.util.serializer.XMLWriter#endElement(org.exist.dom.QName)
     */
    @Override
    public void endElement(final QName qname) throws TransformerException {
<<<<<<< HEAD
        endIndent(qname.getNamespaceURI(), qname.getLocalName());
=======
        level--;
        if (afterTag && !sameline && !isInlineTag(qname.getNamespaceURI(), qname.getLocalPart())){
            indent();
        }
>>>>>>> 64a85d5c
        super.endElement(qname);
        sameline = false;
        afterTag = true;
    }

    /* (non-Javadoc)
     * @see org.exist.util.serializer.XMLWriter#characters(java.lang.CharSequence)
     */
    @Override
    public void characters(CharSequence chars) throws TransformerException {
        final int start = 0, length = chars.length();
        //while (length > 0 && isWhiteSpace(chars.charAt(start))) {
            //--length;
            //if(length > 0)
            //++start;
        //}
        //while (length > 0 && isWhiteSpace(chars.charAt(start + length - 1))) {
            //--length;
        //}
        if(length == 0) {
            return;	// whitespace only: skip
        }
        if(start > 0 || length < chars.length()) {
            chars = chars.subSequence(start, length);	// drop whitespace
        }
        for(int i = 0; i < chars.length(); i++) {
            if(chars.charAt(i) == '\n') {
                sameline = false;
            }
        }
        afterTag = false;
        super.characters(chars);
    }

    /* (non-Javadoc)
     * @see org.exist.util.serializer.XMLWriter#comment(java.lang.String)
     */
    @Override
    public void comment(final CharSequence data) throws TransformerException {
        super.comment(data);
        afterTag = true;
    }

    /* (non-Javadoc)
     * @see org.exist.util.serializer.XMLWriter#processingInstruction(java.lang.String, java.lang.String)
     */
    @Override
    public void processingInstruction(final String target, final String data) throws TransformerException {
        super.processingInstruction(target, data);	
        afterTag = true;
    }

    @Override
    public void documentType(final String name, final String publicId, final String systemId) throws TransformerException {
        super.documentType(name, publicId, systemId);	
        super.characters("\n"); //TODO This should probably be System.getProperty(:line.separator") //???
        sameline = false;
    }

    /* (non-Javadoc)
     * @see org.exist.util.serializer.XMLWriter#setOutputProperties(java.util.Properties)
     */
    @Override
    public void setOutputProperties(final Properties properties) {
        super.setOutputProperties(properties);
        final String option = outputProperties.getProperty(EXistOutputKeys.INDENT_SPACES, "4");
        try {
            indentAmount = Integer.parseInt(option);
        } catch(final NumberFormatException e) {
            //Nothing to do ?
        }
        indent = "yes".equals(outputProperties.getProperty(OutputKeys.INDENT, "no"));
    }

    protected boolean isInlineTag(final String namespaceURI, final String localName) {
    	return false;
    }
    
    protected void indent() throws TransformerException {
        if(!indent) {
            return;
        }
        final int spaces = indentAmount * level;
        while(spaces >= indentChars.length()) {
            indentChars += indentChars;
        }
        super.characters("\n");
        super.characters(indentChars.subSequence(0, spaces));
        sameline = false;
    }

    protected void addIndent() {
        level++;
    }

    protected void endIndent(String namespaceURI, String localName) throws TransformerException {
        level--;
        if (afterTag && !sameline && !isInlineTag(namespaceURI, localName)){
            indent();
        }
    }

    protected static boolean isWhiteSpace(final char ch) {
        return (ch == 0x20) || (ch == 0x09) || (ch == 0xD) || (ch == 0xA);
    }
}<|MERGE_RESOLUTION|>--- conflicted
+++ resolved
@@ -101,14 +101,7 @@
      */
     @Override
     public void endElement(final QName qname) throws TransformerException {
-<<<<<<< HEAD
-        endIndent(qname.getNamespaceURI(), qname.getLocalName());
-=======
-        level--;
-        if (afterTag && !sameline && !isInlineTag(qname.getNamespaceURI(), qname.getLocalPart())){
-            indent();
-        }
->>>>>>> 64a85d5c
+        endIndent(qname.getNamespaceURI(), qname.getLocalPart());
         super.endElement(qname);
         sameline = false;
         afterTag = true;
