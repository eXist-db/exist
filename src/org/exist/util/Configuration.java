--- conflicted
+++ resolved
@@ -912,20 +912,14 @@
         String indexDepth = p.getAttribute("index-depth");
         if (indexDepth != null) {
             try {
-<<<<<<< HEAD
                 depth = Integer.parseInt(indexDepth);
                 if (depth < 3) {
                 	LOG.warn("parameter index-depth should be >= 3 or you will experience a severe " +
                 			"performance loss for node updates (XUpdate or XQuery update extensions)");
                 	depth = 3;
                 }
-                config.put("indexer.index-depth", new Integer(depth));
-                LOG.debug("indexer.index-depth: " + config.get("indexer.index-depth"));
-=======
-                int depth = Integer.parseInt(indexDepth);
                 config.put(NativeBroker.PROPERTY_INDEX_DEPTH, new Integer(depth));
                 LOG.debug(NativeBroker.PROPERTY_INDEX_DEPTH + ": " + config.get(NativeBroker.PROPERTY_INDEX_DEPTH));
->>>>>>> 5e524b86
             } catch (NumberFormatException e) {
             	LOG.warn(e);
             }
