--- conflicted
+++ resolved
@@ -23,7 +23,6 @@
 
 import org.custommonkey.xmlunit.DetailedDiff;
 import org.exist.TestUtils;
-import org.exist.storage.BrokerPool;
 import org.exist.xmldb.DatabaseInstanceManager;
 import org.exist.xmldb.EXistResource;
 import org.exist.xmldb.XmldbURI;
@@ -167,13 +166,6 @@
     @After
     public void tearDown() {
         TestUtils.cleanupDB();
-<<<<<<< HEAD
-        try {
-            BrokerPool.stopAll(false);
-        } catch (Exception e) {
-            fail(e.getMessage());
-        }
-=======
     }
 
     @AfterClass
@@ -181,13 +173,12 @@
         DatabaseInstanceManager dim =
                 (DatabaseInstanceManager) DatabaseManager.getCollection("xmldb:exist:///db", "admin", null).getService("DatabaseInstanceManager", "1.0");
         dim.shutdown();
->>>>>>> f84d9584
         DatabaseManager.deregisterDatabase(database);
         database = null;
     }
 
     private Collection getTestCollection() throws XMLDBException {
-        return DatabaseManager.getCollection("xmldb:exist:///db/test", "admin", "");
+        return DatabaseManager.getCollection("xmldb:exist:///db/test", "admin", null);
     }
 
     @Test
@@ -812,67 +803,6 @@
 		boolean exceptionThrown;
         String message;
 
-<<<<<<< HEAD
-            XPathQueryService service =
-                    (XPathQueryService) testCollection.getService(
-                    "XPathQueryService",
-                    "1.0");
-            query = "xquery version \"1.0\";\n" + "import module namespace blah=\"blah\" at \"" + URI + "/test/" + MODULE1_NAME + "\";\n" + "(:: redefine existing prefix ::)\n" + "declare namespace blah=\"bla\";\n" + "$blah:param";
-            try {
-                message = "";
-                result = service.query(query);
-            } catch (XMLDBException e) {
-                message = e.getMessage();
-            }
-            assertTrue(message.indexOf("XQST0033") > -1);
-            query = "xquery version \"1.0\";\n" + "import module namespace blah=\"blah\" at \"" + URI + "/test/" + MODULE1_NAME + "\";\n" + "(:: redefine existing prefix with same URI ::)\n" + "declare namespace blah=\"blah\";\n" + "declare variable $blah:param  {\"value-2\"};\n" + "$blah:param";
-            try {
-                message = "";
-                result = service.query(query);
-            } catch (XMLDBException e) {
-                message = e.getMessage();
-            }
-            assertTrue(message.indexOf("XQST0033") > -1);
-            query = "xquery version \"1.0\";\n" + "import module namespace foo=\"ho\" at \"" + URI + "/test/" + MODULE1_NAME + "\";\n" + "$foo:bar";
-            try {
-                message = "";
-                result = service.query(query);
-            } catch (XMLDBException e) {
-                //e.printStackTrace();
-                message = e.getMessage();
-            }
-            assertTrue(message.indexOf("does not match namespace URI") > -1);
-            query = "xquery version \"1.0\";\n" + "import module namespace foo=\"ho\" at \"" + URI + "/test/" + MODULE2_NAME + "\";\n" + "$bar";
-            try {
-                message = "";
-                result = service.query(query);
-            } catch (XMLDBException e) {
-                message = e.getMessage();
-            }
-            assertTrue(message.indexOf("No namespace defined for prefix") > -1);
-            query = "xquery version \"1.0\";\n" + "import module namespace foo=\"blah\" at \"" + URI + "/test/" + MODULE2_NAME + "\";\n" + "$bar";
-            try {
-                message = "";
-                result = service.query(query);
-            } catch (XMLDBException e) {
-                message = e.getMessage();
-            }
-            assertTrue(message.indexOf("No namespace defined for prefix") > -1);
-            query = "declare namespace x = \"http://www.foo.com\"; \n" +
-                    "let $a := doc('" + XmldbURI.ROOT_COLLECTION + "/test/" + NAMESPACED_NAME + "') \n" +
-                    "return $a//x:edition";
-            result = service.query(query);
-            assertEquals("XQuery: " + query, 0, result.getSize());
-            query = "declare namespace x = \"http://www.foo.com\"; \n" +
-                    "declare namespace y = \"http://exist.sourceforge.net/dc-ext\"; \n" +
-                    "let $a := doc('" + XmldbURI.ROOT_COLLECTION + "/test/" + NAMESPACED_NAME + "') \n" +
-                    "return $a//y:edition";
-            result = service.query(query);
-            assertEquals("XQuery: " + query, 1, result.getSize());
-            assertEquals("XQuery: " + query, "<x:edition xmlns:x=\"http://exist.sourceforge.net/dc-ext\">place</x:edition>",
-                    ((XMLResource) result.getResource(0)).getContent());
-            query = "<result xmlns:rdf='http://www.w3.org/1999/02/22-rdf-syntax-ns#'>{//rdf:Description}</result>";
-=======
         Collection testCollection = getTestCollection();
         doc = testCollection.createResource(MODULE1_NAME, "BinaryResource");
         doc.setContent(module1);
@@ -896,7 +826,6 @@
         query = "xquery version \"1.0\";\n" + "import module namespace blah=\"blah\" at \"" + URI + "/test/" + MODULE1_NAME + "\";\n" + "(:: redefine existing prefix ::)\n" + "declare namespace blah=\"bla\";\n" + "$blah:param";
         try {
             message = "";
->>>>>>> f84d9584
             result = service.query(query);
         } catch (XMLDBException e) {
             message = e.getMessage();
