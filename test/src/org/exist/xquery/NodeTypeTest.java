--- conflicted
+++ resolved
@@ -173,20 +173,6 @@
 	 * @param db the database
 	 * @return the xquery service	
 	 */
-<<<<<<< HEAD
-	private final XQueryService getXQueryService(Database db) {
-		try {
-			Collection collection = DatabaseManager.getCollection(eXistUrl + XmldbURI.ROOT_COLLECTION, "admin", "");
-			if (collection != null) {
-				XQueryService service = (XQueryService)collection.getService("XQueryService", "1.0");
-				collection.close();
-				return service;
-			}
-		} catch (XMLDBException e) {
-			fail(e.getMessage());
-		}
-		return null;
-=======
 	private final XQueryService getXQueryService() throws XMLDBException {
         Collection collection = DatabaseManager.getCollection(eXistUrl + XmldbURI.ROOT_COLLECTION, "admin", "");
         if (collection != null) {
@@ -195,7 +181,6 @@
             return service;
         }
         return null;
->>>>>>> f84d9584
 	}
 	
 	private final String createDocument() {
